//! A set of primitives to access a shared data/updates, propagated via etcd broker (not persistent).
//! Intended to connect services to each other, not to store their data.

/// All broker keys, that are used when dealing with etcd.
pub mod subscription_key;
/// All broker values, possible to use when dealing with etcd.
pub mod subscription_value;

use std::{
    collections::{hash_map, HashMap},
    str::FromStr,
};

use serde::de::DeserializeOwned;

use subscription_key::SubscriptionKey;
use tokio::{sync::mpsc, task::JoinHandle};
use tracing::*;
<<<<<<< HEAD
use utils::{
    lsn::Lsn,
    zid::{NodeId, TenantId, ZTenantTimelineId},
};
=======
use utils::zid::{NodeId, ZTenantTimelineId};

use crate::subscription_key::SubscriptionFullKey;

pub use etcd_client::*;
>>>>>>> 32e64afd

/// Default value to use for prefixing to all etcd keys with.
/// This way allows isolating safekeeper/pageserver groups in the same etcd cluster.
pub const DEFAULT_NEON_BROKER_ETCD_PREFIX: &str = "neon";

/// A way to control the data retrieval from a certain subscription.
pub struct BrokerSubscription<V> {
    value_updates: mpsc::UnboundedReceiver<HashMap<ZTenantTimelineId, HashMap<NodeId, V>>>,
    key: SubscriptionKey,
    watcher_handle: JoinHandle<Result<(), BrokerError>>,
    watcher: Watcher,
}

impl<V> BrokerSubscription<V> {
    /// Asynchronously polls for more data from the subscription, suspending the current future if there's no data sent yet.
    pub async fn fetch_data(&mut self) -> Option<HashMap<ZTenantTimelineId, HashMap<NodeId, V>>> {
        self.value_updates.recv().await
    }

    /// Cancels the subscription, stopping the data poller and waiting for it to shut down.
    pub async fn cancel(mut self) -> Result<(), BrokerError> {
        self.watcher.cancel().await.map_err(|e| {
            BrokerError::EtcdClient(
                e,
                format!("Failed to cancel broker subscription, kind: {:?}", self.key),
            )
        })?;
        self.watcher_handle.await.map_err(|e| {
            BrokerError::InternalError(format!(
                "Failed to join the broker value updates task, kind: {:?}, error: {e}",
                self.key
            ))
        })?
    }
}

<<<<<<< HEAD
/// The subscription kind to the timeline updates from safekeeper.
#[derive(Debug, Clone, PartialEq, Eq, Hash)]
pub struct SkTimelineSubscriptionKind {
    broker_etcd_prefix: String,
    kind: SubscriptionKind,
}

impl SkTimelineSubscriptionKind {
    pub fn all(broker_etcd_prefix: String) -> Self {
        Self {
            broker_etcd_prefix,
            kind: SubscriptionKind::All,
        }
    }

    pub fn tenant(broker_etcd_prefix: String, tenant: TenantId) -> Self {
        Self {
            broker_etcd_prefix,
            kind: SubscriptionKind::Tenant(tenant),
        }
    }

    pub fn timeline(broker_etcd_prefix: String, timeline: ZTenantTimelineId) -> Self {
        Self {
            broker_etcd_prefix,
            kind: SubscriptionKind::Timeline(timeline),
        }
    }

    /// Etcd key to use for watching a certain timeline updates from safekeepers.
    pub fn watch_key(&self) -> String {
        match self.kind {
            SubscriptionKind::All => self.broker_etcd_prefix.to_string(),
            SubscriptionKind::Tenant(tenant_id) => {
                format!("{}/{tenant_id}/safekeeper", self.broker_etcd_prefix)
            }
            SubscriptionKind::Timeline(ZTenantTimelineId {
                tenant_id,
                timeline_id,
            }) => format!(
                "{}/{tenant_id}/{timeline_id}/safekeeper",
                self.broker_etcd_prefix
            ),
        }
    }
}

#[derive(Debug, Clone, Copy, PartialEq, Eq, Hash)]
enum SubscriptionKind {
    /// Get every timeline update.
    All,
    /// Get certain tenant timelines' updates.
    Tenant(TenantId),
    /// Get certain timeline updates.
    Timeline(ZTenantTimelineId),
=======
#[derive(Debug, thiserror::Error)]
pub enum BrokerError {
    #[error("Etcd client error: {0}. Context: {1}")]
    EtcdClient(etcd_client::Error, String),
    #[error("Error during parsing etcd key: {0}")]
    KeyNotParsed(String),
    #[error("Internal error: {0}")]
    InternalError(String),
>>>>>>> 32e64afd
}

/// Creates a background task to poll etcd for timeline updates from safekeepers.
/// Stops and returns `Err` on any error during etcd communication.
/// Watches the key changes until either the watcher is cancelled via etcd or the subscription cancellation handle,
/// exiting normally in such cases.
/// Etcd values are parsed as json fukes into a type, specified in the generic patameter.
pub async fn subscribe_for_json_values<V>(
    client: &mut Client,
    key: SubscriptionKey,
) -> Result<BrokerSubscription<V>, BrokerError>
where
    V: DeserializeOwned + Send + 'static,
{
    subscribe_for_values(client, key, |_, value_str| {
        match serde_json::from_str::<V>(value_str) {
            Ok(value) => Some(value),
            Err(e) => {
                error!("Failed to parse value str '{value_str}': {e}");
                None
            }
        }
    })
    .await
}

/// Same as [`subscribe_for_json_values`], but allows to specify a custom parser of a etcd value string.
pub async fn subscribe_for_values<P, V>(
    client: &mut Client,
    key: SubscriptionKey,
    value_parser: P,
) -> Result<BrokerSubscription<V>, BrokerError>
where
    V: Send + 'static,
    P: Fn(SubscriptionFullKey, &str) -> Option<V> + Send + 'static,
{
    info!("Subscribing to broker value updates, key: {key:?}");
    let subscription_key = key.clone();

    let (watcher, mut stream) = client
        .watch(key.watch_key(), Some(WatchOptions::new().with_prefix()))
        .await
        .map_err(|e| {
            BrokerError::EtcdClient(
                e,
                format!("Failed to init the watch for subscription {key:?}"),
            )
        })?;

    let (value_updates_sender, value_updates_receiver) = mpsc::unbounded_channel();
    let watcher_handle = tokio::spawn(async move {
        while let Some(resp) = stream.message().await.map_err(|e| BrokerError::InternalError(format!(
            "Failed to get messages from the subscription stream, kind: {:?}, error: {e}", key.kind
        )))? {
            if resp.canceled() {
                info!("Watch for timeline updates subscription was canceled, exiting");
                break;
            }

            let mut value_updates: HashMap<ZTenantTimelineId, HashMap<NodeId, V>> = HashMap::new();
            // Keep track that the timeline data updates from etcd arrive in the right order.
            // https://etcd.io/docs/v3.5/learning/api_guarantees/#isolation-level-and-consistency-of-replicas
            // > etcd does not ensure linearizability for watch operations. Users are expected to verify the revision of watch responses to ensure correct ordering.
            let mut value_etcd_versions: HashMap<ZTenantTimelineId, i64> = HashMap::new();


            let events = resp.events();
            debug!("Processing {} events", events.len());

            for event in events {
                if EventType::Put == event.event_type() {
                    if let Some(new_etcd_kv) = event.kv() {
                        let new_kv_version = new_etcd_kv.version();

                        match parse_etcd_kv(new_etcd_kv, &value_parser, &key.cluster_prefix) {
                            Ok(Some((key, value))) => match value_updates
                                .entry(key.id)
                                .or_default()
                                .entry(key.node_id)
                                    {
                                        hash_map::Entry::Occupied(mut o) => {
                                            let old_etcd_kv_version = value_etcd_versions.get(&key.id).copied().unwrap_or(i64::MIN);
                                            if old_etcd_kv_version < new_kv_version {
                                                o.insert(value);
                                                value_etcd_versions.insert(key.id,new_kv_version);
                                            } else {
                                                debug!("Skipping etcd timeline update due to older version compared to one that's already stored");
                                            }
                                        }
                                        hash_map::Entry::Vacant(v) => {
                                            v.insert(value);
                                            value_etcd_versions.insert(key.id,new_kv_version);
                                        }
                                    },
                            Ok(None) => debug!("Ignoring key {key:?} : no value was returned by the parser"),
                            Err(BrokerError::KeyNotParsed(e)) => debug!("Unexpected key {key:?} for timeline update: {e}"),
                            Err(e) => error!("Failed to represent etcd KV {new_etcd_kv:?}: {e}"),
                        };
                    }
                }
            }

            if !value_updates.is_empty() {
                if let Err(e) = value_updates_sender.send(value_updates) {
                    info!("Broker value updates for key {key:?} sender got dropped, exiting: {e}");
                    break;
                }
            }
        }

        Ok(())
    }.instrument(info_span!("etcd_broker")));

    Ok(BrokerSubscription {
        key: subscription_key,
        value_updates: value_updates_receiver,
        watcher_handle,
        watcher,
    })
}

fn parse_etcd_kv<P, V>(
    kv: &KeyValue,
    value_parser: &P,
    cluster_prefix: &str,
) -> Result<Option<(SubscriptionFullKey, V)>, BrokerError>
where
    P: Fn(SubscriptionFullKey, &str) -> Option<V>,
{
    let key_str = kv.key_str().map_err(|e| {
        BrokerError::EtcdClient(e, "Failed to extract key str out of etcd KV".to_string())
    })?;
    let value_str = kv.value_str().map_err(|e| {
        BrokerError::EtcdClient(e, "Failed to extract value str out of etcd KV".to_string())
    })?;

    if !key_str.starts_with(cluster_prefix) {
        return Err(BrokerError::KeyNotParsed(format!(
            "KV has unexpected key '{key_str}' that does not start with cluster prefix {cluster_prefix}"
        )));
    }

    let key = SubscriptionFullKey::from_str(&key_str[cluster_prefix.len()..]).map_err(|e| {
        BrokerError::KeyNotParsed(format!("Failed to parse KV key '{key_str}': {e}"))
    })?;

<<<<<<< HEAD
    let zttid = ZTenantTimelineId::new(
        parse_capture(&key_captures, 1).map_err(BrokerError::ParsingError)?,
        parse_capture(&key_captures, 2).map_err(BrokerError::ParsingError)?,
    );
    let safekeeper_id = NodeId(parse_capture(&key_captures, 3).map_err(BrokerError::ParsingError)?);

    Ok((
        zttid,
        SafekeeperTimeline {
            safekeeper_id,
            info,
        },
    ))
}

fn parse_capture<T>(caps: &Captures, index: usize) -> Result<T, String>
where
    T: FromStr,
    <T as FromStr>::Err: Display,
{
    let capture_match = caps
        .get(index)
        .ok_or_else(|| format!("Failed to get capture match at index {index}"))?
        .as_str();
    capture_match.parse().map_err(|e| {
        format!(
            "Failed to parse {} from {capture_match}: {e}",
            std::any::type_name::<T>()
        )
    })
}

#[cfg(test)]
mod tests {
    use utils::zid::ZTimelineId;

    use super::*;

    #[test]
    fn typical_etcd_prefix_should_be_parsed() {
        let prefix = "neon";
        let tenant_id = TenantId::generate();
        let timeline_id = ZTimelineId::generate();
        let all_subscription = SkTimelineSubscriptionKind {
            broker_etcd_prefix: prefix.to_string(),
            kind: SubscriptionKind::All,
        };
        let tenant_subscription = SkTimelineSubscriptionKind {
            broker_etcd_prefix: prefix.to_string(),
            kind: SubscriptionKind::Tenant(tenant_id),
        };
        let timeline_subscription = SkTimelineSubscriptionKind {
            broker_etcd_prefix: prefix.to_string(),
            kind: SubscriptionKind::Timeline(ZTenantTimelineId::new(tenant_id, timeline_id)),
        };

        let typical_etcd_kv_strs = [
            (
                format!("{prefix}/{tenant_id}/{timeline_id}/safekeeper/1"),
                r#"{"last_log_term":231,"flush_lsn":"0/241BB70","commit_lsn":"0/241BB70","backup_lsn":"0/2000000","remote_consistent_lsn":"0/0","peer_horizon_lsn":"0/16960E8","safekeeper_connstr":"something.local:1234","pageserver_connstr":"postgresql://(null):@somethine.else.local:3456"}"#,
            ),
            (
                format!("{prefix}/{tenant_id}/{timeline_id}/safekeeper/13"),
                r#"{"last_log_term":231,"flush_lsn":"0/241BB70","commit_lsn":"0/241BB70","backup_lsn":"0/2000000","remote_consistent_lsn":"0/0","peer_horizon_lsn":"0/16960E8","safekeeper_connstr":"something.local:1234","pageserver_connstr":"postgresql://(null):@somethine.else.local:3456"}"#,
            ),
        ];

        for (key_string, value_str) in typical_etcd_kv_strs {
            for subscription in [
                &all_subscription,
                &tenant_subscription,
                &timeline_subscription,
            ] {
                let (id, _timeline) =
                    parse_safekeeper_timeline(subscription, &key_string, value_str)
                        .unwrap_or_else(|e| panic!("Should be able to parse etcd key string '{key_string}' and etcd value string '{value_str}' for subscription {subscription:?}, but got: {e}"));
                assert_eq!(id, ZTenantTimelineId::new(tenant_id, timeline_id));
            }
        }
    }
=======
    Ok(value_parser(key, value_str).map(|value| (key, value)))
>>>>>>> 32e64afd
}<|MERGE_RESOLUTION|>--- conflicted
+++ resolved
@@ -16,18 +16,11 @@
 use subscription_key::SubscriptionKey;
 use tokio::{sync::mpsc, task::JoinHandle};
 use tracing::*;
-<<<<<<< HEAD
-use utils::{
-    lsn::Lsn,
-    zid::{NodeId, TenantId, ZTenantTimelineId},
-};
-=======
 use utils::zid::{NodeId, ZTenantTimelineId};
 
 use crate::subscription_key::SubscriptionFullKey;
 
 pub use etcd_client::*;
->>>>>>> 32e64afd
 
 /// Default value to use for prefixing to all etcd keys with.
 /// This way allows isolating safekeeper/pageserver groups in the same etcd cluster.
@@ -64,63 +57,6 @@
     }
 }
 
-<<<<<<< HEAD
-/// The subscription kind to the timeline updates from safekeeper.
-#[derive(Debug, Clone, PartialEq, Eq, Hash)]
-pub struct SkTimelineSubscriptionKind {
-    broker_etcd_prefix: String,
-    kind: SubscriptionKind,
-}
-
-impl SkTimelineSubscriptionKind {
-    pub fn all(broker_etcd_prefix: String) -> Self {
-        Self {
-            broker_etcd_prefix,
-            kind: SubscriptionKind::All,
-        }
-    }
-
-    pub fn tenant(broker_etcd_prefix: String, tenant: TenantId) -> Self {
-        Self {
-            broker_etcd_prefix,
-            kind: SubscriptionKind::Tenant(tenant),
-        }
-    }
-
-    pub fn timeline(broker_etcd_prefix: String, timeline: ZTenantTimelineId) -> Self {
-        Self {
-            broker_etcd_prefix,
-            kind: SubscriptionKind::Timeline(timeline),
-        }
-    }
-
-    /// Etcd key to use for watching a certain timeline updates from safekeepers.
-    pub fn watch_key(&self) -> String {
-        match self.kind {
-            SubscriptionKind::All => self.broker_etcd_prefix.to_string(),
-            SubscriptionKind::Tenant(tenant_id) => {
-                format!("{}/{tenant_id}/safekeeper", self.broker_etcd_prefix)
-            }
-            SubscriptionKind::Timeline(ZTenantTimelineId {
-                tenant_id,
-                timeline_id,
-            }) => format!(
-                "{}/{tenant_id}/{timeline_id}/safekeeper",
-                self.broker_etcd_prefix
-            ),
-        }
-    }
-}
-
-#[derive(Debug, Clone, Copy, PartialEq, Eq, Hash)]
-enum SubscriptionKind {
-    /// Get every timeline update.
-    All,
-    /// Get certain tenant timelines' updates.
-    Tenant(TenantId),
-    /// Get certain timeline updates.
-    Timeline(ZTenantTimelineId),
-=======
 #[derive(Debug, thiserror::Error)]
 pub enum BrokerError {
     #[error("Etcd client error: {0}. Context: {1}")]
@@ -129,7 +65,6 @@
     KeyNotParsed(String),
     #[error("Internal error: {0}")]
     InternalError(String),
->>>>>>> 32e64afd
 }
 
 /// Creates a background task to poll etcd for timeline updates from safekeepers.
@@ -276,88 +211,5 @@
         BrokerError::KeyNotParsed(format!("Failed to parse KV key '{key_str}': {e}"))
     })?;
 
-<<<<<<< HEAD
-    let zttid = ZTenantTimelineId::new(
-        parse_capture(&key_captures, 1).map_err(BrokerError::ParsingError)?,
-        parse_capture(&key_captures, 2).map_err(BrokerError::ParsingError)?,
-    );
-    let safekeeper_id = NodeId(parse_capture(&key_captures, 3).map_err(BrokerError::ParsingError)?);
-
-    Ok((
-        zttid,
-        SafekeeperTimeline {
-            safekeeper_id,
-            info,
-        },
-    ))
-}
-
-fn parse_capture<T>(caps: &Captures, index: usize) -> Result<T, String>
-where
-    T: FromStr,
-    <T as FromStr>::Err: Display,
-{
-    let capture_match = caps
-        .get(index)
-        .ok_or_else(|| format!("Failed to get capture match at index {index}"))?
-        .as_str();
-    capture_match.parse().map_err(|e| {
-        format!(
-            "Failed to parse {} from {capture_match}: {e}",
-            std::any::type_name::<T>()
-        )
-    })
-}
-
-#[cfg(test)]
-mod tests {
-    use utils::zid::ZTimelineId;
-
-    use super::*;
-
-    #[test]
-    fn typical_etcd_prefix_should_be_parsed() {
-        let prefix = "neon";
-        let tenant_id = TenantId::generate();
-        let timeline_id = ZTimelineId::generate();
-        let all_subscription = SkTimelineSubscriptionKind {
-            broker_etcd_prefix: prefix.to_string(),
-            kind: SubscriptionKind::All,
-        };
-        let tenant_subscription = SkTimelineSubscriptionKind {
-            broker_etcd_prefix: prefix.to_string(),
-            kind: SubscriptionKind::Tenant(tenant_id),
-        };
-        let timeline_subscription = SkTimelineSubscriptionKind {
-            broker_etcd_prefix: prefix.to_string(),
-            kind: SubscriptionKind::Timeline(ZTenantTimelineId::new(tenant_id, timeline_id)),
-        };
-
-        let typical_etcd_kv_strs = [
-            (
-                format!("{prefix}/{tenant_id}/{timeline_id}/safekeeper/1"),
-                r#"{"last_log_term":231,"flush_lsn":"0/241BB70","commit_lsn":"0/241BB70","backup_lsn":"0/2000000","remote_consistent_lsn":"0/0","peer_horizon_lsn":"0/16960E8","safekeeper_connstr":"something.local:1234","pageserver_connstr":"postgresql://(null):@somethine.else.local:3456"}"#,
-            ),
-            (
-                format!("{prefix}/{tenant_id}/{timeline_id}/safekeeper/13"),
-                r#"{"last_log_term":231,"flush_lsn":"0/241BB70","commit_lsn":"0/241BB70","backup_lsn":"0/2000000","remote_consistent_lsn":"0/0","peer_horizon_lsn":"0/16960E8","safekeeper_connstr":"something.local:1234","pageserver_connstr":"postgresql://(null):@somethine.else.local:3456"}"#,
-            ),
-        ];
-
-        for (key_string, value_str) in typical_etcd_kv_strs {
-            for subscription in [
-                &all_subscription,
-                &tenant_subscription,
-                &timeline_subscription,
-            ] {
-                let (id, _timeline) =
-                    parse_safekeeper_timeline(subscription, &key_string, value_str)
-                        .unwrap_or_else(|e| panic!("Should be able to parse etcd key string '{key_string}' and etcd value string '{value_str}' for subscription {subscription:?}, but got: {e}"));
-                assert_eq!(id, ZTenantTimelineId::new(tenant_id, timeline_id));
-            }
-        }
-    }
-=======
     Ok(value_parser(key, value_str).map(|value| (key, value)))
->>>>>>> 32e64afd
 }