//! A set of primitives to access a shared data/updates, propagated via etcd broker (not persistent).
//! Intended to connect services to each other, not to store their data.
use std::{
    collections::{hash_map, HashMap},
    fmt::Display,
    str::FromStr,
};

use regex::{Captures, Regex};
use serde::{Deserialize, Serialize};
use serde_with::{serde_as, DisplayFromStr};

pub use etcd_client::*;

use tokio::{sync::mpsc, task::JoinHandle};
use tracing::*;
use utils::{
    lsn::Lsn,
<<<<<<< HEAD
    zid::{ZNodeId, TenantId, ZTenantTimelineId},
=======
    zid::{NodeId, ZTenantId, ZTenantTimelineId},
>>>>>>> c584d90b
};

/// Default value to use for prefixing to all etcd keys with.
/// This way allows isolating safekeeper/pageserver groups in the same etcd cluster.
pub const DEFAULT_NEON_BROKER_ETCD_PREFIX: &str = "neon";

#[derive(Debug, Deserialize, Serialize)]
struct SafekeeperTimeline {
    safekeeper_id: NodeId,
    info: SkTimelineInfo,
}

/// Published data about safekeeper's timeline. Fields made optional for easy migrations.
#[serde_as]
#[derive(Debug, Deserialize, Serialize)]
pub struct SkTimelineInfo {
    /// Term of the last entry.
    pub last_log_term: Option<u64>,
    /// LSN of the last record.
    #[serde_as(as = "Option<DisplayFromStr>")]
    #[serde(default)]
    pub flush_lsn: Option<Lsn>,
    /// Up to which LSN safekeeper regards its WAL as committed.
    #[serde_as(as = "Option<DisplayFromStr>")]
    #[serde(default)]
    pub commit_lsn: Option<Lsn>,
    /// LSN up to which safekeeper offloaded WAL to s3.
    #[serde_as(as = "Option<DisplayFromStr>")]
    #[serde(default)]
    pub s3_wal_lsn: Option<Lsn>,
    /// LSN of last checkpoint uploaded by pageserver.
    #[serde_as(as = "Option<DisplayFromStr>")]
    #[serde(default)]
    pub remote_consistent_lsn: Option<Lsn>,
    #[serde_as(as = "Option<DisplayFromStr>")]
    #[serde(default)]
    pub peer_horizon_lsn: Option<Lsn>,
    #[serde(default)]
    pub safekeeper_connection_string: Option<String>,
}

#[derive(Debug, thiserror::Error)]
pub enum BrokerError {
    #[error("Etcd client error: {0}. Context: {1}")]
    EtcdClient(etcd_client::Error, String),
    #[error("Error during parsing etcd data: {0}")]
    ParsingError(String),
    #[error("Internal error: {0}")]
    InternalError(String),
}

/// A way to control the data retrieval from a certain subscription.
pub struct SkTimelineSubscription {
    safekeeper_timeline_updates:
        mpsc::UnboundedReceiver<HashMap<ZTenantTimelineId, HashMap<NodeId, SkTimelineInfo>>>,
    kind: SkTimelineSubscriptionKind,
    watcher_handle: JoinHandle<Result<(), BrokerError>>,
    watcher: Watcher,
}

impl SkTimelineSubscription {
    /// Asynchronously polls for more data from the subscription, suspending the current future if there's no data sent yet.
    pub async fn fetch_data(
        &mut self,
    ) -> Option<HashMap<ZTenantTimelineId, HashMap<NodeId, SkTimelineInfo>>> {
        self.safekeeper_timeline_updates.recv().await
    }

    /// Cancels the subscription, stopping the data poller and waiting for it to shut down.
    pub async fn cancel(mut self) -> Result<(), BrokerError> {
        self.watcher.cancel().await.map_err(|e| {
            BrokerError::EtcdClient(
                e,
                format!(
                    "Failed to cancel timeline subscription, kind: {:?}",
                    self.kind
                ),
            )
        })?;
        self.watcher_handle.await.map_err(|e| {
            BrokerError::InternalError(format!(
                "Failed to join the timeline updates task, kind: {:?}, error: {e}",
                self.kind
            ))
        })?
    }
}

/// The subscription kind to the timeline updates from safekeeper.
#[derive(Debug, Clone, PartialEq, Eq, Hash)]
pub struct SkTimelineSubscriptionKind {
    broker_etcd_prefix: String,
    kind: SubscriptionKind,
}

impl SkTimelineSubscriptionKind {
    pub fn all(broker_etcd_prefix: String) -> Self {
        Self {
            broker_etcd_prefix,
            kind: SubscriptionKind::All,
        }
    }

    pub fn tenant(broker_etcd_prefix: String, tenant: TenantId) -> Self {
        Self {
            broker_etcd_prefix,
            kind: SubscriptionKind::Tenant(tenant),
        }
    }

    pub fn timeline(broker_etcd_prefix: String, timeline: ZTenantTimelineId) -> Self {
        Self {
            broker_etcd_prefix,
            kind: SubscriptionKind::Timeline(timeline),
        }
    }

    fn watch_regex(&self) -> Regex {
        match self.kind {
            SubscriptionKind::All => Regex::new(&format!(
                r"^{}/([[:xdigit:]]+)/([[:xdigit:]]+)/safekeeper/([[:digit:]])$",
                self.broker_etcd_prefix
            ))
            .expect("wrong regex for 'everything' subscription"),
            SubscriptionKind::Tenant(tenant_id) => Regex::new(&format!(
                r"^{}/{tenant_id}/([[:xdigit:]]+)/safekeeper/([[:digit:]])$",
                self.broker_etcd_prefix
            ))
            .expect("wrong regex for 'tenant' subscription"),
            SubscriptionKind::Timeline(ZTenantTimelineId {
                tenant_id,
                timeline_id,
            }) => Regex::new(&format!(
                r"^{}/{tenant_id}/{timeline_id}/safekeeper/([[:digit:]])$",
                self.broker_etcd_prefix
            ))
            .expect("wrong regex for 'timeline' subscription"),
        }
    }

    /// Etcd key to use for watching a certain timeline updates from safekeepers.
    pub fn watch_key(&self) -> String {
        match self.kind {
            SubscriptionKind::All => self.broker_etcd_prefix.to_string(),
            SubscriptionKind::Tenant(tenant_id) => {
                format!("{}/{tenant_id}/safekeeper", self.broker_etcd_prefix)
            }
            SubscriptionKind::Timeline(ZTenantTimelineId {
                tenant_id,
                timeline_id,
            }) => format!(
                "{}/{tenant_id}/{timeline_id}/safekeeper",
                self.broker_etcd_prefix
            ),
        }
    }
}

#[derive(Debug, Clone, Copy, PartialEq, Eq, Hash)]
enum SubscriptionKind {
    /// Get every timeline update.
    All,
    /// Get certain tenant timelines' updates.
    Tenant(TenantId),
    /// Get certain timeline updates.
    Timeline(ZTenantTimelineId),
}

/// Creates a background task to poll etcd for timeline updates from safekeepers.
/// Stops and returns `Err` on any error during etcd communication.
/// Watches the key changes until either the watcher is cancelled via etcd or the subscription cancellation handle,
/// exiting normally in such cases.
pub async fn subscribe_to_safekeeper_timeline_updates(
    client: &mut Client,
    subscription: SkTimelineSubscriptionKind,
) -> Result<SkTimelineSubscription, BrokerError> {
    info!("Subscribing to timeline updates, subscription kind: {subscription:?}");

    let (watcher, mut stream) = client
        .watch(
            subscription.watch_key(),
            Some(WatchOptions::new().with_prefix()),
        )
        .await
        .map_err(|e| {
            BrokerError::EtcdClient(
                e,
                format!("Failed to init the watch for subscription {subscription:?}"),
            )
        })?;

    let (timeline_updates_sender, safekeeper_timeline_updates) = mpsc::unbounded_channel();

    let subscription_kind = subscription.kind;
    let regex = subscription.watch_regex();
    let watcher_handle = tokio::spawn(async move {
        while let Some(resp) = stream.message().await.map_err(|e| BrokerError::InternalError(format!(
            "Failed to get messages from the subscription stream, kind: {subscription_kind:?}, error: {e}"
        )))? {
            if resp.canceled() {
                info!("Watch for timeline updates subscription was canceled, exiting");
                break;
            }

            let mut timeline_updates: HashMap<ZTenantTimelineId, HashMap<NodeId, SkTimelineInfo>> = HashMap::new();
            // Keep track that the timeline data updates from etcd arrive in the right order.
            // https://etcd.io/docs/v3.5/learning/api_guarantees/#isolation-level-and-consistency-of-replicas
            // > etcd does not ensure linearizability for watch operations. Users are expected to verify the revision of watch responses to ensure correct ordering.
            let mut timeline_etcd_versions: HashMap<ZTenantTimelineId, i64> = HashMap::new();


            let events = resp.events();
            debug!("Processing {} events", events.len());

            for event in events {
                if EventType::Put == event.event_type() {
                    if let Some(new_etcd_kv) = event.kv() {
                        let new_kv_version = new_etcd_kv.version();

                        match parse_etcd_key_value(subscription_kind, &regex, new_etcd_kv) {
                            Ok(Some((zttid, timeline))) => {
                                match timeline_updates
                                    .entry(zttid)
                                    .or_default()
                                    .entry(timeline.safekeeper_id)
                                {
                                    hash_map::Entry::Occupied(mut o) => {
                                        let old_etcd_kv_version = timeline_etcd_versions.get(&zttid).copied().unwrap_or(i64::MIN);
                                        if old_etcd_kv_version < new_kv_version {
                                            o.insert(timeline.info);
                                            timeline_etcd_versions.insert(zttid,new_kv_version);
                                        }
                                    }
                                    hash_map::Entry::Vacant(v) => {
                                        v.insert(timeline.info);
                                        timeline_etcd_versions.insert(zttid,new_kv_version);
                                    }
                                }
                            }
                            Ok(None) => {}
                            Err(e) => error!("Failed to parse timeline update: {e}"),
                        };
                    }
                }
            }

            if let Err(e) = timeline_updates_sender.send(timeline_updates) {
                info!("Timeline updates sender got dropped, exiting: {e}");
                break;
            }
        }

        Ok(())
    });

    Ok(SkTimelineSubscription {
        kind: subscription,
        safekeeper_timeline_updates,
        watcher_handle,
        watcher,
    })
}

fn parse_etcd_key_value(
    subscription_kind: SubscriptionKind,
    regex: &Regex,
    kv: &KeyValue,
) -> Result<Option<(ZTenantTimelineId, SafekeeperTimeline)>, BrokerError> {
    let caps = if let Some(caps) = regex.captures(kv.key_str().map_err(|e| {
        BrokerError::EtcdClient(e, format!("Failed to represent kv {kv:?} as key str"))
    })?) {
        caps
    } else {
        return Ok(None);
    };

    let (zttid, safekeeper_id) = match subscription_kind {
        SubscriptionKind::All => (
            ZTenantTimelineId::new(
                parse_capture(&caps, 1).map_err(BrokerError::ParsingError)?,
                parse_capture(&caps, 2).map_err(BrokerError::ParsingError)?,
            ),
            NodeId(parse_capture(&caps, 3).map_err(BrokerError::ParsingError)?),
        ),
        SubscriptionKind::Tenant(tenant_id) => (
            ZTenantTimelineId::new(
                tenant_id,
                parse_capture(&caps, 1).map_err(BrokerError::ParsingError)?,
            ),
            NodeId(parse_capture(&caps, 2).map_err(BrokerError::ParsingError)?),
        ),
        SubscriptionKind::Timeline(zttid) => (
            zttid,
            NodeId(parse_capture(&caps, 1).map_err(BrokerError::ParsingError)?),
        ),
    };

    let info_str = kv.value_str().map_err(|e| {
        BrokerError::EtcdClient(e, format!("Failed to represent kv {kv:?} as value str"))
    })?;
    Ok(Some((
        zttid,
        SafekeeperTimeline {
            safekeeper_id,
            info: serde_json::from_str(info_str).map_err(|e| {
                BrokerError::ParsingError(format!(
                    "Failed to parse '{info_str}' as safekeeper timeline info: {e}"
                ))
            })?,
        },
    )))
}

fn parse_capture<T>(caps: &Captures, index: usize) -> Result<T, String>
where
    T: FromStr,
    <T as FromStr>::Err: Display,
{
    let capture_match = caps
        .get(index)
        .ok_or_else(|| format!("Failed to get capture match at index {index}"))?
        .as_str();
    capture_match.parse().map_err(|e| {
        format!(
            "Failed to parse {} from {capture_match}: {e}",
            std::any::type_name::<T>()
        )
    })
}<|MERGE_RESOLUTION|>--- conflicted
+++ resolved
@@ -16,11 +16,7 @@
 use tracing::*;
 use utils::{
     lsn::Lsn,
-<<<<<<< HEAD
-    zid::{ZNodeId, TenantId, ZTenantTimelineId},
-=======
-    zid::{NodeId, ZTenantId, ZTenantTimelineId},
->>>>>>> c584d90b
+    zid::{NodeId, TenantId, ZTenantTimelineId},
 };
 
 /// Default value to use for prefixing to all etcd keys with.
