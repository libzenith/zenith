--- conflicted
+++ resolved
@@ -36,12 +36,8 @@
 ## All dependency versions, used in the project
 [workspace.dependencies]
 anyhow = { version = "1.0", features = ["backtrace"] }
-<<<<<<< HEAD
+arc-swap = "1.6"
 async-compression = { version = "0.4.0", features = ["tokio", "gzip", "zstd"] }
-=======
-arc-swap = "1.6"
-async-compression = { version = "0.4.0", features = ["tokio", "gzip"] }
->>>>>>> 87389bc9
 azure_core = "0.16"
 azure_identity = "0.16"
 azure_storage = "0.16"
