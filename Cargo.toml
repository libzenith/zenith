--- conflicted
+++ resolved
@@ -36,15 +36,11 @@
 ## All dependency versions, used in the project
 [workspace.dependencies]
 anyhow = { version = "1.0", features = ["backtrace"] }
-<<<<<<< HEAD
 async-compression = { version = "0.4.0", features = ["tokio", "gzip", "zstd"] }
-=======
-async-compression = { version = "0.4.0", features = ["tokio", "gzip"] }
 azure_core = "0.16"
 azure_identity = "0.16"
 azure_storage = "0.16"
 azure_storage_blobs = "0.16"
->>>>>>> 098d3111
 flate2 = "1.0.26"
 async-stream = "0.3"
 async-trait = "0.1"
