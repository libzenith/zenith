use crate::cplane_api::{CPlaneApi, DatabaseInfo};
use crate::ProxyState;
use anyhow::{anyhow, bail};
use lazy_static::lazy_static;
use parking_lot::Mutex;
use rand::prelude::StdRng;
use rand::{CryptoRng, Rng, SeedableRng};
use tokio::try_join;
use std::collections::HashMap;
use std::net::TcpStream;
use std::{io, thread};
use tokio_postgres::{CancelToken, NoTls};
use zenith_utils::postgres_backend::{self, PostgresBackend, ProtoState, Stream};
use zenith_utils::pq_proto::{BeMessage as Be, FeMessage as Fe, *};
use zenith_utils::sock_split::{ReadStream, WriteStream};

lazy_static! {
    // NOTE including DatabaseInfo in the value would be unnecessary if I can figure out
    //      how to use cancel_token.cancel_query. For now I rely on cancel_query_raw,
    //      which needs the DatabaseInfo.
    static ref CANCEL_MAP: Mutex<HashMap<(i32, i32), (CancelToken, DatabaseInfo)>> =
        Mutex::new(HashMap::new());
}

///
/// Main proxy listener loop.
///
/// Listens for connections, and launches a new handler thread for each.
///
pub fn thread_main(
    state: &'static ProxyState,
    listener: std::net::TcpListener,
) -> anyhow::Result<()> {
    loop {
        let (socket, peer_addr) = listener.accept()?;
        println!("accepted connection from {}", peer_addr);
        socket.set_nodelay(true).unwrap();

        thread::Builder::new()
            .name("Proxy thread".into())
            .spawn(move || {
                if let Err(err) = proxy_conn_main(state, socket) {
                    println!("error: {}", err);
                }
            })?;
    }
}

// TODO: clean up fields
struct ProxyConnection {
    state: &'static ProxyState,
    psql_session_id: String,
    pgb: PostgresBackend,
}

pub fn proxy_conn_main(state: &'static ProxyState, socket: TcpStream) -> anyhow::Result<()> {
    let conn = ProxyConnection {
        state,
        psql_session_id: hex::encode(rand::random::<[u8; 8]>()),
        pgb: PostgresBackend::new(
            socket,
            postgres_backend::AuthType::MD5,
            state.conf.ssl_config.clone(),
            false,
        )?,
    };

    let (client, server) = match conn.handle_client()? {
        Some(x) => x,
        None => return Ok(())
    };

    let server = zenith_utils::sock_split::BidiStream::from_tcp(server);

    let client = match client {
        Stream::Bidirectional(bidi_stream) => bidi_stream,
        _ => panic!("invalid stream type"),
    };

    proxy(client.split(), server.split())
}

impl ProxyConnection {
    // TODO all this Result<Option<_>> nesting is getting hairy.
    //      Consider simplifying before asking for review.
    //      Maybe compose these functions instead of nesting them?
    //      If not at least document what None means everywhere
    //      (successfully closed connection).
    fn handle_client(mut self) -> anyhow::Result<Option<(Stream, TcpStream)>> {
        let mut authenticate = || {
            let (username, dbname) = match self.handle_startup()? {
                Some(x) => x,
                None => return Ok(None)
            };

            // Both scenarios here should end up producing database credentials
            // HACK, will remove this before PR, just ignore it
            if true || username.ends_with("@zenith") {
                self.handle_existing_user(&username, &dbname).map(|x| Some(x))
            } else {
                self.handle_new_user().map(|x| Some(x))
            }
        };

        let conn = match authenticate() {
            Ok(Some(db_info)) => connect_to_db(db_info),
            Ok(None) => return Ok(None),
            Err(e) => {
                // Report the error to the client
                self.pgb.write_message(&Be::ErrorResponse(e.to_string()))?;
                bail!("failed to handle client: {:?}", e);
            }
        };

        // We'll get rid of this once migration to async is complete
        let (pg_version, db_stream) = {
            let runtime = tokio::runtime::Builder::new_current_thread()
                .enable_all()
                .build()?;

            let (pg_version, stream, cancel_key_data) = runtime.block_on(conn)?;
            self.pgb.write_message(&BeMessage::BackendKeyData(cancel_key_data.0, cancel_key_data.1))?;
            let stream = stream.into_std()?;
            stream.set_nonblocking(false)?;

            (pg_version, stream)
        };

        // Let the client send new requests
        self.pgb
            .write_message_noflush(&BeMessage::ParameterStatus(
                BeParameterStatusMessage::ServerVersion(&pg_version),
            ))?
            .write_message(&Be::ReadyForQuery)?;

        Ok(Some((self.pgb.into_stream(), db_stream)))
    }

    fn handle_startup(&mut self) -> anyhow::Result<Option<(String, String)>> {
        let have_tls = self.pgb.tls_config.is_some();
        let mut encrypted = false;

        loop {
            let msg = match self.pgb.read_message()? {
                Some(Fe::StartupPacket(msg)) => msg,
                None => bail!("connection is lost"),
                bad => bail!("unexpected message type: {:?}", bad),
            };
            println!("got message: {:?}", msg);

            match msg {
                FeStartupPacket::GssEncRequest => {
                    self.pgb.write_message(&Be::EncryptionResponse(false))?;
                }
                FeStartupPacket::SslRequest => {
                    self.pgb.write_message(&Be::EncryptionResponse(have_tls))?;
                    if have_tls {
                        self.pgb.start_tls()?;
                        encrypted = true;
                    }
                }
                FeStartupPacket::StartupMessage { mut params, .. } => {
                    if have_tls && !encrypted {
                        bail!("must connect with TLS");
                    }

                    let mut get_param = |key| {
                        params
                            .remove(key)
                            .ok_or_else(|| anyhow!("{} is missing in startup packet", key))
                    };

                    return Ok(Some((get_param("user")?, get_param("database")?)));
                }
                StartupRequestCode::Cancel => {
                    // NOTE using unwrap instead of ? because I don't want to send an
                    //      unauthenticated user surprisingly transparent errors.
                    let backend_pid: i32 = msg.params["backend_pid"].parse().unwrap();
                    let cancel_key: i32 = msg.params["cancel_key"].parse().unwrap();
                    if let Some((cancel_token, db_info)) = CANCEL_MAP.lock().get(&(backend_pid, cancel_key)) {
                        let runtime = tokio::runtime::Builder::new_current_thread()
                            .enable_all()
                            .build().unwrap();

                        // TODO why NoTls? Currently i'm cargo-culting from how
                        //      we initialize connect_raw.
                        // if let Err(e) = runtime.block_on(cancel_token.cancel_query(NoTls)) {
                            // Error {
                            //     kind: Connect,
                            //     cause: Some(
                            //         Custom {
                            //             kind: InvalidInput,
                            //             error: "unknown host",
                            //         },
                            //     ),
                            // }
                            // dbg!(e);
                        // }

                        // TODO figure out cancel_token.cancel_query (see commented code above)
                        let socket = runtime.block_on(tokio::net::TcpStream::connect(db_info.socket_addr().unwrap())).unwrap();
                        runtime.block_on(cancel_token.cancel_query_raw(socket, NoTls)).unwrap();
                    }
                    return Ok(None);
                }
<<<<<<< HEAD
=======
                // TODO: implement proper stmt cancellation
                FeStartupPacket::CancelRequest { .. } => {
                    bail!("query cancellation is not supported")
                }
>>>>>>> 24eca8d5
            }
        }
    }

    fn handle_existing_user(&mut self, user: &str, db: &str) -> anyhow::Result<DatabaseInfo> {
        let md5_salt = rand::random::<[u8; 4]>();

        // Ask password
        self.pgb
            .write_message(&Be::AuthenticationMD5Password(&md5_salt))?;
        self.pgb.state = ProtoState::Authentication; // XXX

        // Check password
        let msg = match self.pgb.read_message()? {
            Some(Fe::PasswordMessage(msg)) => msg,
            None => bail!("connection is lost"),
            bad => bail!("unexpected message type: {:?}", bad),
        };
        println!("got message: {:?}", msg);

        let (_trailing_null, md5_response) = msg
            .split_last()
            .ok_or_else(|| anyhow!("unexpected password message"))?;

        // HACK, will remove this before PR, just ignore it
        // let cplane = CPlaneApi::new(&self.state.conf.auth_endpoint, &self.state.waiters);
        // let db_info = cplane.authenticate_proxy_request(
        //     user,
        //     db,
        //     md5_response,
        //     &md5_salt,
        //     &self.psql_session_id,
        // )?;
        let db_info = DatabaseInfo {
            host: "localhost".into(),
            port: 5432,
            dbname: "postgres".into(),
            user: "postgres".into(),
            password: Some("postgres".into()),
        };

        self.pgb
            .write_message_noflush(&Be::AuthenticationOk)?
            .write_message_noflush(&BeParameterStatusMessage::encoding())?;

        Ok(db_info)
    }

    fn handle_new_user(&mut self) -> anyhow::Result<DatabaseInfo> {
        let greeting = hello_message(&self.state.conf.redirect_uri, &self.psql_session_id);

        // First, register this session
        let waiter = self.state.waiters.register(self.psql_session_id.clone());

        // Give user a URL to spawn a new database
        self.pgb
            .write_message_noflush(&Be::AuthenticationOk)?
            .write_message_noflush(&BeParameterStatusMessage::encoding())?
            .write_message(&Be::NoticeResponse(greeting))?;

        // Wait for web console response
        let db_info = waiter.wait()?.map_err(|e| anyhow!(e))?;

        self.pgb
            .write_message_noflush(&Be::NoticeResponse("Connecting to database.".into()))?;

        Ok(db_info)
    }
}

fn hello_message(redirect_uri: &str, session_id: &str) -> String {
    format!(
        concat![
            "☀️  Welcome to Zenith!\n",
            "To proceed with database creation, open the following link:\n\n",
            "    {redirect_uri}{session_id}\n\n",
            "It needs to be done once and we will send you '.pgpass' file,\n",
            "which will allow you to access or create ",
            "databases without opening your web browser."
        ],
        redirect_uri = redirect_uri,
        session_id = session_id,
    )
}

/// Create a TCP connection to a postgres database, authenticate with it, and receive the ReadyForQuery message
async fn connect_to_db(db_info: DatabaseInfo) ->
    anyhow::Result<(String, tokio::net::TcpStream, (i32, i32))> {
    let mut socket = tokio::net::TcpStream::connect(db_info.socket_addr()?).await?;
    let config = tokio_postgres::Config::from(db_info.clone());
    let (client, conn) = config.connect_raw(&mut socket, NoTls).await?;
    let cancel_token = client.cancel_token().clone();

    // NOTE We effectively ignore any ParameterStatus and NoticeResponse
    //      messages here. Not sure if that could break something.

    let get_version_and_backend = || async {
        let pipeline = try_join!(
            client.query_one("select current_setting('server_version')", &[]),
            client.query_one("select pg_backend_pid()", &[]))?;
        let version: String = pipeline.0.try_get(0)?;
        let backend_pid: i32 = pipeline.1.try_get(0)?;
        Result::<(String, i32), tokio_postgres::Error>::Ok((version, backend_pid))
    };

    // Allow conn to talk with pg until we get our results back
    let (version, backend_pid) = tokio::select! {
        x = get_version_and_backend() => x?,
        _ = conn => bail!("connection closed too early"),
    };

    let mut rng = rand::rngs::StdRng::from_entropy();
    let cancel_key: i32 = rng.gen();
    let cancel_key_data = (backend_pid, cancel_key);

    CANCEL_MAP.lock().insert(cancel_key_data, (cancel_token, db_info.clone()));
    Ok((version, socket, cancel_key_data))
}

/// Concurrently proxy both directions of the client and server connections
fn proxy(
    (client_read, client_write): (ReadStream, WriteStream),
    (server_read, server_write): (ReadStream, WriteStream),
) -> anyhow::Result<()> {
    fn do_proxy(mut reader: impl io::Read, mut writer: WriteStream) -> io::Result<u64> {
        /// FlushWriter will make sure that every message is sent as soon as possible
        struct FlushWriter<W>(W);

        impl<W: io::Write> io::Write for FlushWriter<W> {
            fn write(&mut self, buf: &[u8]) -> io::Result<usize> {
                // `std::io::copy` is guaranteed to exit if we return an error,
                // so we can afford to lose `res` in case `flush` fails
                let res = self.0.write(buf);
                if res.is_ok() {
                    self.flush()?;
                }
                res
            }

            fn flush(&mut self) -> io::Result<()> {
                self.0.flush()
            }
        }

        let res = std::io::copy(&mut reader, &mut FlushWriter(&mut writer));
        writer.shutdown(std::net::Shutdown::Both)?;
        res
    }

    let client_to_server_jh = thread::spawn(move || do_proxy(client_read, server_write));

    do_proxy(server_read, client_write)?;
    client_to_server_jh.join().unwrap()?;

    Ok(())
}<|MERGE_RESOLUTION|>--- conflicted
+++ resolved
@@ -4,7 +4,7 @@
 use lazy_static::lazy_static;
 use parking_lot::Mutex;
 use rand::prelude::StdRng;
-use rand::{CryptoRng, Rng, SeedableRng};
+use rand::{Rng, SeedableRng};
 use tokio::try_join;
 use std::collections::HashMap;
 use std::net::TcpStream;
@@ -18,7 +18,7 @@
     // NOTE including DatabaseInfo in the value would be unnecessary if I can figure out
     //      how to use cancel_token.cancel_query. For now I rely on cancel_query_raw,
     //      which needs the DatabaseInfo.
-    static ref CANCEL_MAP: Mutex<HashMap<(i32, i32), (CancelToken, DatabaseInfo)>> =
+    static ref CANCEL_MAP: Mutex<HashMap<CancelKeyData, (CancelToken, DatabaseInfo)>> =
         Mutex::new(HashMap::new());
 }
 
@@ -119,7 +119,7 @@
                 .build()?;
 
             let (pg_version, stream, cancel_key_data) = runtime.block_on(conn)?;
-            self.pgb.write_message(&BeMessage::BackendKeyData(cancel_key_data.0, cancel_key_data.1))?;
+            self.pgb.write_message(&BeMessage::BackendKeyData(cancel_key_data))?;
             let stream = stream.into_std()?;
             stream.set_nonblocking(false)?;
 
@@ -172,12 +172,10 @@
 
                     return Ok(Some((get_param("user")?, get_param("database")?)));
                 }
-                StartupRequestCode::Cancel => {
+                FeStartupPacket::CancelRequest(cancel_key_data) => {
                     // NOTE using unwrap instead of ? because I don't want to send an
                     //      unauthenticated user surprisingly transparent errors.
-                    let backend_pid: i32 = msg.params["backend_pid"].parse().unwrap();
-                    let cancel_key: i32 = msg.params["cancel_key"].parse().unwrap();
-                    if let Some((cancel_token, db_info)) = CANCEL_MAP.lock().get(&(backend_pid, cancel_key)) {
+                    if let Some((cancel_token, db_info)) = CANCEL_MAP.lock().get(&cancel_key_data) {
                         let runtime = tokio::runtime::Builder::new_current_thread()
                             .enable_all()
                             .build().unwrap();
@@ -203,13 +201,6 @@
                     }
                     return Ok(None);
                 }
-<<<<<<< HEAD
-=======
-                // TODO: implement proper stmt cancellation
-                FeStartupPacket::CancelRequest { .. } => {
-                    bail!("query cancellation is not supported")
-                }
->>>>>>> 24eca8d5
             }
         }
     }
@@ -297,7 +288,7 @@
 
 /// Create a TCP connection to a postgres database, authenticate with it, and receive the ReadyForQuery message
 async fn connect_to_db(db_info: DatabaseInfo) ->
-    anyhow::Result<(String, tokio::net::TcpStream, (i32, i32))> {
+    anyhow::Result<(String, tokio::net::TcpStream, CancelKeyData)> {
     let mut socket = tokio::net::TcpStream::connect(db_info.socket_addr()?).await?;
     let config = tokio_postgres::Config::from(db_info.clone());
     let (client, conn) = config.connect_raw(&mut socket, NoTls).await?;
@@ -321,9 +312,9 @@
         _ = conn => bail!("connection closed too early"),
     };
 
-    let mut rng = rand::rngs::StdRng::from_entropy();
+    let mut rng = StdRng::from_entropy();
     let cancel_key: i32 = rng.gen();
-    let cancel_key_data = (backend_pid, cancel_key);
+    let cancel_key_data = CancelKeyData{backend_pid, cancel_key};
 
     CANCEL_MAP.lock().insert(cancel_key_data, (cancel_token, db_info.clone()));
     Ok((version, socket, cancel_key_data))
