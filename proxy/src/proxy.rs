--- conflicted
+++ resolved
@@ -324,17 +324,13 @@
     let (stream, read_buf) = stream.into_inner();
     node.stream.write_all(&read_buf).await?;
 
-<<<<<<< HEAD
-    proxy_pass(ctx, stream, node.stream, node.aux).await
-=======
     Ok(Some(ProxyPassthrough {
         client: stream,
         compute: node,
-        aux,
+        aux: node.aux,
         req: _request_gauge,
         conn: _client_gauge,
     }))
->>>>>>> 96d89cde
 }
 
 /// Finish client connection initialization: confirm auth success, send params, etc.
