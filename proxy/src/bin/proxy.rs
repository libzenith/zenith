use futures::future::Either;
use proxy::auth;
use proxy::config::AuthenticationConfig;
use proxy::config::HttpConfig;
use proxy::console;
use proxy::http;
use proxy::metrics;

use anyhow::bail;
use proxy::config::{self, ProxyConfig};
use std::pin::pin;
use std::{borrow::Cow, net::SocketAddr};
use tokio::net::TcpListener;
use tokio::task::JoinSet;
use tokio_util::sync::CancellationToken;
use tracing::info;
use tracing::warn;
use utils::{project_git_version, sentry_init::init_sentry};

project_git_version!(GIT_VERSION);

use clap::{Parser, ValueEnum};

#[derive(Clone, Debug, ValueEnum)]
enum AuthBackend {
    Console,
    Postgres,
    Link,
}

/// Neon proxy/router
#[derive(Parser)]
#[command(version = GIT_VERSION, about)]
struct ProxyCliArgs {
    /// listen for incoming client connections on ip:port
    #[clap(short, long, default_value = "127.0.0.1:4432")]
    proxy: String,
    #[clap(value_enum, long, default_value_t = AuthBackend::Link)]
    auth_backend: AuthBackend,
    /// listen for management callback connection on ip:port
    #[clap(short, long, default_value = "127.0.0.1:7000")]
    mgmt: String,
    /// listen for incoming http connections (metrics, etc) on ip:port
    #[clap(long, default_value = "127.0.0.1:7001")]
    http: String,
    /// listen for incoming wss connections on ip:port
    #[clap(long)]
    wss: Option<String>,
    /// redirect unauthenticated users to the given uri in case of link auth
    #[clap(short, long, default_value = "http://localhost:3000/psql_session/")]
    uri: String,
    /// cloud API endpoint for authenticating users
    #[clap(
        short,
        long,
        default_value = "http://localhost:3000/authenticate_proxy_request/"
    )]
    auth_endpoint: String,
    /// path to TLS key for client postgres connections
    ///
    /// tls-key and tls-cert are for backwards compatibility, we can put all certs in one dir
    #[clap(short = 'k', long, alias = "ssl-key")]
    tls_key: Option<String>,
    /// path to TLS cert for client postgres connections
    ///
    /// tls-key and tls-cert are for backwards compatibility, we can put all certs in one dir
    #[clap(short = 'c', long, alias = "ssl-cert")]
    tls_cert: Option<String>,
    /// path to directory with TLS certificates for client postgres connections
    #[clap(long)]
    certs_dir: Option<String>,
    /// http endpoint to receive periodic metric updates
    #[clap(long)]
    metric_collection_endpoint: Option<String>,
    /// how often metrics should be sent to a collection endpoint
    #[clap(long)]
    metric_collection_interval: Option<String>,
    /// cache for `wake_compute` api method (use `size=0` to disable)
    #[clap(long, default_value = config::CacheOptions::DEFAULT_OPTIONS_NODE_INFO)]
    wake_compute_cache: String,
    /// Allow self-signed certificates for compute nodes (for testing)
    #[clap(long, default_value_t = false, value_parser = clap::builder::BoolishValueParser::new(), action = clap::ArgAction::Set)]
    allow_self_signed_compute: bool,
    /// timeout for http connections
    #[clap(long, default_value = "15s", value_parser = humantime::parse_duration)]
    sql_over_http_timeout: tokio::time::Duration,
<<<<<<< HEAD
    /// timeout for scram authentication protocol
    #[clap(long, default_value = "15s", value_parser = humantime::parse_duration)]
    scram_protocol_timeout: tokio::time::Duration,
=======

    /// Require that all incoming requests have a Proxy Protocol V2 packet **and** have an IP address associated.
    #[clap(long, default_value_t = false, value_parser = clap::builder::BoolishValueParser::new(), action = clap::ArgAction::Set)]
    require_client_ip: bool,
>>>>>>> 41ee75bc
}

#[tokio::main]
async fn main() -> anyhow::Result<()> {
    let _logging_guard = proxy::logging::init().await?;
    let _panic_hook_guard = utils::logging::replace_panic_hook_with_tracing_panic_hook();
    let _sentry_guard = init_sentry(Some(GIT_VERSION.into()), &[]);

    info!("Version: {GIT_VERSION}");
    ::metrics::set_build_info_metric(GIT_VERSION);

    let args = ProxyCliArgs::parse();
    let config = build_config(&args)?;

    info!("Authentication backend: {}", config.auth_backend);

    // Check that we can bind to address before further initialization
    let http_address: SocketAddr = args.http.parse()?;
    info!("Starting http on {http_address}");
    let http_listener = TcpListener::bind(http_address).await?.into_std()?;

    let mgmt_address: SocketAddr = args.mgmt.parse()?;
    info!("Starting mgmt on {mgmt_address}");
    let mgmt_listener = TcpListener::bind(mgmt_address).await?;

    let proxy_address: SocketAddr = args.proxy.parse()?;
    info!("Starting proxy on {proxy_address}");
    let proxy_listener = TcpListener::bind(proxy_address).await?;
    let cancellation_token = CancellationToken::new();

    // client facing tasks. these will exit on error or on cancellation
    // cancellation returns Ok(())
    let mut client_tasks = JoinSet::new();
    client_tasks.spawn(proxy::proxy::task_main(
        config,
        proxy_listener,
        cancellation_token.clone(),
    ));

    if let Some(wss_address) = args.wss {
        let wss_address: SocketAddr = wss_address.parse()?;
        info!("Starting wss on {wss_address}");
        let wss_listener = TcpListener::bind(wss_address).await?;

        client_tasks.spawn(http::websocket::task_main(
            config,
            wss_listener,
            cancellation_token.clone(),
        ));
    }

    // maintenance tasks. these never return unless there's an error
    let mut maintenance_tasks = JoinSet::new();
    maintenance_tasks.spawn(proxy::handle_signals(cancellation_token));
    maintenance_tasks.spawn(http::server::task_main(http_listener));
    maintenance_tasks.spawn(console::mgmt::task_main(mgmt_listener));

    if let Some(metrics_config) = &config.metric_collection {
        maintenance_tasks.spawn(metrics::task_main(metrics_config));
    }

    let maintenance = loop {
        // get one complete task
        match futures::future::select(
            pin!(maintenance_tasks.join_next()),
            pin!(client_tasks.join_next()),
        )
        .await
        {
            // exit immediately on maintenance task completion
            Either::Left((Some(res), _)) => break proxy::flatten_err(res)?,
            // exit with error immediately if all maintenance tasks have ceased (should be caught by branch above)
            Either::Left((None, _)) => bail!("no maintenance tasks running. invalid state"),
            // exit immediately on client task error
            Either::Right((Some(res), _)) => proxy::flatten_err(res)?,
            // exit if all our client tasks have shutdown gracefully
            Either::Right((None, _)) => return Ok(()),
        }
    };

    // maintenance tasks return Infallible success values, this is an impossible value
    // so this match statically ensures that there are no possibilities for that value
    match maintenance {}
}

/// ProxyConfig is created at proxy startup, and lives forever.
fn build_config(args: &ProxyCliArgs) -> anyhow::Result<&'static ProxyConfig> {
    let tls_config = match (&args.tls_key, &args.tls_cert) {
        (Some(key_path), Some(cert_path)) => Some(config::configure_tls(
            key_path,
            cert_path,
            args.certs_dir.as_ref(),
        )?),
        (None, None) => None,
        _ => bail!("either both or neither tls-key and tls-cert must be specified"),
    };

    if args.allow_self_signed_compute {
        warn!("allowing self-signed compute certificates");
    }

    let metric_collection = match (
        &args.metric_collection_endpoint,
        &args.metric_collection_interval,
    ) {
        (Some(endpoint), Some(interval)) => Some(config::MetricCollectionConfig {
            endpoint: endpoint.parse()?,
            interval: humantime::parse_duration(interval)?,
        }),
        (None, None) => None,
        _ => bail!(
            "either both or neither metric-collection-endpoint \
             and metric-collection-interval must be specified"
        ),
    };

    let auth_backend = match &args.auth_backend {
        AuthBackend::Console => {
            let config::CacheOptions { size, ttl } = args.wake_compute_cache.parse()?;

            info!("Using NodeInfoCache (wake_compute) with size={size} ttl={ttl:?}");
            let caches = Box::leak(Box::new(console::caches::ApiCaches {
                node_info: console::caches::NodeInfoCache::new("node_info_cache", size, ttl),
            }));

            let url = args.auth_endpoint.parse()?;
            let endpoint = http::Endpoint::new(url, http::new_client());

            let api = console::provider::neon::Api::new(endpoint, caches);
            auth::BackendType::Console(Cow::Owned(api), ())
        }
        AuthBackend::Postgres => {
            let url = args.auth_endpoint.parse()?;
            let api = console::provider::mock::Api::new(url);
            auth::BackendType::Postgres(Cow::Owned(api), ())
        }
        AuthBackend::Link => {
            let url = args.uri.parse()?;
            auth::BackendType::Link(Cow::Owned(url))
        }
    };
    let http_config = HttpConfig {
        sql_over_http_timeout: args.sql_over_http_timeout,
    };
    let authentication_config = AuthenticationConfig {
        scram_protocol_timeout: args.scram_protocol_timeout,
    };
    let config = Box::leak(Box::new(ProxyConfig {
        tls_config,
        auth_backend,
        metric_collection,
        allow_self_signed_compute: args.allow_self_signed_compute,
        http_config,
<<<<<<< HEAD
        authentication_config,
=======
        require_client_ip: args.require_client_ip,
>>>>>>> 41ee75bc
    }));

    Ok(config)
}<|MERGE_RESOLUTION|>--- conflicted
+++ resolved
@@ -84,16 +84,12 @@
     /// timeout for http connections
     #[clap(long, default_value = "15s", value_parser = humantime::parse_duration)]
     sql_over_http_timeout: tokio::time::Duration,
-<<<<<<< HEAD
     /// timeout for scram authentication protocol
     #[clap(long, default_value = "15s", value_parser = humantime::parse_duration)]
     scram_protocol_timeout: tokio::time::Duration,
-=======
-
     /// Require that all incoming requests have a Proxy Protocol V2 packet **and** have an IP address associated.
     #[clap(long, default_value_t = false, value_parser = clap::builder::BoolishValueParser::new(), action = clap::ArgAction::Set)]
     require_client_ip: bool,
->>>>>>> 41ee75bc
 }
 
 #[tokio::main]
@@ -247,11 +243,8 @@
         metric_collection,
         allow_self_signed_compute: args.allow_self_signed_compute,
         http_config,
-<<<<<<< HEAD
         authentication_config,
-=======
         require_client_ip: args.require_client_ip,
->>>>>>> 41ee75bc
     }));
 
     Ok(config)
