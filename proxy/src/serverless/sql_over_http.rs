--- conflicted
+++ resolved
@@ -179,16 +179,11 @@
 
     Ok(ConnInfo {
         user_info,
-<<<<<<< HEAD
         dbname,
-        password: password.into(),
-=======
-        dbname: dbname.into(),
         password: match password {
             std::borrow::Cow::Borrowed(b) => b.into(),
             std::borrow::Cow::Owned(b) => b.into(),
         },
->>>>>>> df5e2729
     })
 }
 
