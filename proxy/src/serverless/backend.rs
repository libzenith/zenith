--- conflicted
+++ resolved
@@ -298,17 +298,9 @@
             node_info.aux.clone(),
         );
 
-<<<<<<< HEAD
-        let kid = handle.get_client().get_process_id() as i64;
-        let (cli_inner, _dsc) = handle.client_inner();
-        let jwk = p256::PublicKey::from(cli_inner.key().verifying_key()).to_jwk();
-
-        debug!(kid, ?jwk, "setting up backend session state");
-=======
         {
             let (client, mut discard) = handle.inner();
             debug!("setting up backend session state");
->>>>>>> 614c3aef
 
             // initiates the auth session
             if let Err(e) = client.query("select auth.init()", &[]).await {
