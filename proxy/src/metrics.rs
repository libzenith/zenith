use std::sync::OnceLock;

use lasso::ThreadedRodeo;
use measured::{
    label::StaticLabelSet,
    metric::{histogram::Thresholds, name::MetricName},
    Counter, CounterVec, FixedCardinalityLabel, Gauge, GaugeVec, Histogram, HistogramVec,
    LabelGroup, MetricGroup,
};
use metrics::{CounterPairAssoc, CounterPairVec, HyperLogLog, HyperLogLogVec};

use tokio::time::{self, Instant};

use crate::console::messages::ColdStartInfo;

#[derive(MetricGroup)]
pub struct Metrics {
    #[metric(namespace = "proxy")]
    pub proxy: ProxyMetrics,

    #[metric(namespace = "wake_compute_lock")]
    pub wake_compute_lock: ApiLockMetrics,

    // the one metric not called proxy_....
    pub semaphore_control_plane_limit: GaugeVec<StaticLabelSet<RateLimit>>,
}

impl Metrics {
    pub fn get() -> &'static Self {
        static SELF: OnceLock<Metrics> = OnceLock::new();
        SELF.get_or_init(|| Metrics {
            proxy: ProxyMetrics::default(),
            wake_compute_lock: ApiLockMetrics::new(),
            semaphore_control_plane_limit: GaugeVec::default(),
        })
    }
}

#[derive(MetricGroup)]
#[metric(new())]
pub struct ProxyMetrics {
    #[metric(flatten)]
    pub db_connections: CounterPairVec<NumDbConnectionsGauge>,
    #[metric(flatten)]
    pub client_connections: CounterPairVec<NumClientConnectionsGauge>,
    #[metric(flatten)]
    pub connection_requests: CounterPairVec<NumConnectionRequestsGauge>,
    #[metric(flatten)]
    pub http_endpoint_pools: HttpEndpointPools,

    /// Time it took for proxy to establish a connection to the compute endpoint.
    // largest bucket = 2^16 * 0.5ms = 32s
    #[metric(metadata = Thresholds::exponential_buckets(0.0005, 2.0))]
    pub compute_connection_latency_seconds: HistogramVec<ComputeConnectionLatencySet, 16>,

    /// Time it took for proxy to receive a response from control plane.
    #[metric(
        // largest bucket = 2^16 * 0.2ms = 13s
<<<<<<< HEAD
        exponential_buckets(0.0002, 2.0, 16).unwrap(),
    )
    .unwrap()
});

pub static ALLOWED_IPS_BY_CACHE_OUTCOME: Lazy<IntCounterVec> = Lazy::new(|| {
    register_int_counter_vec!(
        "proxy_allowed_ips_cache_misses",
        "Number of cache hits/misses for allowed ips",
        // hit/miss
        &["outcome"],
    )
    .unwrap()
});

pub static RATE_LIMITER_ACQUIRE_LATENCY: Lazy<Histogram> = Lazy::new(|| {
    register_histogram!(
        "proxy_control_plane_token_acquire_seconds",
        "Time it took for proxy to establish a connection to the compute endpoint",
        // largest bucket = 3^16 * 0.05ms = 2.15s
        exponential_buckets(0.00005, 3.0, 16).unwrap(),
    )
    .unwrap()
});

pub static RATE_LIMITER_LIMIT: Lazy<IntGaugeVec> = Lazy::new(|| {
    register_int_gauge_vec!(
        "semaphore_control_plane_limit",
        "Current limit of the semaphore control plane",
        &["limit"], // 2 counters
    )
    .unwrap()
});

pub static NUM_CONNECTION_ACCEPTED_BY_SNI: Lazy<IntCounterVec> = Lazy::new(|| {
    register_int_counter_vec!(
        "proxy_accepted_connections_by_sni",
        "Number of connections (per sni).",
        &["kind"],
    )
    .unwrap()
});

pub static ALLOWED_IPS_NUMBER: Lazy<Histogram> = Lazy::new(|| {
    register_histogram!(
        "proxy_allowed_ips_number",
        "Number of allowed ips",
        vec![0.0, 1.0, 2.0, 3.0, 4.0, 5.0, 10.0, 20.0, 50.0, 100.0],
    )
    .unwrap()
});

pub static HTTP_CONTENT_LENGTH: Lazy<HistogramVec> = Lazy::new(|| {
    register_histogram_vec!(
        "proxy_http_conn_content_length_bytes",
        "Number of bytes the HTTP response content consumes",
        // request/response
        &["direction"],
        // smallest bucket = 16 bytes
        // largest bucket = 4^12 * 16 bytes = 256MB
        exponential_buckets(16.0, 4.0, 12).unwrap()
    )
    .unwrap()
});

pub static GC_LATENCY: Lazy<Histogram> = Lazy::new(|| {
    register_histogram!(
        "proxy_http_pool_reclaimation_lag_seconds",
        "Time it takes to reclaim unused connection pools",
        // 1us -> 65ms
        exponential_buckets(1e-6, 2.0, 16).unwrap(),
    )
    .unwrap()
});

pub static ENDPOINT_POOLS: Lazy<IntCounterPair> = Lazy::new(|| {
    register_int_counter_pair!(
        "proxy_http_pool_endpoints_registered_total",
        "Number of endpoints we have registered pools for",
        "proxy_http_pool_endpoints_unregistered_total",
        "Number of endpoints we have unregistered pools for",
    )
    .unwrap()
});

pub static NUM_OPEN_CLIENTS_IN_HTTP_POOL: Lazy<IntGauge> = Lazy::new(|| {
    register_int_gauge!(
        "proxy_http_pool_opened_connections",
        "Number of opened connections to a database.",
    )
    .unwrap()
});

pub static NUM_CANCELLATION_REQUESTS: Lazy<IntCounterVec> = Lazy::new(|| {
    register_int_counter_vec!(
        "proxy_cancellation_requests_total",
        "Number of cancellation requests (per found/not_found).",
        &["source", "kind"],
    )
    .unwrap()
});

pub static NUM_INVALID_ENDPOINTS: Lazy<IntCounterVec> = Lazy::new(|| {
    register_int_counter_vec!(
        "proxy_invalid_endpoints_total",
        "Number of invalid endpoints (per protocol, per rejected).",
        // http/ws/tcp, true/false, success/failure
        // TODO(anna): the last dimension is just a proxy to what we actually want to measure.
        // We need to measure whether the endpoint was found by cplane or not.
        &["protocol", "rejected", "outcome"],
    )
    .unwrap()
});

pub const NUM_CANCELLATION_REQUESTS_SOURCE_FROM_CLIENT: &str = "from_client";
pub const NUM_CANCELLATION_REQUESTS_SOURCE_FROM_REDIS: &str = "from_redis";
=======
        metadata = Thresholds::exponential_buckets(0.0002, 2.0),
    )]
    pub console_request_latency: HistogramVec<ConsoleRequestSet, 16>,

    /// Time it takes to acquire a token to call console plane.
    // largest bucket = 3^16 * 0.05ms = 2.15s
    #[metric(metadata = Thresholds::exponential_buckets(0.00005, 3.0))]
    pub control_plane_token_acquire_seconds: Histogram<16>,

    /// Size of the HTTP request body lengths.
    // smallest bucket = 16 bytes
    // largest bucket = 4^12 * 16 bytes = 256MB
    #[metric(metadata = Thresholds::exponential_buckets(16.0, 4.0))]
    pub http_conn_content_length_bytes: HistogramVec<StaticLabelSet<HttpDirection>, 12>,

    /// Time it takes to reclaim unused connection pools.
    #[metric(metadata = Thresholds::exponential_buckets(1e-6, 2.0))]
    pub http_pool_reclaimation_lag_seconds: Histogram<16>,

    /// Number of opened connections to a database.
    pub http_pool_opened_connections: Gauge,

    /// Number of cache hits/misses for allowed ips.
    pub allowed_ips_cache_misses: CounterVec<StaticLabelSet<CacheOutcome>>,

    /// Number of allowed ips
    #[metric(metadata = Thresholds::with_buckets([0.0, 1.0, 2.0, 3.0, 4.0, 5.0, 10.0, 20.0, 50.0, 100.0]))]
    pub allowed_ips_number: Histogram<10>,

    /// Number of connections (per sni).
    pub accepted_connections_by_sni: CounterVec<StaticLabelSet<SniKind>>,

    /// Number of connection failures (per kind).
    pub connection_failures_total: CounterVec<StaticLabelSet<ConnectionFailureKind>>,

    /// Number of wake-up failures (per kind).
    pub connection_failures_breakdown: CounterVec<ConnectionFailuresBreakdownSet>,

    /// Number of bytes sent/received between all clients and backends.
    pub io_bytes: CounterVec<StaticLabelSet<Direction>>,

    /// Number of errors by a given classification.
    pub errors_total: CounterVec<StaticLabelSet<crate::error::ErrorKind>>,

    /// Number of cancellation requests (per found/not_found).
    pub cancellation_requests_total: CounterVec<CancellationRequestSet>,

    /// Number of errors by a given classification
    pub redis_errors_total: CounterVec<RedisErrorsSet>,

    /// Number of TLS handshake failures
    pub tls_handshake_failures: Counter,

    /// Number of connection requests affected by authentication rate limits
    pub requests_auth_rate_limits_total: Counter,

    /// HLL approximate cardinality of endpoints that are connecting
    pub connecting_endpoints: HyperLogLogVec<StaticLabelSet<Protocol>, 32>,

    /// Number of endpoints affected by errors of a given classification
    pub endpoints_affected_by_errors: HyperLogLogVec<StaticLabelSet<crate::error::ErrorKind>, 32>,

    /// Number of endpoints affected by authentication rate limits
    pub endpoints_auth_rate_limits: HyperLogLog<32>,
}

#[derive(MetricGroup)]
#[metric(new())]
pub struct ApiLockMetrics {
    /// Number of semaphores registered in this api lock
    pub semaphores_registered: Counter,
    /// Number of semaphores unregistered in this api lock
    pub semaphores_unregistered: Counter,
    /// Time it takes to reclaim unused semaphores in the api lock
    #[metric(metadata = Thresholds::exponential_buckets(1e-6, 2.0))]
    pub reclamation_lag_seconds: Histogram<16>,
    /// Time it takes to acquire a semaphore lock
    #[metric(metadata = Thresholds::exponential_buckets(1e-4, 2.0))]
    pub semaphore_acquire_seconds: Histogram<16>,
}

impl Default for ProxyMetrics {
    fn default() -> Self {
        Self::new()
    }
}

#[derive(FixedCardinalityLabel, Copy, Clone)]
#[label(singleton = "direction")]
pub enum HttpDirection {
    Request,
    Response,
}

#[derive(FixedCardinalityLabel, Copy, Clone)]
#[label(singleton = "direction")]
pub enum Direction {
    Tx,
    Rx,
}

#[derive(FixedCardinalityLabel, Clone, Copy, Debug)]
#[label(singleton = "protocol")]
pub enum Protocol {
    Http,
    Ws,
    Tcp,
    SniRouter,
}

impl Protocol {
    pub fn as_str(&self) -> &'static str {
        match self {
            Protocol::Http => "http",
            Protocol::Ws => "ws",
            Protocol::Tcp => "tcp",
            Protocol::SniRouter => "sni_router",
        }
    }
}

impl std::fmt::Display for Protocol {
    fn fmt(&self, f: &mut std::fmt::Formatter<'_>) -> std::fmt::Result {
        f.write_str(self.as_str())
    }
}

#[derive(FixedCardinalityLabel, Copy, Clone)]
pub enum Bool {
    True,
    False,
}

#[derive(FixedCardinalityLabel, Copy, Clone)]
#[label(singleton = "outcome")]
pub enum Outcome {
    Success,
    Failed,
}

#[derive(FixedCardinalityLabel, Copy, Clone)]
#[label(singleton = "outcome")]
pub enum CacheOutcome {
    Hit,
    Miss,
}

#[derive(LabelGroup)]
#[label(set = ConsoleRequestSet)]
pub struct ConsoleRequest<'a> {
    #[label(dynamic_with = ThreadedRodeo, default)]
    pub request: &'a str,
}

#[derive(MetricGroup, Default)]
pub struct HttpEndpointPools {
    /// Number of endpoints we have registered pools for
    pub http_pool_endpoints_registered_total: Counter,
    /// Number of endpoints we have unregistered pools for
    pub http_pool_endpoints_unregistered_total: Counter,
}

pub struct HttpEndpointPoolsGuard<'a> {
    dec: &'a Counter,
}

impl Drop for HttpEndpointPoolsGuard<'_> {
    fn drop(&mut self) {
        self.dec.inc();
    }
}

impl HttpEndpointPools {
    pub fn guard(&self) -> HttpEndpointPoolsGuard {
        self.http_pool_endpoints_registered_total.inc();
        HttpEndpointPoolsGuard {
            dec: &self.http_pool_endpoints_unregistered_total,
        }
    }
}
pub struct NumDbConnectionsGauge;
impl CounterPairAssoc for NumDbConnectionsGauge {
    const INC_NAME: &'static MetricName = MetricName::from_str("opened_db_connections_total");
    const DEC_NAME: &'static MetricName = MetricName::from_str("closed_db_connections_total");
    const INC_HELP: &'static str = "Number of opened connections to a database.";
    const DEC_HELP: &'static str = "Number of closed connections to a database.";
    type LabelGroupSet = StaticLabelSet<Protocol>;
}
pub type NumDbConnectionsGuard<'a> = metrics::MeasuredCounterPairGuard<'a, NumDbConnectionsGauge>;

pub struct NumClientConnectionsGauge;
impl CounterPairAssoc for NumClientConnectionsGauge {
    const INC_NAME: &'static MetricName = MetricName::from_str("opened_client_connections_total");
    const DEC_NAME: &'static MetricName = MetricName::from_str("closed_client_connections_total");
    const INC_HELP: &'static str = "Number of opened connections from a client.";
    const DEC_HELP: &'static str = "Number of closed connections from a client.";
    type LabelGroupSet = StaticLabelSet<Protocol>;
}
pub type NumClientConnectionsGuard<'a> =
    metrics::MeasuredCounterPairGuard<'a, NumClientConnectionsGauge>;

pub struct NumConnectionRequestsGauge;
impl CounterPairAssoc for NumConnectionRequestsGauge {
    const INC_NAME: &'static MetricName = MetricName::from_str("accepted_connections_total");
    const DEC_NAME: &'static MetricName = MetricName::from_str("closed_connections_total");
    const INC_HELP: &'static str = "Number of client connections accepted.";
    const DEC_HELP: &'static str = "Number of client connections closed.";
    type LabelGroupSet = StaticLabelSet<Protocol>;
}
pub type NumConnectionRequestsGuard<'a> =
    metrics::MeasuredCounterPairGuard<'a, NumConnectionRequestsGauge>;

#[derive(LabelGroup)]
#[label(set = ComputeConnectionLatencySet)]
pub struct ComputeConnectionLatencyGroup {
    protocol: Protocol,
    cold_start_info: ColdStartInfo,
    outcome: ConnectOutcome,
    excluded: LatencyExclusions,
}

#[derive(FixedCardinalityLabel, Copy, Clone)]
pub enum LatencyExclusions {
    Client,
    ClientAndCplane,
}

#[derive(FixedCardinalityLabel, Copy, Clone)]
#[label(singleton = "limit")]
pub enum RateLimit {
    Actual,
    Expected,
}

#[derive(FixedCardinalityLabel, Copy, Clone)]
#[label(singleton = "kind")]
pub enum SniKind {
    Sni,
    NoSni,
    PasswordHack,
}

#[derive(FixedCardinalityLabel, Copy, Clone)]
#[label(singleton = "kind")]
pub enum ConnectionFailureKind {
    ComputeCached,
    ComputeUncached,
}

#[derive(FixedCardinalityLabel, Copy, Clone)]
#[label(singleton = "kind")]
pub enum WakeupFailureKind {
    BadComputeAddress,
    ApiTransportError,
    QuotaExceeded,
    ApiConsoleLocked,
    ApiConsoleBadRequest,
    ApiConsoleOtherServerError,
    ApiConsoleOtherError,
    TimeoutError,
}

#[derive(LabelGroup)]
#[label(set = ConnectionFailuresBreakdownSet)]
pub struct ConnectionFailuresBreakdownGroup {
    pub kind: WakeupFailureKind,
    pub retry: Bool,
}

#[derive(LabelGroup, Copy, Clone)]
#[label(set = RedisErrorsSet)]
pub struct RedisErrors<'a> {
    #[label(dynamic_with = ThreadedRodeo, default)]
    pub channel: &'a str,
}

#[derive(FixedCardinalityLabel, Copy, Clone)]
pub enum CancellationSource {
    FromClient,
    FromRedis,
    Local,
}

#[derive(FixedCardinalityLabel, Copy, Clone)]
pub enum CancellationOutcome {
    NotFound,
    Found,
}

#[derive(LabelGroup)]
#[label(set = CancellationRequestSet)]
pub struct CancellationRequest {
    pub source: CancellationSource,
    pub kind: CancellationOutcome,
}
>>>>>>> 5299f917

pub enum Waiting {
    Cplane,
    Client,
    Compute,
}

#[derive(Default)]
struct Accumulated {
    cplane: time::Duration,
    client: time::Duration,
    compute: time::Duration,
}

pub struct LatencyTimer {
    // time since the stopwatch was started
    start: time::Instant,
    // time since the stopwatch was stopped
    stop: Option<time::Instant>,
    // accumulated time on the stopwatch
    accumulated: Accumulated,
    // label data
    protocol: Protocol,
    cold_start_info: ColdStartInfo,
    outcome: ConnectOutcome,
}

pub struct LatencyTimerPause<'a> {
    timer: &'a mut LatencyTimer,
    start: time::Instant,
    waiting_for: Waiting,
}

impl LatencyTimer {
    pub fn new(protocol: Protocol) -> Self {
        Self {
            start: time::Instant::now(),
            stop: None,
            accumulated: Accumulated::default(),
            protocol,
            cold_start_info: ColdStartInfo::Unknown,
            // assume failed unless otherwise specified
            outcome: ConnectOutcome::Failed,
        }
    }

    pub fn pause(&mut self, waiting_for: Waiting) -> LatencyTimerPause<'_> {
        LatencyTimerPause {
            timer: self,
            start: Instant::now(),
            waiting_for,
        }
    }

    pub fn cold_start_info(&mut self, cold_start_info: ColdStartInfo) {
        self.cold_start_info = cold_start_info;
    }

    pub fn success(&mut self) {
        // stop the stopwatch and record the time that we have accumulated
        self.stop = Some(time::Instant::now());

        // success
        self.outcome = ConnectOutcome::Success;
    }
}

impl Drop for LatencyTimerPause<'_> {
    fn drop(&mut self) {
        let dur = self.start.elapsed();
        match self.waiting_for {
            Waiting::Cplane => self.timer.accumulated.cplane += dur,
            Waiting::Client => self.timer.accumulated.client += dur,
            Waiting::Compute => self.timer.accumulated.compute += dur,
        }
    }
}

#[derive(FixedCardinalityLabel, Clone, Copy, Debug)]
enum ConnectOutcome {
    Success,
    Failed,
}

impl Drop for LatencyTimer {
    fn drop(&mut self) {
        let duration = self
            .stop
            .unwrap_or_else(time::Instant::now)
            .duration_since(self.start);

        let metric = &Metrics::get().proxy.compute_connection_latency_seconds;

        // Excluding client communication from the accumulated time.
        metric.observe(
            ComputeConnectionLatencyGroup {
                protocol: self.protocol,
                cold_start_info: self.cold_start_info,
                outcome: self.outcome,
                excluded: LatencyExclusions::Client,
            },
            duration
                .saturating_sub(self.accumulated.client)
                .as_secs_f64(),
        );

        // Exclude client and cplane communication from the accumulated time.
        let accumulated_total = self.accumulated.client + self.accumulated.cplane;
        metric.observe(
            ComputeConnectionLatencyGroup {
                protocol: self.protocol,
                cold_start_info: self.cold_start_info,
                outcome: self.outcome,
                excluded: LatencyExclusions::ClientAndCplane,
            },
            duration.saturating_sub(accumulated_total).as_secs_f64(),
        );
    }
}

impl From<bool> for Bool {
    fn from(value: bool) -> Self {
        if value {
            Bool::True
        } else {
            Bool::False
        }
    }
}<|MERGE_RESOLUTION|>--- conflicted
+++ resolved
@@ -56,124 +56,6 @@
     /// Time it took for proxy to receive a response from control plane.
     #[metric(
         // largest bucket = 2^16 * 0.2ms = 13s
-<<<<<<< HEAD
-        exponential_buckets(0.0002, 2.0, 16).unwrap(),
-    )
-    .unwrap()
-});
-
-pub static ALLOWED_IPS_BY_CACHE_OUTCOME: Lazy<IntCounterVec> = Lazy::new(|| {
-    register_int_counter_vec!(
-        "proxy_allowed_ips_cache_misses",
-        "Number of cache hits/misses for allowed ips",
-        // hit/miss
-        &["outcome"],
-    )
-    .unwrap()
-});
-
-pub static RATE_LIMITER_ACQUIRE_LATENCY: Lazy<Histogram> = Lazy::new(|| {
-    register_histogram!(
-        "proxy_control_plane_token_acquire_seconds",
-        "Time it took for proxy to establish a connection to the compute endpoint",
-        // largest bucket = 3^16 * 0.05ms = 2.15s
-        exponential_buckets(0.00005, 3.0, 16).unwrap(),
-    )
-    .unwrap()
-});
-
-pub static RATE_LIMITER_LIMIT: Lazy<IntGaugeVec> = Lazy::new(|| {
-    register_int_gauge_vec!(
-        "semaphore_control_plane_limit",
-        "Current limit of the semaphore control plane",
-        &["limit"], // 2 counters
-    )
-    .unwrap()
-});
-
-pub static NUM_CONNECTION_ACCEPTED_BY_SNI: Lazy<IntCounterVec> = Lazy::new(|| {
-    register_int_counter_vec!(
-        "proxy_accepted_connections_by_sni",
-        "Number of connections (per sni).",
-        &["kind"],
-    )
-    .unwrap()
-});
-
-pub static ALLOWED_IPS_NUMBER: Lazy<Histogram> = Lazy::new(|| {
-    register_histogram!(
-        "proxy_allowed_ips_number",
-        "Number of allowed ips",
-        vec![0.0, 1.0, 2.0, 3.0, 4.0, 5.0, 10.0, 20.0, 50.0, 100.0],
-    )
-    .unwrap()
-});
-
-pub static HTTP_CONTENT_LENGTH: Lazy<HistogramVec> = Lazy::new(|| {
-    register_histogram_vec!(
-        "proxy_http_conn_content_length_bytes",
-        "Number of bytes the HTTP response content consumes",
-        // request/response
-        &["direction"],
-        // smallest bucket = 16 bytes
-        // largest bucket = 4^12 * 16 bytes = 256MB
-        exponential_buckets(16.0, 4.0, 12).unwrap()
-    )
-    .unwrap()
-});
-
-pub static GC_LATENCY: Lazy<Histogram> = Lazy::new(|| {
-    register_histogram!(
-        "proxy_http_pool_reclaimation_lag_seconds",
-        "Time it takes to reclaim unused connection pools",
-        // 1us -> 65ms
-        exponential_buckets(1e-6, 2.0, 16).unwrap(),
-    )
-    .unwrap()
-});
-
-pub static ENDPOINT_POOLS: Lazy<IntCounterPair> = Lazy::new(|| {
-    register_int_counter_pair!(
-        "proxy_http_pool_endpoints_registered_total",
-        "Number of endpoints we have registered pools for",
-        "proxy_http_pool_endpoints_unregistered_total",
-        "Number of endpoints we have unregistered pools for",
-    )
-    .unwrap()
-});
-
-pub static NUM_OPEN_CLIENTS_IN_HTTP_POOL: Lazy<IntGauge> = Lazy::new(|| {
-    register_int_gauge!(
-        "proxy_http_pool_opened_connections",
-        "Number of opened connections to a database.",
-    )
-    .unwrap()
-});
-
-pub static NUM_CANCELLATION_REQUESTS: Lazy<IntCounterVec> = Lazy::new(|| {
-    register_int_counter_vec!(
-        "proxy_cancellation_requests_total",
-        "Number of cancellation requests (per found/not_found).",
-        &["source", "kind"],
-    )
-    .unwrap()
-});
-
-pub static NUM_INVALID_ENDPOINTS: Lazy<IntCounterVec> = Lazy::new(|| {
-    register_int_counter_vec!(
-        "proxy_invalid_endpoints_total",
-        "Number of invalid endpoints (per protocol, per rejected).",
-        // http/ws/tcp, true/false, success/failure
-        // TODO(anna): the last dimension is just a proxy to what we actually want to measure.
-        // We need to measure whether the endpoint was found by cplane or not.
-        &["protocol", "rejected", "outcome"],
-    )
-    .unwrap()
-});
-
-pub const NUM_CANCELLATION_REQUESTS_SOURCE_FROM_CLIENT: &str = "from_client";
-pub const NUM_CANCELLATION_REQUESTS_SOURCE_FROM_REDIS: &str = "from_redis";
-=======
         metadata = Thresholds::exponential_buckets(0.0002, 2.0),
     )]
     pub console_request_latency: HistogramVec<ConsoleRequestSet, 16>,
@@ -469,7 +351,6 @@
     pub source: CancellationSource,
     pub kind: CancellationOutcome,
 }
->>>>>>> 5299f917
 
 pub enum Waiting {
     Cplane,
