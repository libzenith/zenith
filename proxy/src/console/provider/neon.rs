//! Production console backend.

use super::{
    super::messages::{ConsoleError, GetRoleSecret, WakeCompute},
    errors::{ApiError, GetAuthInfoError, WakeComputeError},
    ApiCaches, ApiLocks, AuthInfo, AuthSecret, CachedAllowedIps, CachedNodeInfo, CachedRoleSecret,
    NodeInfo,
};
use crate::{
    auth::backend::ComputeUserInfo, compute, console::messages::ColdStartInfo, http, scram,
};
use crate::{
    cache::Cached,
    context::RequestMonitoring,
    metrics::{ALLOWED_IPS_BY_CACHE_OUTCOME, ALLOWED_IPS_NUMBER},
};
use futures::TryFutureExt;
use std::sync::Arc;
use tokio::time::Instant;
use tokio_postgres::config::SslMode;
use tracing::{error, info, info_span, warn, Instrument};

pub struct Api {
    endpoint: http::Endpoint,
    pub caches: &'static ApiCaches,
    pub locks: &'static ApiLocks,
    jwt: String,
}

impl Api {
    /// Construct an API object containing the auth parameters.
    pub fn new(
        endpoint: http::Endpoint,
        caches: &'static ApiCaches,
        locks: &'static ApiLocks,
    ) -> Self {
        let jwt: String = match std::env::var("NEON_PROXY_TO_CONTROLPLANE_TOKEN") {
            Ok(v) => v,
            Err(_) => "".to_string(),
        };
        Self {
            endpoint,
            caches,
            locks,
            jwt,
        }
    }

    pub fn url(&self) -> &str {
        self.endpoint.url().as_str()
    }

    async fn do_get_auth_info(
        &self,
        ctx: &mut RequestMonitoring,
        user_info: &ComputeUserInfo,
    ) -> Result<AuthInfo, GetAuthInfoError> {
<<<<<<< HEAD
        if !self
            .caches
            .endpoints_cache
            .is_valid(ctx, &user_info.endpoint)
            .await
        {
            info!("endpoint is not valid, skipping the request");
            return Ok(AuthInfo::default());
        }
        let request_id = uuid::Uuid::new_v4().to_string();
=======
        let request_id = ctx.session_id.to_string();
>>>>>>> 66fc4654
        let application_name = ctx.console_application_name();
        async {
            let request = self
                .endpoint
                .get("proxy_get_role_secret")
                .header("X-Request-ID", &request_id)
                .header("Authorization", format!("Bearer {}", &self.jwt))
                .query(&[("session_id", ctx.session_id)])
                .query(&[
                    ("application_name", application_name.as_str()),
                    ("project", user_info.endpoint.as_str()),
                    ("role", user_info.user.as_str()),
                ])
                .build()?;

            info!(url = request.url().as_str(), "sending http request");
            let start = Instant::now();
            let pause = ctx.latency_timer.pause(crate::metrics::Waiting::Cplane);
            let response = self.endpoint.execute(request).await?;
            drop(pause);
            info!(duration = ?start.elapsed(), "received http response");
            let body = match parse_body::<GetRoleSecret>(response).await {
                Ok(body) => body,
                // Error 404 is special: it's ok not to have a secret.
                Err(e) => match e.http_status_code() {
                    Some(http::StatusCode::NOT_FOUND) => {
                        return Ok(AuthInfo::default());
                    }
                    _otherwise => return Err(e.into()),
                },
            };

            let secret = if body.role_secret.is_empty() {
                None
            } else {
                let secret = scram::ServerSecret::parse(&body.role_secret)
                    .map(AuthSecret::Scram)
                    .ok_or(GetAuthInfoError::BadSecret)?;
                Some(secret)
            };
            let allowed_ips = body.allowed_ips.unwrap_or_default();
            ALLOWED_IPS_NUMBER.observe(allowed_ips.len() as f64);
            Ok(AuthInfo {
                secret,
                allowed_ips,
                project_id: body.project_id,
            })
        }
        .map_err(crate::error::log_error)
        .instrument(info_span!("http", id = request_id))
        .await
    }

    async fn do_wake_compute(
        &self,
        ctx: &mut RequestMonitoring,
        user_info: &ComputeUserInfo,
    ) -> Result<NodeInfo, WakeComputeError> {
        let request_id = ctx.session_id.to_string();
        let application_name = ctx.console_application_name();
        async {
            let mut request_builder = self
                .endpoint
                .get("proxy_wake_compute")
                .header("X-Request-ID", &request_id)
                .header("Authorization", format!("Bearer {}", &self.jwt))
                .query(&[("session_id", ctx.session_id)])
                .query(&[
                    ("application_name", application_name.as_str()),
                    ("project", user_info.endpoint.as_str()),
                ]);

            let options = user_info.options.to_deep_object();
            if !options.is_empty() {
                request_builder = request_builder.query(&options);
            }

            let request = request_builder.build()?;

            info!(url = request.url().as_str(), "sending http request");
            let start = Instant::now();
            let pause = ctx.latency_timer.pause(crate::metrics::Waiting::Cplane);
            let response = self.endpoint.execute(request).await?;
            drop(pause);
            info!(duration = ?start.elapsed(), "received http response");
            let body = parse_body::<WakeCompute>(response).await?;

            // Unfortunately, ownership won't let us use `Option::ok_or` here.
            let (host, port) = match parse_host_port(&body.address) {
                None => return Err(WakeComputeError::BadComputeAddress(body.address)),
                Some(x) => x,
            };

            // Don't set anything but host and port! This config will be cached.
            // We'll set username and such later using the startup message.
            // TODO: add more type safety (in progress).
            let mut config = compute::ConnCfg::new();
            config.host(host).port(port).ssl_mode(SslMode::Disable); // TLS is not configured on compute nodes.

            let node = NodeInfo {
                config,
                aux: body.aux,
                allow_self_signed_compute: false,
            };

            Ok(node)
        }
        .map_err(crate::error::log_error)
        .instrument(info_span!("http", id = request_id))
        .await
    }
}

impl super::Api for Api {
    #[tracing::instrument(skip_all)]
    async fn get_role_secret(
        &self,
        ctx: &mut RequestMonitoring,
        user_info: &ComputeUserInfo,
    ) -> Result<CachedRoleSecret, GetAuthInfoError> {
        let ep = &user_info.endpoint;
        let user = &user_info.user;
        if let Some(role_secret) = self.caches.project_info.get_role_secret(ep, user) {
            return Ok(role_secret);
        }
        let auth_info = self.do_get_auth_info(ctx, user_info).await?;
        if let Some(project_id) = auth_info.project_id {
            let ep_int = ep.into();
            self.caches.project_info.insert_role_secret(
                project_id,
                ep_int,
                user.into(),
                auth_info.secret.clone(),
            );
            self.caches.project_info.insert_allowed_ips(
                project_id,
                ep_int,
                Arc::new(auth_info.allowed_ips),
            );
            ctx.set_project_id(project_id);
        }
        // When we just got a secret, we don't need to invalidate it.
        Ok(Cached::new_uncached(auth_info.secret))
    }

    async fn get_allowed_ips_and_secret(
        &self,
        ctx: &mut RequestMonitoring,
        user_info: &ComputeUserInfo,
    ) -> Result<(CachedAllowedIps, Option<CachedRoleSecret>), GetAuthInfoError> {
        let ep = &user_info.endpoint;
        if let Some(allowed_ips) = self.caches.project_info.get_allowed_ips(ep) {
            ALLOWED_IPS_BY_CACHE_OUTCOME
                .with_label_values(&["hit"])
                .inc();
            return Ok((allowed_ips, None));
        }
        ALLOWED_IPS_BY_CACHE_OUTCOME
            .with_label_values(&["miss"])
            .inc();
        let auth_info = self.do_get_auth_info(ctx, user_info).await?;
        let allowed_ips = Arc::new(auth_info.allowed_ips);
        let user = &user_info.user;
        if let Some(project_id) = auth_info.project_id {
            let ep_int = ep.into();
            self.caches.project_info.insert_role_secret(
                project_id,
                ep_int,
                user.into(),
                auth_info.secret.clone(),
            );
            self.caches
                .project_info
                .insert_allowed_ips(project_id, ep_int, allowed_ips.clone());
            ctx.set_project_id(project_id);
        }
        Ok((
            Cached::new_uncached(allowed_ips),
            Some(Cached::new_uncached(auth_info.secret)),
        ))
    }

    #[tracing::instrument(skip_all)]
    async fn wake_compute(
        &self,
        ctx: &mut RequestMonitoring,
        user_info: &ComputeUserInfo,
    ) -> Result<CachedNodeInfo, WakeComputeError> {
        let key = user_info.endpoint_cache_key();

        // Every time we do a wakeup http request, the compute node will stay up
        // for some time (highly depends on the console's scale-to-zero policy);
        // The connection info remains the same during that period of time,
        // which means that we might cache it to reduce the load and latency.
        if let Some(cached) = self.caches.node_info.get(&key) {
            info!(key = &*key, "found cached compute node info");
            ctx.set_project(cached.aux.clone());
            return Ok(cached);
        }

        let permit = self.locks.get_wake_compute_permit(&key).await?;

        // after getting back a permit - it's possible the cache was filled
        // double check
        if permit.should_check_cache() {
            if let Some(cached) = self.caches.node_info.get(&key) {
                info!(key = &*key, "found cached compute node info");
                ctx.set_project(cached.aux.clone());
                return Ok(cached);
            }
        }

        let mut node = self.do_wake_compute(ctx, user_info).await?;
        ctx.set_project(node.aux.clone());
        let cold_start_info = node.aux.cold_start_info;
        info!("woken up a compute node");

        // store the cached node as 'warm'
        node.aux.cold_start_info = ColdStartInfo::WarmCached;
        let (_, mut cached) = self.caches.node_info.insert(key.clone(), node);
        cached.aux.cold_start_info = cold_start_info;

        info!(key = &*key, "created a cache entry for compute node info");

        Ok(cached)
    }
}

/// Parse http response body, taking status code into account.
async fn parse_body<T: for<'a> serde::Deserialize<'a>>(
    response: http::Response,
) -> Result<T, ApiError> {
    let status = response.status();
    if status.is_success() {
        // We shouldn't log raw body because it may contain secrets.
        info!("request succeeded, processing the body");
        return Ok(response.json().await?);
    }

    // Don't throw an error here because it's not as important
    // as the fact that the request itself has failed.
    let body = response.json().await.unwrap_or_else(|e| {
        warn!("failed to parse error body: {e}");
        ConsoleError {
            error: "reason unclear (malformed error message)".into(),
        }
    });

    let text = body.error;
    error!("console responded with an error ({status}): {text}");
    Err(ApiError::Console { status, text })
}

fn parse_host_port(input: &str) -> Option<(&str, u16)> {
    let (host, port) = input.rsplit_once(':')?;
    let ipv6_brackets: &[_] = &['[', ']'];
    Some((host.trim_matches(ipv6_brackets), port.parse().ok()?))
}

#[cfg(test)]
mod tests {
    use super::*;

    #[test]
    fn test_parse_host_port_v4() {
        let (host, port) = parse_host_port("127.0.0.1:5432").expect("failed to parse");
        assert_eq!(host, "127.0.0.1");
        assert_eq!(port, 5432);
    }

    #[test]
    fn test_parse_host_port_v6() {
        let (host, port) = parse_host_port("[2001:db8::1]:5432").expect("failed to parse");
        assert_eq!(host, "2001:db8::1");
        assert_eq!(port, 5432);
    }

    #[test]
    fn test_parse_host_port_url() {
        let (host, port) = parse_host_port("compute-foo-bar-1234.default.svc.cluster.local:5432")
            .expect("failed to parse");
        assert_eq!(host, "compute-foo-bar-1234.default.svc.cluster.local");
        assert_eq!(port, 5432);
    }
}<|MERGE_RESOLUTION|>--- conflicted
+++ resolved
@@ -55,7 +55,6 @@
         ctx: &mut RequestMonitoring,
         user_info: &ComputeUserInfo,
     ) -> Result<AuthInfo, GetAuthInfoError> {
-<<<<<<< HEAD
         if !self
             .caches
             .endpoints_cache
@@ -65,10 +64,7 @@
             info!("endpoint is not valid, skipping the request");
             return Ok(AuthInfo::default());
         }
-        let request_id = uuid::Uuid::new_v4().to_string();
-=======
         let request_id = ctx.session_id.to_string();
->>>>>>> 66fc4654
         let application_name = ctx.console_application_name();
         async {
             let request = self
