--- conflicted
+++ resolved
@@ -314,7 +314,6 @@
 }
 
 #[derive(Debug)]
-<<<<<<< HEAD
 pub struct EndpointCacheConfig {
     /// Batch size to receive all endpoints on the startup.
     pub initial_batch_size: usize,
@@ -382,7 +381,8 @@
         let error = || format!("failed to parse endpoint cache options '{options}'");
         Self::parse(options).with_context(error)
     }
-=======
+}
+#[derive(Debug)]
 pub struct MetricBackupCollectionConfig {
     pub interval: Duration,
     pub remote_storage_config: OptRemoteStorageConfig,
@@ -395,7 +395,6 @@
 
 pub fn remote_storage_from_toml(s: &str) -> anyhow::Result<OptRemoteStorageConfig> {
     RemoteStorageConfig::from_toml(&s.parse()?)
->>>>>>> 66fc4654
 }
 
 /// Helper for cmdline cache options parsing.
