use std::{
    collections::HashSet,
    convert::Infallible,
    sync::{atomic::AtomicU64, Arc},
    time::Duration,
};

use dashmap::DashMap;
use rand::{thread_rng, Rng};
use smol_str::SmolStr;
use tokio::time::Instant;
use tracing::{debug, info};

use crate::{
    auth::IpPattern,
    config::ProjectInfoCacheOptions,
    console::AuthSecret,
    intern::{EndpointIdInt, ProjectIdInt, RoleNameInt},
<<<<<<< HEAD
    EndpointId, Normalize, ProjectId, RoleName,
=======
    EndpointId, RoleName,
>>>>>>> 66fc4654
};

use super::{Cache, Cached};

pub trait ProjectInfoCache {
    fn invalidate_allowed_ips_for_project(&self, project_id: ProjectIdInt);
    fn invalidate_role_secret_for_project(&self, project_id: ProjectIdInt, role_name: RoleNameInt);
    fn enable_ttl(&self);
    fn disable_ttl(&self);
}

struct Entry<T> {
    created_at: Instant,
    value: T,
}

impl<T> Entry<T> {
    pub fn new(value: T) -> Self {
        Self {
            created_at: Instant::now(),
            value,
        }
    }
}

impl<T> From<T> for Entry<T> {
    fn from(value: T) -> Self {
        Self::new(value)
    }
}

#[derive(Default)]
struct EndpointInfo {
    secret: std::collections::HashMap<RoleNameInt, Entry<Option<AuthSecret>>>,
    allowed_ips: Option<Entry<Arc<Vec<IpPattern>>>>,
}

impl EndpointInfo {
    fn check_ignore_cache(ignore_cache_since: Option<Instant>, created_at: Instant) -> bool {
        match ignore_cache_since {
            None => false,
            Some(t) => t < created_at,
        }
    }
    pub fn get_role_secret(
        &self,
        role_name: RoleNameInt,
        valid_since: Instant,
        ignore_cache_since: Option<Instant>,
    ) -> Option<(Option<AuthSecret>, bool)> {
        if let Some(secret) = self.secret.get(&role_name) {
            if valid_since < secret.created_at {
                return Some((
                    secret.value.clone(),
                    Self::check_ignore_cache(ignore_cache_since, secret.created_at),
                ));
            }
        }
        None
    }

    pub fn get_allowed_ips(
        &self,
        valid_since: Instant,
        ignore_cache_since: Option<Instant>,
    ) -> Option<(Arc<Vec<IpPattern>>, bool)> {
        if let Some(allowed_ips) = &self.allowed_ips {
            if valid_since < allowed_ips.created_at {
                return Some((
                    allowed_ips.value.clone(),
                    Self::check_ignore_cache(ignore_cache_since, allowed_ips.created_at),
                ));
            }
        }
        None
    }
    pub fn invalidate_allowed_ips(&mut self) {
        self.allowed_ips = None;
    }
    pub fn invalidate_role_secret(&mut self, role_name: RoleNameInt) {
        self.secret.remove(&role_name);
    }
}

/// Cache for project info.
/// This is used to cache auth data for endpoints.
/// Invalidation is done by console notifications or by TTL (if console notifications are disabled).
///
/// We also store endpoint-to-project mapping in the cache, to be able to access per-endpoint data.
/// One may ask, why the data is stored per project, when on the user request there is only data about the endpoint available?
/// On the cplane side updates are done per project (or per branch), so it's easier to invalidate the whole project cache.
pub struct ProjectInfoCacheImpl {
    cache: DashMap<EndpointIdInt, EndpointInfo>,

    project2ep: DashMap<ProjectIdInt, HashSet<EndpointIdInt>>,
    config: ProjectInfoCacheOptions,

    start_time: Instant,
    ttl_disabled_since_us: AtomicU64,
}

impl ProjectInfoCache for ProjectInfoCacheImpl {
    fn invalidate_allowed_ips_for_project(&self, project_id: ProjectIdInt) {
        info!("invalidating allowed ips for project `{}`", project_id);
        let endpoints = self
            .project2ep
            .get(&project_id)
            .map(|kv| kv.value().clone())
            .unwrap_or_default();
        for endpoint_id in endpoints {
            if let Some(mut endpoint_info) = self.cache.get_mut(&endpoint_id) {
                endpoint_info.invalidate_allowed_ips();
            }
        }
    }
    fn invalidate_role_secret_for_project(&self, project_id: ProjectIdInt, role_name: RoleNameInt) {
        info!(
            "invalidating role secret for project_id `{}` and role_name `{}`",
            project_id, role_name,
        );
        let endpoints = self
            .project2ep
            .get(&project_id)
            .map(|kv| kv.value().clone())
            .unwrap_or_default();
        for endpoint_id in endpoints {
            if let Some(mut endpoint_info) = self.cache.get_mut(&endpoint_id) {
                endpoint_info.invalidate_role_secret(role_name);
            }
        }
    }
    fn enable_ttl(&self) {
        self.ttl_disabled_since_us
            .store(u64::MAX, std::sync::atomic::Ordering::Relaxed);
    }

    fn disable_ttl(&self) {
        let new_ttl = (self.start_time.elapsed() + self.config.ttl).as_micros() as u64;
        self.ttl_disabled_since_us
            .store(new_ttl, std::sync::atomic::Ordering::Relaxed);
    }
}

impl ProjectInfoCacheImpl {
    pub fn new(config: ProjectInfoCacheOptions) -> Self {
        Self {
            cache: DashMap::new(),
            project2ep: DashMap::new(),
            config,
            ttl_disabled_since_us: AtomicU64::new(u64::MAX),
            start_time: Instant::now(),
        }
    }

    pub fn get_role_secret(
        &self,
        endpoint_id: &EndpointId,
        role_name: &RoleName,
    ) -> Option<Cached<&Self, Option<AuthSecret>>> {
        let endpoint_id = EndpointIdInt::get(endpoint_id)?;
        let role_name = RoleNameInt::get(role_name)?;
        let (valid_since, ignore_cache_since) = self.get_cache_times();
        let endpoint_info = self.cache.get(&endpoint_id)?;
        let (value, ignore_cache) =
            endpoint_info.get_role_secret(role_name, valid_since, ignore_cache_since)?;
        if !ignore_cache {
            let cached = Cached {
                token: Some((
                    self,
                    CachedLookupInfo::new_role_secret(endpoint_id, role_name),
                )),
                value,
            };
            return Some(cached);
        }
        Some(Cached::new_uncached(value))
    }
    pub fn get_allowed_ips(
        &self,
        endpoint_id: &EndpointId,
    ) -> Option<Cached<&Self, Arc<Vec<IpPattern>>>> {
        let endpoint_id = EndpointIdInt::get(endpoint_id)?;
        let (valid_since, ignore_cache_since) = self.get_cache_times();
        let endpoint_info = self.cache.get(&endpoint_id)?;
        let value = endpoint_info.get_allowed_ips(valid_since, ignore_cache_since);
        let (value, ignore_cache) = value?;
        if !ignore_cache {
            let cached = Cached {
                token: Some((self, CachedLookupInfo::new_allowed_ips(endpoint_id))),
                value,
            };
            return Some(cached);
        }
        Some(Cached::new_uncached(value))
    }
    pub fn insert_role_secret(
        &self,
        project_id: ProjectIdInt,
        endpoint_id: EndpointIdInt,
        role_name: RoleNameInt,
        secret: Option<AuthSecret>,
    ) {
<<<<<<< HEAD
        let endpoint_id = &endpoint_id.normalize();
        let project_id = ProjectIdInt::from(project_id);
        let endpoint_id = EndpointIdInt::from(endpoint_id);
        let role_name = RoleNameInt::from(role_name);
=======
>>>>>>> 66fc4654
        if self.cache.len() >= self.config.size {
            // If there are too many entries, wait until the next gc cycle.
            return;
        }
        self.insert_project2endpoint(project_id, endpoint_id);
        let mut entry = self.cache.entry(endpoint_id).or_default();
        if entry.secret.len() < self.config.max_roles {
            entry.secret.insert(role_name, secret.into());
        }
    }
    pub fn insert_allowed_ips(
        &self,
        project_id: ProjectIdInt,
        endpoint_id: EndpointIdInt,
        allowed_ips: Arc<Vec<IpPattern>>,
    ) {
<<<<<<< HEAD
        let endpoint_id = &endpoint_id.normalize();
        let project_id = ProjectIdInt::from(project_id);
        let endpoint_id = EndpointIdInt::from(endpoint_id);
=======
>>>>>>> 66fc4654
        if self.cache.len() >= self.config.size {
            // If there are too many entries, wait until the next gc cycle.
            return;
        }
        self.insert_project2endpoint(project_id, endpoint_id);
        self.cache.entry(endpoint_id).or_default().allowed_ips = Some(allowed_ips.into());
    }
    fn insert_project2endpoint(&self, project_id: ProjectIdInt, endpoint_id: EndpointIdInt) {
        if let Some(mut endpoints) = self.project2ep.get_mut(&project_id) {
            endpoints.insert(endpoint_id);
        } else {
            self.project2ep
                .insert(project_id, HashSet::from([endpoint_id]));
        }
    }
    fn get_cache_times(&self) -> (Instant, Option<Instant>) {
        let mut valid_since = Instant::now() - self.config.ttl;
        // Only ignore cache if ttl is disabled.
        let ttl_disabled_since_us = self
            .ttl_disabled_since_us
            .load(std::sync::atomic::Ordering::Relaxed);
        let ignore_cache_since = if ttl_disabled_since_us != u64::MAX {
            let ignore_cache_since = self.start_time + Duration::from_micros(ttl_disabled_since_us);
            // We are fine if entry is not older than ttl or was added before we are getting notifications.
            valid_since = valid_since.min(ignore_cache_since);
            Some(ignore_cache_since)
        } else {
            None
        };
        (valid_since, ignore_cache_since)
    }

    pub async fn gc_worker(&self) -> anyhow::Result<Infallible> {
        let mut interval =
            tokio::time::interval(self.config.gc_interval / (self.cache.shards().len()) as u32);
        loop {
            interval.tick().await;
            if self.cache.len() < self.config.size {
                // If there are not too many entries, wait until the next gc cycle.
                continue;
            }
            self.gc();
        }
    }

    fn gc(&self) {
        let shard = thread_rng().gen_range(0..self.project2ep.shards().len());
        debug!(shard, "project_info_cache: performing epoch reclamation");

        // acquire a random shard lock
        let mut removed = 0;
        let shard = self.project2ep.shards()[shard].write();
        for (_, endpoints) in shard.iter() {
            for endpoint in endpoints.get().iter() {
                self.cache.remove(endpoint);
                removed += 1;
            }
        }
        // We can drop this shard only after making sure that all endpoints are removed.
        drop(shard);
        info!("project_info_cache: removed {removed} endpoints");
    }
}

/// Lookup info for project info cache.
/// This is used to invalidate cache entries.
pub struct CachedLookupInfo {
    /// Search by this key.
    endpoint_id: EndpointIdInt,
    lookup_type: LookupType,
}

impl CachedLookupInfo {
    pub(self) fn new_role_secret(endpoint_id: EndpointIdInt, role_name: RoleNameInt) -> Self {
        Self {
            endpoint_id,
            lookup_type: LookupType::RoleSecret(role_name),
        }
    }
    pub(self) fn new_allowed_ips(endpoint_id: EndpointIdInt) -> Self {
        Self {
            endpoint_id,
            lookup_type: LookupType::AllowedIps,
        }
    }
}

enum LookupType {
    RoleSecret(RoleNameInt),
    AllowedIps,
}

impl Cache for ProjectInfoCacheImpl {
    type Key = SmolStr;
    // Value is not really used here, but we need to specify it.
    type Value = SmolStr;

    type LookupInfo<Key> = CachedLookupInfo;

    fn invalidate(&self, key: &Self::LookupInfo<SmolStr>) {
        match &key.lookup_type {
            LookupType::RoleSecret(role_name) => {
                if let Some(mut endpoint_info) = self.cache.get_mut(&key.endpoint_id) {
                    endpoint_info.invalidate_role_secret(*role_name);
                }
            }
            LookupType::AllowedIps => {
                if let Some(mut endpoint_info) = self.cache.get_mut(&key.endpoint_id) {
                    endpoint_info.invalidate_allowed_ips();
                }
            }
        }
    }
}

#[cfg(test)]
mod tests {
    use super::*;
    use crate::{scram::ServerSecret, ProjectId};

    #[tokio::test]
    async fn test_project_info_cache_settings() {
        tokio::time::pause();
        let cache = ProjectInfoCacheImpl::new(ProjectInfoCacheOptions {
            size: 2,
            max_roles: 2,
            ttl: Duration::from_secs(1),
            gc_interval: Duration::from_secs(600),
        });
        let project_id: ProjectId = "project".into();
        let endpoint_id: EndpointId = "endpoint".into();
        let user1: RoleName = "user1".into();
        let user2: RoleName = "user2".into();
        let secret1 = Some(AuthSecret::Scram(ServerSecret::mock([1; 32])));
        let secret2 = None;
        let allowed_ips = Arc::new(vec![
            "127.0.0.1".parse().unwrap(),
            "127.0.0.2".parse().unwrap(),
        ]);
        cache.insert_role_secret(
            (&project_id).into(),
            (&endpoint_id).into(),
            (&user1).into(),
            secret1.clone(),
        );
        cache.insert_role_secret(
            (&project_id).into(),
            (&endpoint_id).into(),
            (&user2).into(),
            secret2.clone(),
        );
        cache.insert_allowed_ips(
            (&project_id).into(),
            (&endpoint_id).into(),
            allowed_ips.clone(),
        );

        let cached = cache.get_role_secret(&endpoint_id, &user1).unwrap();
        assert!(cached.cached());
        assert_eq!(cached.value, secret1);
        let cached = cache.get_role_secret(&endpoint_id, &user2).unwrap();
        assert!(cached.cached());
        assert_eq!(cached.value, secret2);

        // Shouldn't add more than 2 roles.
        let user3: RoleName = "user3".into();
        let secret3 = Some(AuthSecret::Scram(ServerSecret::mock([3; 32])));
        cache.insert_role_secret(
            (&project_id).into(),
            (&endpoint_id).into(),
            (&user3).into(),
            secret3.clone(),
        );
        assert!(cache.get_role_secret(&endpoint_id, &user3).is_none());

        let cached = cache.get_allowed_ips(&endpoint_id).unwrap();
        assert!(cached.cached());
        assert_eq!(cached.value, allowed_ips);

        tokio::time::advance(Duration::from_secs(2)).await;
        let cached = cache.get_role_secret(&endpoint_id, &user1);
        assert!(cached.is_none());
        let cached = cache.get_role_secret(&endpoint_id, &user2);
        assert!(cached.is_none());
        let cached = cache.get_allowed_ips(&endpoint_id);
        assert!(cached.is_none());
    }

    #[tokio::test]
    async fn test_project_info_cache_invalidations() {
        tokio::time::pause();
        let cache = Arc::new(ProjectInfoCacheImpl::new(ProjectInfoCacheOptions {
            size: 2,
            max_roles: 2,
            ttl: Duration::from_secs(1),
            gc_interval: Duration::from_secs(600),
        }));
        cache.clone().disable_ttl();
        tokio::time::advance(Duration::from_secs(2)).await;

        let project_id: ProjectId = "project".into();
        let endpoint_id: EndpointId = "endpoint".into();
        let user1: RoleName = "user1".into();
        let user2: RoleName = "user2".into();
        let secret1 = Some(AuthSecret::Scram(ServerSecret::mock([1; 32])));
        let secret2 = Some(AuthSecret::Scram(ServerSecret::mock([2; 32])));
        let allowed_ips = Arc::new(vec![
            "127.0.0.1".parse().unwrap(),
            "127.0.0.2".parse().unwrap(),
        ]);
        cache.insert_role_secret(
            (&project_id).into(),
            (&endpoint_id).into(),
            (&user1).into(),
            secret1.clone(),
        );
        cache.insert_role_secret(
            (&project_id).into(),
            (&endpoint_id).into(),
            (&user2).into(),
            secret2.clone(),
        );
        cache.insert_allowed_ips(
            (&project_id).into(),
            (&endpoint_id).into(),
            allowed_ips.clone(),
        );

        tokio::time::advance(Duration::from_secs(2)).await;
        // Nothing should be invalidated.

        let cached = cache.get_role_secret(&endpoint_id, &user1).unwrap();
        // TTL is disabled, so it should be impossible to invalidate this value.
        assert!(!cached.cached());
        assert_eq!(cached.value, secret1);

        cached.invalidate(); // Shouldn't do anything.
        let cached = cache.get_role_secret(&endpoint_id, &user1).unwrap();
        assert_eq!(cached.value, secret1);

        let cached = cache.get_role_secret(&endpoint_id, &user2).unwrap();
        assert!(!cached.cached());
        assert_eq!(cached.value, secret2);

        // The only way to invalidate this value is to invalidate via the api.
        cache.invalidate_role_secret_for_project((&project_id).into(), (&user2).into());
        assert!(cache.get_role_secret(&endpoint_id, &user2).is_none());

        let cached = cache.get_allowed_ips(&endpoint_id).unwrap();
        assert!(!cached.cached());
        assert_eq!(cached.value, allowed_ips);
    }

    #[tokio::test]
    async fn test_disable_ttl_invalidate_added_before() {
        tokio::time::pause();
        let cache = Arc::new(ProjectInfoCacheImpl::new(ProjectInfoCacheOptions {
            size: 2,
            max_roles: 2,
            ttl: Duration::from_secs(1),
            gc_interval: Duration::from_secs(600),
        }));

        let project_id: ProjectId = "project".into();
        let endpoint_id: EndpointId = "endpoint".into();
        let user1: RoleName = "user1".into();
        let user2: RoleName = "user2".into();
        let secret1 = Some(AuthSecret::Scram(ServerSecret::mock([1; 32])));
        let secret2 = Some(AuthSecret::Scram(ServerSecret::mock([2; 32])));
        let allowed_ips = Arc::new(vec![
            "127.0.0.1".parse().unwrap(),
            "127.0.0.2".parse().unwrap(),
        ]);
        cache.insert_role_secret(
            (&project_id).into(),
            (&endpoint_id).into(),
            (&user1).into(),
            secret1.clone(),
        );
        cache.clone().disable_ttl();
        tokio::time::advance(Duration::from_millis(100)).await;
        cache.insert_role_secret(
            (&project_id).into(),
            (&endpoint_id).into(),
            (&user2).into(),
            secret2.clone(),
        );

        // Added before ttl was disabled + ttl should be still cached.
        let cached = cache.get_role_secret(&endpoint_id, &user1).unwrap();
        assert!(cached.cached());
        let cached = cache.get_role_secret(&endpoint_id, &user2).unwrap();
        assert!(cached.cached());

        tokio::time::advance(Duration::from_secs(1)).await;
        // Added before ttl was disabled + ttl should expire.
        assert!(cache.get_role_secret(&endpoint_id, &user1).is_none());
        assert!(cache.get_role_secret(&endpoint_id, &user2).is_none());

        // Added after ttl was disabled + ttl should not be cached.
        cache.insert_allowed_ips(
            (&project_id).into(),
            (&endpoint_id).into(),
            allowed_ips.clone(),
        );
        let cached = cache.get_allowed_ips(&endpoint_id).unwrap();
        assert!(!cached.cached());

        tokio::time::advance(Duration::from_secs(1)).await;
        // Added before ttl was disabled + ttl still should expire.
        assert!(cache.get_role_secret(&endpoint_id, &user1).is_none());
        assert!(cache.get_role_secret(&endpoint_id, &user2).is_none());
        // Shouldn't be invalidated.

        let cached = cache.get_allowed_ips(&endpoint_id).unwrap();
        assert!(!cached.cached());
        assert_eq!(cached.value, allowed_ips);
    }
}<|MERGE_RESOLUTION|>--- conflicted
+++ resolved
@@ -16,11 +16,7 @@
     config::ProjectInfoCacheOptions,
     console::AuthSecret,
     intern::{EndpointIdInt, ProjectIdInt, RoleNameInt},
-<<<<<<< HEAD
     EndpointId, Normalize, ProjectId, RoleName,
-=======
-    EndpointId, RoleName,
->>>>>>> 66fc4654
 };
 
 use super::{Cache, Cached};
@@ -223,13 +219,6 @@
         role_name: RoleNameInt,
         secret: Option<AuthSecret>,
     ) {
-<<<<<<< HEAD
-        let endpoint_id = &endpoint_id.normalize();
-        let project_id = ProjectIdInt::from(project_id);
-        let endpoint_id = EndpointIdInt::from(endpoint_id);
-        let role_name = RoleNameInt::from(role_name);
-=======
->>>>>>> 66fc4654
         if self.cache.len() >= self.config.size {
             // If there are too many entries, wait until the next gc cycle.
             return;
@@ -246,12 +235,6 @@
         endpoint_id: EndpointIdInt,
         allowed_ips: Arc<Vec<IpPattern>>,
     ) {
-<<<<<<< HEAD
-        let endpoint_id = &endpoint_id.normalize();
-        let project_id = ProjectIdInt::from(project_id);
-        let endpoint_id = EndpointIdInt::from(endpoint_id);
-=======
->>>>>>> 66fc4654
         if self.cache.len() >= self.config.size {
             // If there are too many entries, wait until the next gc cycle.
             return;
