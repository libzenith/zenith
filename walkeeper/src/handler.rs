--- conflicted
+++ resolved
@@ -72,31 +72,18 @@
 }
 
 impl postgres_backend::Handler for SafekeeperPostgresHandler {
-<<<<<<< HEAD
+    // ztenant id and ztimeline id are passed in connection string params
     fn startup(&mut self, _pgb: &mut PostgresBackend, sm: &FeInitialMessage) -> Result<()> {
         if let FeInitialMessage::StartupMessage(_, params) = sm {
-            let ztimelineid = params
-                .get("ztimelineid")
-                .ok_or_else(|| anyhow!("timelineid is required"))?;
-            self.timelineid = Some(ZTimelineId::from_str(ztimelineid)?);
-
-            let ztenantid = params
-                .get("ztenantid")
-                .ok_or_else(|| anyhow!("tenantid is required"))?;
-            self.tenantid = Some(ZTenantId::from_str(ztenantid)?);
-=======
-    // ztenant id and ztimeline id are passed in connection string params
-    fn startup(&mut self, _pgb: &mut PostgresBackend, sm: &FeStartupMessage) -> Result<()> {
-        self.ztenantid = match sm.params.get("ztenantid") {
-            Some(z) => Some(ZTenantId::from_str(z)?), // just curious, can I do that from .map?
-            _ => None,
-        };
-
-        self.ztimelineid = match sm.params.get("ztimelineid") {
-            Some(z) => Some(ZTimelineId::from_str(z)?),
-            _ => None,
-        };
->>>>>>> b494ac1e
+            self.ztenantid = match params.get("ztenantid") {
+                Some(z) => Some(ZTenantId::from_str(z)?), // just curious, can I do that from .map?
+                _ => None,
+            };
+
+            self.ztimelineid = match params.get("ztimelineid") {
+                Some(z) => Some(ZTimelineId::from_str(z)?),
+                _ => None,
+            };
 
             if let Some(app_name) = params.get("application_name") {
                 self.appname = Some(app_name.clone());
