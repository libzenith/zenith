--- conflicted
+++ resolved
@@ -1,10 +1,7 @@
 from contextlib import closing
-<<<<<<< HEAD
-from fixtures.zenith_fixtures import PostgresFactory, ZenithPageserver
+import os
 import psycopg2
-=======
 from fixtures.zenith_fixtures import PgBin, ZenithEnv
->>>>>>> 729ac38e
 
 from fixtures.benchmark_fixture import MetricReport, ZenithBenchmarker
 from fixtures.log_helper import log
@@ -52,21 +49,13 @@
     connstr = pg.connstr()
 
     # Initialize pgbench database, recording the time and I/O it takes
-<<<<<<< HEAD
-    with zenbenchmark.record_pageserver_writes(pageserver, 'pageserver_writes'):
-=======
     with zenbenchmark.record_pageserver_writes(env.pageserver, 'pageserver_writes'):
->>>>>>> 729ac38e
         with zenbenchmark.record_duration('init'):
             pg_bin.run_capture(['pgbench', '-s5', '-i', connstr])
 
             # Flush the layers from memory to disk. This is included in the reported
             # time and I/O
-<<<<<<< HEAD
-            pscur.execute(f"do_gc {pageserver.initial_tenant} {timeline} 0")
-=======
             pscur.execute(f"do_gc {env.initial_tenant} {timeline} 0")
->>>>>>> 729ac38e
 
     # Run pgbench for 5000 transactions
     with zenbenchmark.record_duration('5000_xacts'):
@@ -77,11 +66,14 @@
     pscur.execute(f"do_gc {env.initial_tenant} {timeline} 0")
 
     # Report disk space used by the repository
-<<<<<<< HEAD
-    timeline_size = get_timeline_size(repo_dir, pageserver.initial_tenant, timeline)
-    zenbenchmark.record('size', timeline_size / (1024*1024), 'MB')
+    timeline_size = zenbenchmark.get_timeline_size(env.repo_dir, env.initial_tenant, timeline)
+    zenbenchmark.record('size',
+                        timeline_size / (1024 * 1024),
+                        'MB',
+                        report=MetricReport.LOWER_IS_BETTER)
 
 
+# TODO kill the pg instance at the end
 def test_baseline_pgbench(test_output_dir, pg_bin, zenbenchmark):
     print("test_output_dir: " + test_output_dir)
     pgdatadir = os.path.join(test_output_dir, 'pgdata-vanilla')
@@ -113,13 +105,6 @@
 
     # Report disk space used by the repository
     data_size = get_dir_size(os.path.join(pgdatadir, 'base'))
-    zenbenchmark.record('data_size', data_size / (1024*1024), 'MB')
+    zenbenchmark.record('data_size', data_size / (1024*1024), 'MB', report=MetricReport.LOWER_IS_BETTER)
     wal_size = get_dir_size(os.path.join(pgdatadir, 'pg_wal'))
-    zenbenchmark.record('wal_size', wal_size / (1024*1024), 'MB')
-=======
-    timeline_size = zenbenchmark.get_timeline_size(env.repo_dir, env.initial_tenant, timeline)
-    zenbenchmark.record('size',
-                        timeline_size / (1024 * 1024),
-                        'MB',
-                        report=MetricReport.LOWER_IS_BETTER)
->>>>>>> 729ac38e
+    zenbenchmark.record('wal_size', wal_size / (1024*1024), 'MB', report=MetricReport.LOWER_IS_BETTER)