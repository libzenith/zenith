from __future__ import annotations

import json
import time
from collections import defaultdict
from dataclasses import dataclass
from datetime import datetime
from typing import Any, Dict, List, Optional, Set, Tuple, Union

import requests
from requests.adapters import HTTPAdapter
from urllib3.util.retry import Retry

from fixtures.log_helper import log
from fixtures.metrics import Metrics, MetricsGetter, parse_metrics
from fixtures.pg_version import PgVersion
from fixtures.types import Lsn, TenantId, TenantShardId, TimelineId
from fixtures.utils import Fn


class PageserverApiException(Exception):
    def __init__(self, message, status_code: int):
        super().__init__(message)
        self.message = message
        self.status_code = status_code


class TimelineCreate406(PageserverApiException):
    def __init__(self, res: requests.Response):
        assert res.status_code == 406
        super().__init__(res.json()["msg"], res.status_code)


class TimelineCreate409(PageserverApiException):
    def __init__(self, res: requests.Response):
        assert res.status_code == 409
        super().__init__("", res.status_code)


@dataclass
class InMemoryLayerInfo:
    kind: str
    lsn_start: str
    lsn_end: Optional[str]

    @classmethod
    def from_json(cls, d: Dict[str, Any]) -> InMemoryLayerInfo:
        return InMemoryLayerInfo(
            kind=d["kind"],
            lsn_start=d["lsn_start"],
            lsn_end=d.get("lsn_end"),
        )


@dataclass(frozen=True)
class HistoricLayerInfo:
    kind: str
    layer_file_name: str
    layer_file_size: Optional[int]
    lsn_start: str
    lsn_end: Optional[str]
    remote: bool

    @classmethod
    def from_json(cls, d: Dict[str, Any]) -> HistoricLayerInfo:
        return HistoricLayerInfo(
            kind=d["kind"],
            layer_file_name=d["layer_file_name"],
            layer_file_size=d.get("layer_file_size"),
            lsn_start=d["lsn_start"],
            lsn_end=d.get("lsn_end"),
            remote=d["remote"],
        )


@dataclass
class LayerMapInfo:
    in_memory_layers: List[InMemoryLayerInfo]
    historic_layers: List[HistoricLayerInfo]

    @classmethod
    def from_json(cls, d: Dict[str, Any]) -> LayerMapInfo:
        info = LayerMapInfo(in_memory_layers=[], historic_layers=[])

        json_in_memory_layers = d["in_memory_layers"]
        assert isinstance(json_in_memory_layers, List)
        for json_in_memory_layer in json_in_memory_layers:
            info.in_memory_layers.append(InMemoryLayerInfo.from_json(json_in_memory_layer))

        json_historic_layers = d["historic_layers"]
        assert isinstance(json_historic_layers, List)
        for json_historic_layer in json_historic_layers:
            info.historic_layers.append(HistoricLayerInfo.from_json(json_historic_layer))

        return info

    def kind_count(self) -> Dict[str, int]:
        counts: Dict[str, int] = defaultdict(int)
        for inmem_layer in self.in_memory_layers:
            counts[inmem_layer.kind] += 1
        for hist_layer in self.historic_layers:
            counts[hist_layer.kind] += 1
        return counts

    def delta_layers(self) -> List[HistoricLayerInfo]:
        return [x for x in self.historic_layers if x.kind == "Delta"]

    def image_layers(self) -> List[HistoricLayerInfo]:
        return [x for x in self.historic_layers if x.kind == "Image"]

    def historic_by_name(self) -> Set[str]:
        return set(x.layer_file_name for x in self.historic_layers)


@dataclass
class TenantConfig:
    tenant_specific_overrides: Dict[str, Any]
    effective_config: Dict[str, Any]

    @classmethod
    def from_json(cls, d: Dict[str, Any]) -> TenantConfig:
        return TenantConfig(
            tenant_specific_overrides=d["tenant_specific_overrides"],
            effective_config=d["effective_config"],
        )


class PageserverHttpClient(requests.Session, MetricsGetter):
    def __init__(
        self,
        port: int,
        is_testing_enabled_or_skip: Fn,
        auth_token: Optional[str] = None,
        retries: Optional[Retry] = None,
    ):
        super().__init__()
        self.port = port
        self.auth_token = auth_token
        self.is_testing_enabled_or_skip = is_testing_enabled_or_skip

        if retries is None:
            # We apply a retry policy that is different to the default `requests` behavior,
            # because the pageserver has various transiently unavailable states that benefit
            # from a client retrying on 503

            retries = Retry(
                # Status retries are for retrying on 503 while e.g. waiting for tenants to activate
                status=5,
                # Connection retries are for waiting for the pageserver to come up and listen
                connect=5,
                # No read retries: if a request hangs that is not expected behavior
                # (this may change in future if we do fault injection of a kind that causes
                #  requests TCP flows to stick)
                read=False,
                backoff_factor=0.2,
                status_forcelist=[503],
                allowed_methods=None,
                remove_headers_on_redirect=[],
            )

        self.mount("http://", HTTPAdapter(max_retries=retries))

        if auth_token is not None:
            self.headers["Authorization"] = f"Bearer {auth_token}"

    @property
    def base_url(self) -> str:
        return f"http://localhost:{self.port}"

    def verbose_error(self, res: requests.Response):
        try:
            res.raise_for_status()
        except requests.RequestException as e:
            try:
                msg = res.json()["msg"]
            except:  # noqa: E722
                msg = ""
            raise PageserverApiException(msg, res.status_code) from e

    def check_status(self):
        self.get(f"http://localhost:{self.port}/v1/status").raise_for_status()

    def configure_failpoints(self, config_strings: Tuple[str, str] | List[Tuple[str, str]]):
        self.is_testing_enabled_or_skip()

        if isinstance(config_strings, tuple):
            pairs = [config_strings]
        else:
            pairs = config_strings

        log.info(f"Requesting config failpoints: {repr(pairs)}")

        res = self.put(
            f"http://localhost:{self.port}/v1/failpoints",
            json=[{"name": name, "actions": actions} for name, actions in pairs],
        )
        log.info(f"Got failpoints request response code {res.status_code}")
        self.verbose_error(res)
        res_json = res.json()
        assert res_json is None
        return res_json

    def reload_auth_validation_keys(self):
        res = self.post(f"http://localhost:{self.port}/v1/reload_auth_validation_keys")
        self.verbose_error(res)

    def tenant_list(self) -> List[Dict[Any, Any]]:
        res = self.get(f"http://localhost:{self.port}/v1/tenant")
        self.verbose_error(res)
        res_json = res.json()
        assert isinstance(res_json, list)
        return res_json

    def tenant_create(
        self,
        new_tenant_id: Union[TenantId, TenantShardId],
        conf: Optional[Dict[str, Any]] = None,
        generation: Optional[int] = None,
    ) -> TenantId:
        if conf is not None:
            assert "new_tenant_id" not in conf.keys()

        body: Dict[str, Any] = {
            "new_tenant_id": str(new_tenant_id),
            **(conf or {}),
        }

        if generation is not None:
            body.update({"generation": generation})

        res = self.post(
            f"http://localhost:{self.port}/v1/tenant",
            json=body,
        )
        self.verbose_error(res)
        if res.status_code == 409:
            raise Exception(f"could not create tenant: already exists for id {new_tenant_id}")
        new_tenant_id = res.json()
        assert isinstance(new_tenant_id, str)
        return TenantId(new_tenant_id)

    def tenant_attach(
        self,
        tenant_id: Union[TenantId, TenantShardId],
        config: None | Dict[str, Any] = None,
        config_null: bool = False,
        generation: Optional[int] = None,
    ):
        if config_null:
            assert config is None
            body: Any = None
        else:
            # null-config is prohibited by the API
            config = config or {}
            body = {"config": config}
            if generation is not None:
                body.update({"generation": generation})

        res = self.post(
            f"http://localhost:{self.port}/v1/tenant/{tenant_id}/attach",
            data=json.dumps(body),
            headers={"Content-Type": "application/json"},
        )
        self.verbose_error(res)

    def tenant_detach(self, tenant_id: TenantId, detach_ignored=False, timeout_secs=None):
        params = {}
        if detach_ignored:
            params["detach_ignored"] = "true"

        kwargs = {}
        if timeout_secs is not None:
            kwargs["timeout"] = timeout_secs

        res = self.post(
            f"http://localhost:{self.port}/v1/tenant/{tenant_id}/detach", params=params, **kwargs
        )
        self.verbose_error(res)

    def tenant_reset(self, tenant_id: Union[TenantId, TenantShardId], drop_cache: bool):
        params = {}
        if drop_cache:
            params["drop_cache"] = "true"

        res = self.post(f"http://localhost:{self.port}/v1/tenant/{tenant_id}/reset", params=params)
        self.verbose_error(res)

    def tenant_location_conf(
        self, tenant_id: Union[TenantId, TenantShardId], location_conf=dict[str, Any], flush_ms=None
    ):
        body = location_conf.copy()
        body["tenant_id"] = str(tenant_id)

        params = {}
        if flush_ms is not None:
            params["flush_ms"] = str(flush_ms)

        res = self.put(
            f"http://localhost:{self.port}/v1/tenant/{tenant_id}/location_config",
            json=body,
            params=params,
        )
        self.verbose_error(res)

    def tenant_delete(self, tenant_id: Union[TenantId, TenantShardId]):
        res = self.delete(f"http://localhost:{self.port}/v1/tenant/{tenant_id}")
        self.verbose_error(res)
        return res

    def tenant_load(self, tenant_id: TenantId, generation=None):
        body = None
        if generation is not None:
            body = {"generation": generation}
        res = self.post(f"http://localhost:{self.port}/v1/tenant/{tenant_id}/load", json=body)
        self.verbose_error(res)

    def tenant_ignore(self, tenant_id: TenantId):
        res = self.post(f"http://localhost:{self.port}/v1/tenant/{tenant_id}/ignore")
        self.verbose_error(res)

    def tenant_status(self, tenant_id: Union[TenantId, TenantShardId]) -> Dict[Any, Any]:
        res = self.get(f"http://localhost:{self.port}/v1/tenant/{tenant_id}")
        self.verbose_error(res)
        res_json = res.json()
        assert isinstance(res_json, dict)
        return res_json

    def tenant_config(self, tenant_id: Union[TenantId, TenantShardId]) -> TenantConfig:
        res = self.get(f"http://localhost:{self.port}/v1/tenant/{tenant_id}/config")
        self.verbose_error(res)
        return TenantConfig.from_json(res.json())

    def tenant_heatmap_upload(self, tenant_id: Union[TenantId, TenantShardId]):
        res = self.post(f"http://localhost:{self.port}/v1/tenant/{tenant_id}/heatmap_upload")
        self.verbose_error(res)

    def tenant_secondary_download(self, tenant_id: Union[TenantId, TenantShardId]):
        res = self.post(f"http://localhost:{self.port}/v1/tenant/{tenant_id}/secondary/download")
        self.verbose_error(res)

    def set_tenant_config(self, tenant_id: Union[TenantId, TenantShardId], config: dict[str, Any]):
        assert "tenant_id" not in config.keys()
        res = self.put(
            f"http://localhost:{self.port}/v1/tenant/config",
            json={**config, "tenant_id": str(tenant_id)},
        )
        self.verbose_error(res)

    def patch_tenant_config_client_side(
        self,
        tenant_id: TenantId,
        inserts: Optional[Dict[str, Any]] = None,
        removes: Optional[List[str]] = None,
    ):
        current = self.tenant_config(tenant_id).tenant_specific_overrides
        if inserts is not None:
            current.update(inserts)
        if removes is not None:
            for key in removes:
                del current[key]
        self.set_tenant_config(tenant_id, current)

    def tenant_size(self, tenant_id: Union[TenantId, TenantShardId]) -> int:
        return self.tenant_size_and_modelinputs(tenant_id)[0]

    def tenant_size_and_modelinputs(
        self, tenant_id: Union[TenantId, TenantShardId]
    ) -> Tuple[int, Dict[str, Any]]:
        """
        Returns the tenant size, together with the model inputs as the second tuple item.
        """
        res = self.get(f"http://localhost:{self.port}/v1/tenant/{tenant_id}/synthetic_size")
        self.verbose_error(res)
        res = res.json()
        assert isinstance(res, dict)
        assert TenantId(res["id"]) == tenant_id
        size = res["size"]
        assert isinstance(size, int)
        inputs = res["inputs"]
        assert isinstance(inputs, dict)
        return (size, inputs)

    def tenant_size_debug(self, tenant_id: Union[TenantId, TenantShardId]) -> str:
        """
        Returns the tenant size debug info, as an HTML string
        """
        res = self.get(
            f"http://localhost:{self.port}/v1/tenant/{tenant_id}/synthetic_size",
            headers={"Accept": "text/html"},
        )
        return res.text

    def tenant_time_travel_remote_storage(
        self,
        tenant_id: Union[TenantId, TenantShardId],
        timestamp: datetime,
        done_if_after: datetime,
    ):
        """
        Issues a request to perform time travel operations on the remote storage
        """
        res = self.put(
            f"http://localhost:{self.port}/v1/tenant/{tenant_id}/time_travel_remote_storage?travel_to={timestamp.isoformat()}Z&done_if_after={done_if_after.isoformat()}Z"
        )
        self.verbose_error(res)

    def timeline_list(
        self,
        tenant_id: Union[TenantId, TenantShardId],
        include_non_incremental_logical_size: bool = False,
        include_timeline_dir_layer_file_size_sum: bool = False,
    ) -> List[Dict[str, Any]]:
        params = {}
        if include_non_incremental_logical_size:
            params["include-non-incremental-logical-size"] = "true"
        if include_timeline_dir_layer_file_size_sum:
            params["include-timeline-dir-layer-file-size-sum"] = "true"

        res = self.get(
            f"http://localhost:{self.port}/v1/tenant/{tenant_id}/timeline", params=params
        )
        self.verbose_error(res)
        res_json = res.json()
        assert isinstance(res_json, list)
        return res_json

    def timeline_create(
        self,
        pg_version: PgVersion,
        tenant_id: Union[TenantId, TenantShardId],
        new_timeline_id: TimelineId,
        ancestor_timeline_id: Optional[TimelineId] = None,
        ancestor_start_lsn: Optional[Lsn] = None,
        existing_initdb_timeline_id: Optional[TimelineId] = None,
        **kwargs,
    ) -> Dict[Any, Any]:
        body: Dict[str, Any] = {
            "new_timeline_id": str(new_timeline_id),
            "ancestor_start_lsn": str(ancestor_start_lsn) if ancestor_start_lsn else None,
            "ancestor_timeline_id": str(ancestor_timeline_id) if ancestor_timeline_id else None,
            "existing_initdb_timeline_id": str(existing_initdb_timeline_id)
            if existing_initdb_timeline_id
            else None,
        }
        if pg_version != PgVersion.NOT_SET:
            body["pg_version"] = int(pg_version)

        res = self.post(
            f"http://localhost:{self.port}/v1/tenant/{tenant_id}/timeline", json=body, **kwargs
        )
        if res.status_code == 409:
            raise TimelineCreate409(res)
        if res.status_code == 406:
            raise TimelineCreate406(res)

        self.verbose_error(res)

        res_json = res.json()
        assert isinstance(res_json, dict)
        return res_json

    def timeline_detail(
        self,
        tenant_id: Union[TenantId, TenantShardId],
        timeline_id: TimelineId,
        include_non_incremental_logical_size: bool = False,
        include_timeline_dir_layer_file_size_sum: bool = False,
        force_await_initial_logical_size: bool = False,
        **kwargs,
    ) -> Dict[Any, Any]:
        params = {}
        if include_non_incremental_logical_size:
            params["include-non-incremental-logical-size"] = "true"
        if include_timeline_dir_layer_file_size_sum:
            params["include-timeline-dir-layer-file-size-sum"] = "true"
        if force_await_initial_logical_size:
            params["force-await-initial-logical-size"] = "true"

        res = self.get(
            f"http://localhost:{self.port}/v1/tenant/{tenant_id}/timeline/{timeline_id}",
            params=params,
            **kwargs,
        )
        self.verbose_error(res)
        res_json = res.json()
        assert isinstance(res_json, dict)
        return res_json

    def timeline_delete(
        self, tenant_id: Union[TenantId, TenantShardId], timeline_id: TimelineId, **kwargs
    ):
        """
        Note that deletion is not instant, it is scheduled and performed mostly in the background.
        So if you need to wait for it to complete use `timeline_delete_wait_completed`.
        For longer description consult with pageserver openapi spec.
        """
        res = self.delete(
            f"http://localhost:{self.port}/v1/tenant/{tenant_id}/timeline/{timeline_id}", **kwargs
        )
        self.verbose_error(res)
        res_json = res.json()
        assert res_json is None

    def timeline_gc(
        self,
        tenant_id: Union[TenantId, TenantShardId],
        timeline_id: TimelineId,
        gc_horizon: Optional[int],
    ) -> dict[str, Any]:
        """
        Unlike most handlers, this will wait for the layers to be actually
        complete registering themselves to the deletion queue.
        """
        self.is_testing_enabled_or_skip()

        log.info(
            f"Requesting GC: tenant {tenant_id}, timeline {timeline_id}, gc_horizon {repr(gc_horizon)}"
        )
        res = self.put(
            f"http://localhost:{self.port}/v1/tenant/{tenant_id}/timeline/{timeline_id}/do_gc",
            json={"gc_horizon": gc_horizon},
        )
        log.info(f"Got GC request response code: {res.status_code}")
        self.verbose_error(res)
        res_json = res.json()
        assert res_json is not None
        assert isinstance(res_json, dict)
        return res_json

    def timeline_compact(
        self,
        tenant_id: Union[TenantId, TenantShardId],
        timeline_id: TimelineId,
        force_repartition=False,
    ):
        self.is_testing_enabled_or_skip()
        query = {}
        if force_repartition:
            query["force_repartition"] = "true"

        log.info(f"Requesting compact: tenant {tenant_id}, timeline {timeline_id}")
        res = self.put(
            f"http://localhost:{self.port}/v1/tenant/{tenant_id}/timeline/{timeline_id}/compact",
            params=query,
        )
        log.info(f"Got compact request response code: {res.status_code}")
        self.verbose_error(res)
        res_json = res.json()
        assert res_json is None

    def timeline_preserve_initdb_archive(
        self, tenant_id: Union[TenantId, TenantShardId], timeline_id: TimelineId
    ):
        log.info(
            f"Requesting initdb archive preservation for tenant {tenant_id} and timeline {timeline_id}"
        )
        res = self.post(
            f"http://localhost:{self.port}/v1/tenant/{tenant_id}/timeline/{timeline_id}/preserve_initdb_archive",
        )
        self.verbose_error(res)

    def timeline_get_lsn_by_timestamp(
        self,
        tenant_id: Union[TenantId, TenantShardId],
        timeline_id: TimelineId,
        timestamp: datetime,
    ):
        log.info(
            f"Requesting lsn by timestamp {timestamp}, tenant {tenant_id}, timeline {timeline_id}"
        )
        res = self.get(
            f"http://localhost:{self.port}/v1/tenant/{tenant_id}/timeline/{timeline_id}/get_lsn_by_timestamp?timestamp={timestamp.isoformat()}Z",
        )
        self.verbose_error(res)
        res_json = res.json()
        return res_json

    def timeline_get_timestamp_of_lsn(
        self, tenant_id: Union[TenantId, TenantShardId], timeline_id: TimelineId, lsn: Lsn
    ):
        log.info(f"Requesting time range of lsn {lsn}, tenant {tenant_id}, timeline {timeline_id}")
        res = self.get(
            f"http://localhost:{self.port}/v1/tenant/{tenant_id}/timeline/{timeline_id}/get_timestamp_of_lsn?lsn={lsn}",
        )
        self.verbose_error(res)
        res_json = res.json()
        return res_json

    def timeline_checkpoint(
        self,
        tenant_id: Union[TenantId, TenantShardId],
        timeline_id: TimelineId,
        force_repartition=False,
    ):
        self.is_testing_enabled_or_skip()
        query = {}
        if force_repartition:
            query["force_repartition"] = "true"

        log.info(f"Requesting checkpoint: tenant {tenant_id}, timeline {timeline_id}")
        res = self.put(
            f"http://localhost:{self.port}/v1/tenant/{tenant_id}/timeline/{timeline_id}/checkpoint",
            params=query,
        )
        log.info(f"Got checkpoint request response code: {res.status_code}")
        self.verbose_error(res)
        res_json = res.json()
        assert res_json is None

    def timeline_spawn_download_remote_layers(
        self,
        tenant_id: Union[TenantId, TenantShardId],
        timeline_id: TimelineId,
        max_concurrent_downloads: int,
    ) -> dict[str, Any]:
        body = {
            "max_concurrent_downloads": max_concurrent_downloads,
        }
        res = self.post(
            f"http://localhost:{self.port}/v1/tenant/{tenant_id}/timeline/{timeline_id}/download_remote_layers",
            json=body,
        )
        self.verbose_error(res)
        res_json = res.json()
        assert res_json is not None
        assert isinstance(res_json, dict)
        return res_json

    def timeline_poll_download_remote_layers_status(
        self,
        tenant_id: Union[TenantId, TenantShardId],
        timeline_id: TimelineId,
        spawn_response: dict[str, Any],
        poll_state=None,
    ) -> None | dict[str, Any]:
        res = self.get(
            f"http://localhost:{self.port}/v1/tenant/{tenant_id}/timeline/{timeline_id}/download_remote_layers",
        )
        self.verbose_error(res)
        res_json = res.json()
        assert res_json is not None
        assert isinstance(res_json, dict)

        # assumption in this API client here is that nobody else spawns the task
        assert res_json["task_id"] == spawn_response["task_id"]

        if poll_state is None or res_json["state"] == poll_state:
            return res_json
        return None

    def timeline_download_remote_layers(
        self,
        tenant_id: Union[TenantId, TenantShardId],
        timeline_id: TimelineId,
        max_concurrent_downloads: int,
        errors_ok=False,
        at_least_one_download=True,
    ):
        res = self.timeline_spawn_download_remote_layers(
            tenant_id, timeline_id, max_concurrent_downloads
        )
        while True:
            completed = self.timeline_poll_download_remote_layers_status(
                tenant_id, timeline_id, res, poll_state="Completed"
            )
            if not completed:
                time.sleep(0.1)
                continue
            if not errors_ok:
                assert completed["failed_download_count"] == 0
            if at_least_one_download:
                assert completed["successful_download_count"] > 0
            return completed

    def get_metrics_str(self) -> str:
        """You probably want to use get_metrics() instead."""
        res = self.get(f"http://localhost:{self.port}/metrics")
        self.verbose_error(res)
        return res.text

    def get_metrics(self) -> Metrics:
        res = self.get_metrics_str()
        return parse_metrics(res)

    def get_timeline_metric(
        self, tenant_id: TenantId, timeline_id: TimelineId, metric_name: str
    ) -> float:
        metrics = self.get_metrics()
        return metrics.query_one(
            metric_name,
            filter={
                "tenant_id": str(tenant_id),
                "timeline_id": str(timeline_id),
            },
        ).value

    @classmethod
    def _get_remote_timeline_client_metric(
        _cls,
        metrics,
        metric_name: str,
        tenant_id: TenantId,
        timeline_id: TimelineId,
        file_kind: str,
        op_kind: str,
    ) -> Optional[float]:
        matches = metrics.query_all(
            name=metric_name,
            filter={
                "tenant_id": str(tenant_id),
                "timeline_id": str(timeline_id),
                "file_kind": str(file_kind),
                "op_kind": str(op_kind),
            },
        )
        if len(matches) == 0:
            value = None
        elif len(matches) == 1:
            value = matches[0].value
            assert value is not None
        else:
            assert len(matches) < 2, "above filter should uniquely identify metric"
        return value

<<<<<<< HEAD
    def get_remote_timeline_client_metric(
        self,
        metric_name: str,
        tenant_id: TenantId,
        timeline_id: TimelineId,
        file_kind: str,
        op_kind: str,
    ) -> Optional[float]:
        metrics = self.get_metrics()
        return PageserverHttpClient._get_remote_timeline_client_metric(
            metrics, metric_name, tenant_id, timeline_id, file_kind, op_kind
        )

    def get_remote_timeline_client_metric_pair(
        self,
        metric_inc: str,
        metric_dec: str,
        tenant_id: TenantId,
        timeline_id: TimelineId,
        file_kind: str,
        op_kind: str,
    ) -> Optional[Tuple[float, float]]:
        metrics = self.get_metrics()
        inc = PageserverHttpClient._get_remote_timeline_client_metric(
            metrics, metric_inc, tenant_id, timeline_id, file_kind, op_kind
        )
        dec = PageserverHttpClient._get_remote_timeline_client_metric(
            metrics, metric_dec, tenant_id, timeline_id, file_kind, op_kind
        )
        if inc is None or dec is None:
            return None
        return (inc, dec)

    def get_metric_value(
        self, name: str, filter: Optional[Dict[str, str]] = None
    ) -> Optional[float]:
        metrics = self.get_metrics()
        results = metrics.query_all(name, filter=filter)
        if not results:
            log.info(f'could not find metric "{name}"')
            return None
        assert len(results) == 1, f"metric {name} with given filters is not unique, got: {results}"
        return results[0].value

    def get_metrics_values(
        self, names: list[str], filter: Optional[Dict[str, str]] = None
    ) -> Dict[str, float]:
        """
        When fetching multiple named metrics, it is more efficient to use this
        than to call `get_metric_value` repeatedly.

        Throws RuntimeError if no metrics matching `names` are found, or if
        not all of `names` are found: this method is intended for loading sets
        of metrics whose existence is coupled.
        """
        metrics = self.get_metrics()
        samples = []
        for name in names:
            samples.extend(metrics.query_all(name, filter=filter))

        result = {}
        for sample in samples:
            if sample.name in result:
                raise RuntimeError(f"Multiple values found for {sample.name}")
            result[sample.name] = sample.value

        if len(result) != len(names):
            log.info(f"Metrics found: {metrics.metrics}")
            raise RuntimeError(f"could not find all metrics {' '.join(names)}")

        return result

=======
>>>>>>> 4f7704af
    def layer_map_info(
        self,
        tenant_id: Union[TenantId, TenantShardId],
        timeline_id: TimelineId,
    ) -> LayerMapInfo:
        res = self.get(
            f"http://localhost:{self.port}/v1/tenant/{tenant_id}/timeline/{timeline_id}/layer/",
        )
        self.verbose_error(res)
        return LayerMapInfo.from_json(res.json())

    def download_layer(
        self, tenant_id: Union[TenantId, TenantShardId], timeline_id: TimelineId, layer_name: str
    ):
        res = self.get(
            f"http://localhost:{self.port}/v1/tenant/{tenant_id}/timeline/{timeline_id}/layer/{layer_name}",
        )
        self.verbose_error(res)

        assert res.status_code == 200

    def download_all_layers(
        self, tenant_id: Union[TenantId, TenantShardId], timeline_id: TimelineId
    ):
        info = self.layer_map_info(tenant_id, timeline_id)
        for layer in info.historic_layers:
            if not layer.remote:
                continue
            self.download_layer(tenant_id, timeline_id, layer.layer_file_name)

    def evict_layer(
        self, tenant_id: Union[TenantId, TenantShardId], timeline_id: TimelineId, layer_name: str
    ):
        res = self.delete(
            f"http://localhost:{self.port}/v1/tenant/{tenant_id}/timeline/{timeline_id}/layer/{layer_name}",
        )
        self.verbose_error(res)

        assert res.status_code in (200, 304)

    def evict_all_layers(self, tenant_id: Union[TenantId, TenantShardId], timeline_id: TimelineId):
        info = self.layer_map_info(tenant_id, timeline_id)
        for layer in info.historic_layers:
            self.evict_layer(tenant_id, timeline_id, layer.layer_file_name)

    def disk_usage_eviction_run(self, request: dict[str, Any]):
        res = self.put(
            f"http://localhost:{self.port}/v1/disk_usage_eviction/run",
            json=request,
        )
        self.verbose_error(res)
        return res.json()

    def tenant_break(self, tenant_id: Union[TenantId, TenantShardId]):
        res = self.put(f"http://localhost:{self.port}/v1/tenant/{tenant_id}/break")
        self.verbose_error(res)

    def post_tracing_event(self, level: str, message: str):
        res = self.post(
            f"http://localhost:{self.port}/v1/tracing/event",
            json={
                "level": level,
                "message": message,
            },
        )
        self.verbose_error(res)

    def deletion_queue_flush(self, execute: bool = False):
        self.put(
            f"http://localhost:{self.port}/v1/deletion_queue/flush?execute={'true' if execute else 'false'}"
        ).raise_for_status()

    def timeline_wait_logical_size(self, tenant_id: TenantId, timeline_id: TimelineId) -> int:
        detail = self.timeline_detail(
            tenant_id,
            timeline_id,
            include_non_incremental_logical_size=True,
            force_await_initial_logical_size=True,
        )
        current_logical_size = detail["current_logical_size"]
        non_incremental = detail["current_logical_size_non_incremental"]
        assert current_logical_size == non_incremental
        assert isinstance(current_logical_size, int)
        return current_logical_size<|MERGE_RESOLUTION|>--- conflicted
+++ resolved
@@ -694,18 +694,17 @@
             },
         ).value
 
-    @classmethod
-    def _get_remote_timeline_client_metric(
-        _cls,
-        metrics,
-        metric_name: str,
+    def get_remote_timeline_client_metric_pair(
+        self,
+        metric_inc: str,
+        metric_dec: str,
         tenant_id: TenantId,
         timeline_id: TimelineId,
         file_kind: str,
         op_kind: str,
-    ) -> Optional[float]:
-        matches = metrics.query_all(
-            name=metric_name,
+    ) -> Optional[Tuple[float, float]]:
+        res = self.get_metrics_values(
+            [metric_inc, metric_dec],
             filter={
                 "tenant_id": str(tenant_id),
                 "timeline_id": str(timeline_id),
@@ -713,90 +712,9 @@
                 "op_kind": str(op_kind),
             },
         )
-        if len(matches) == 0:
-            value = None
-        elif len(matches) == 1:
-            value = matches[0].value
-            assert value is not None
-        else:
-            assert len(matches) < 2, "above filter should uniquely identify metric"
-        return value
-
-<<<<<<< HEAD
-    def get_remote_timeline_client_metric(
-        self,
-        metric_name: str,
-        tenant_id: TenantId,
-        timeline_id: TimelineId,
-        file_kind: str,
-        op_kind: str,
-    ) -> Optional[float]:
-        metrics = self.get_metrics()
-        return PageserverHttpClient._get_remote_timeline_client_metric(
-            metrics, metric_name, tenant_id, timeline_id, file_kind, op_kind
-        )
-
-    def get_remote_timeline_client_metric_pair(
-        self,
-        metric_inc: str,
-        metric_dec: str,
-        tenant_id: TenantId,
-        timeline_id: TimelineId,
-        file_kind: str,
-        op_kind: str,
-    ) -> Optional[Tuple[float, float]]:
-        metrics = self.get_metrics()
-        inc = PageserverHttpClient._get_remote_timeline_client_metric(
-            metrics, metric_inc, tenant_id, timeline_id, file_kind, op_kind
-        )
-        dec = PageserverHttpClient._get_remote_timeline_client_metric(
-            metrics, metric_dec, tenant_id, timeline_id, file_kind, op_kind
-        )
-        if inc is None or dec is None:
-            return None
+        inc, dec = res[metric_inc], res[metric_dec]
         return (inc, dec)
 
-    def get_metric_value(
-        self, name: str, filter: Optional[Dict[str, str]] = None
-    ) -> Optional[float]:
-        metrics = self.get_metrics()
-        results = metrics.query_all(name, filter=filter)
-        if not results:
-            log.info(f'could not find metric "{name}"')
-            return None
-        assert len(results) == 1, f"metric {name} with given filters is not unique, got: {results}"
-        return results[0].value
-
-    def get_metrics_values(
-        self, names: list[str], filter: Optional[Dict[str, str]] = None
-    ) -> Dict[str, float]:
-        """
-        When fetching multiple named metrics, it is more efficient to use this
-        than to call `get_metric_value` repeatedly.
-
-        Throws RuntimeError if no metrics matching `names` are found, or if
-        not all of `names` are found: this method is intended for loading sets
-        of metrics whose existence is coupled.
-        """
-        metrics = self.get_metrics()
-        samples = []
-        for name in names:
-            samples.extend(metrics.query_all(name, filter=filter))
-
-        result = {}
-        for sample in samples:
-            if sample.name in result:
-                raise RuntimeError(f"Multiple values found for {sample.name}")
-            result[sample.name] = sample.value
-
-        if len(result) != len(names):
-            log.info(f"Metrics found: {metrics.metrics}")
-            raise RuntimeError(f"could not find all metrics {' '.join(names)}")
-
-        return result
-
-=======
->>>>>>> 4f7704af
     def layer_map_info(
         self,
         tenant_id: Union[TenantId, TenantShardId],
