from __future__ import annotations

import random
from dataclasses import dataclass
from enum import StrEnum
from functools import total_ordering
from typing import TYPE_CHECKING, TypeVar

from typing_extensions import override

if TYPE_CHECKING:
    from typing import Any

    T = TypeVar("T", bound="Id")


DEFAULT_WAL_SEG_SIZE = 16 * 1024 * 1024


@total_ordering
class Lsn:
    """
    Datatype for an LSN. Internally it is a 64-bit integer, but the string
    representation is like "1/0123abcd". See also pg_lsn datatype in Postgres
    """

    def __init__(self, x: int | str):
        if isinstance(x, int):
            self.lsn_int = x
        else:
            """Convert lsn from hex notation to int."""
            left, right = x.split("/")
            self.lsn_int = (int(left, 16) << 32) + int(right, 16)
        assert 0 <= self.lsn_int <= 0xFFFFFFFF_FFFFFFFF

    @override
    def __str__(self) -> str:
        """Convert lsn from int to standard hex notation."""
        return f"{(self.lsn_int >> 32):X}/{(self.lsn_int & 0xFFFFFFFF):X}"

    @override
    def __repr__(self) -> str:
        return f'Lsn("{str(self)}")'

    def __int__(self) -> int:
        return self.lsn_int

    def __lt__(self, other: object) -> bool:
        if not isinstance(other, Lsn):
            return NotImplemented
        return self.lsn_int < other.lsn_int

    def __gt__(self, other: object) -> bool:
        if not isinstance(other, Lsn):
            raise NotImplementedError
        return self.lsn_int > other.lsn_int

    @override
    def __eq__(self, other: object) -> bool:
        if not isinstance(other, Lsn):
            return NotImplemented
        return self.lsn_int == other.lsn_int

    # Returns the difference between two Lsns, in bytes
    def __sub__(self, other: object) -> int:
        if not isinstance(other, Lsn):
            return NotImplemented
        return self.lsn_int - other.lsn_int

    def __add__(self, other: int | Lsn) -> Lsn:
        if isinstance(other, int):
            return Lsn(self.lsn_int + other)
        elif isinstance(other, Lsn):
            return Lsn(self.lsn_int + other.lsn_int)
        else:
            raise NotImplementedError

    @override
    def __hash__(self) -> int:
        return hash(self.lsn_int)

    def as_int(self) -> int:
        return self.lsn_int

    def segment_lsn(self, seg_sz: int = DEFAULT_WAL_SEG_SIZE) -> Lsn:
        return Lsn(self.lsn_int - (self.lsn_int % seg_sz))

    def segno(self, seg_sz: int = DEFAULT_WAL_SEG_SIZE) -> int:
        return self.lsn_int // seg_sz

    def segment_name(self, seg_sz: int = DEFAULT_WAL_SEG_SIZE) -> str:
        segno = self.segno(seg_sz)
        # The filename format is 00000001XXXXXXXX000000YY, where XXXXXXXXYY is segno in hex.
        # XXXXXXXX is the higher 8 hex digits of segno
        high_bits = segno >> 8
        # YY is the lower 2 hex digits of segno
        low_bits = segno & 0xFF
        return f"00000001{high_bits:08X}000000{low_bits:02X}"


@dataclass(frozen=True)
class Key:
    key_int: int

    def as_int(self) -> int:
        return self.key_int


KEY_MAX = Key(0xFFFFFFFFFFFFFFFFFFFFFFFFFFFFFFFFFFFF)
KEY_MIN = Key(0)


@total_ordering
class Id:
    """
    Datatype for a Neon tenant and timeline IDs. Internally it's a 16-byte array, and
    the string representation is in hex. This corresponds to the Id / TenantId /
    TimelineIds in the Rust code.
    """

    def __init__(self, x: str):
        self.id = bytearray.fromhex(x)
        assert len(self.id) == 16

    @override
    def __str__(self) -> str:
        return self.id.hex()

    def __lt__(self, other: object) -> bool:
        if not isinstance(other, type(self)):
            return NotImplemented
        return self.id < other.id

    @override
    def __eq__(self, other: object) -> bool:
        if not isinstance(other, type(self)):
            return NotImplemented
        return self.id == other.id

    @override
    def __hash__(self) -> int:
        return hash(str(self.id))

    @classmethod
    def generate(cls: type[T]) -> T:
        """Generate a random ID"""
        return cls(random.randbytes(16).hex())


class TenantId(Id):
    @override
    def __repr__(self) -> str:
        return f'`TenantId("{self.id.hex()}")'

    @override
    def __str__(self) -> str:
        return self.id.hex()


class NodeId(Id):
    @override
    def __repr__(self) -> str:
        return f'`NodeId("{self.id.hex()}")'

    @override
    def __str__(self) -> str:
        return self.id.hex()


class TimelineId(Id):
    @override
    def __repr__(self) -> str:
        return f'TimelineId("{self.id.hex()}")'

    @override
    def __str__(self) -> str:
        return self.id.hex()


@dataclass
class TenantTimelineId:
    tenant_id: TenantId
    timeline_id: TimelineId

    @classmethod
    def from_json(cls, d: dict[str, Any]) -> TenantTimelineId:
        return TenantTimelineId(
            tenant_id=TenantId(d["tenant_id"]),
            timeline_id=TimelineId(d["timeline_id"]),
        )


<<<<<<< HEAD
@dataclass
class ShardIndex:
    shard_number: int
    shard_count: int

    # cf impl Display for ShardIndex
    @override
    def __str__(self) -> str:
        return f"{self.shard_number:02x}{self.shard_count:02x}"

    @classmethod
    def parse(cls: type[ShardIndex], input: str) -> ShardIndex:
        assert len(input) == 4
        return cls(
            shard_number=int(input[0:2], 16),
            shard_count=int(input[2:4], 16),
        )


# Workaround for compat with python 3.9, which does not have `typing.Self`
TTenantShardId = TypeVar("TTenantShardId", bound="TenantShardId")


=======
>>>>>>> 8ab96cc7
class TenantShardId:
    def __init__(self, tenant_id: TenantId, shard_number: int, shard_count: int):
        self.tenant_id = tenant_id
        self.shard_number = shard_number
        self.shard_count = shard_count
        assert self.shard_number < self.shard_count or self.shard_count == 0

    @classmethod
    def parse(cls: type[TenantShardId], input: str) -> TenantShardId:
        if len(input) == 32:
            return cls(
                tenant_id=TenantId(input),
                shard_number=0,
                shard_count=0,
            )
        elif len(input) == 37:
            return cls(
                tenant_id=TenantId(input[0:32]),
                shard_number=int(input[33:35], 16),
                shard_count=int(input[35:37], 16),
            )
        else:
            raise ValueError(f"Invalid TenantShardId '{input}'")

    @override
    def __str__(self):
        if self.shard_count > 0:
            return f"{self.tenant_id}-{self.shard_number:02x}{self.shard_count:02x}"
        else:
            # Unsharded case: equivalent of Rust TenantShardId::unsharded(tenant_id)
            return str(self.tenant_id)

    @property
    def shard_index(self) -> ShardIndex:
        return ShardIndex(self.shard_number, self.shard_count)

    @override
    def __repr__(self):
        return self.__str__()

    def _tuple(self) -> tuple[TenantId, int, int]:
        return (self.tenant_id, self.shard_number, self.shard_count)

    def __lt__(self, other: object) -> bool:
        if not isinstance(other, type(self)):
            return NotImplemented
        return self._tuple() < other._tuple()

    @override
    def __eq__(self, other: object) -> bool:
        if not isinstance(other, type(self)):
            return NotImplemented
        return self._tuple() == other._tuple()

    @override
    def __hash__(self) -> int:
        return hash(self._tuple())


class TimelineArchivalState(StrEnum):
    ARCHIVED = "Archived"
    UNARCHIVED = "Unarchived"<|MERGE_RESOLUTION|>--- conflicted
+++ resolved
@@ -190,7 +190,6 @@
         )
 
 
-<<<<<<< HEAD
 @dataclass
 class ShardIndex:
     shard_number: int
@@ -210,12 +209,6 @@
         )
 
 
-# Workaround for compat with python 3.9, which does not have `typing.Self`
-TTenantShardId = TypeVar("TTenantShardId", bound="TenantShardId")
-
-
-=======
->>>>>>> 8ab96cc7
 class TenantShardId:
     def __init__(self, tenant_id: TenantId, shard_number: int, shard_count: int):
         self.tenant_id = tenant_id
