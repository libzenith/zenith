from __future__ import annotations

import abc
import asyncio
import concurrent.futures
import filecmp
import json
import os
import re
import shutil
import subprocess
import threading
import time
import uuid
from collections import defaultdict
from collections.abc import Iterable, Iterator
from contextlib import closing, contextmanager
from dataclasses import dataclass
from datetime import datetime
from enum import Enum
from functools import cached_property
from pathlib import Path
from types import TracebackType
from typing import TYPE_CHECKING, cast
from urllib.parse import quote, urlparse

import asyncpg
import backoff
import httpx
import psycopg2
import psycopg2.sql
import pytest
import requests
import toml
from _pytest.config import Config
from _pytest.config.argparsing import Parser
from _pytest.fixtures import FixtureRequest

# Type-related stuff
from psycopg2.extensions import connection as PgConnection
from psycopg2.extensions import cursor as PgCursor
from psycopg2.extensions import make_dsn, parse_dsn
from urllib3.util.retry import Retry

from fixtures import overlayfs
from fixtures.auth_tokens import AuthKeys, TokenScope
from fixtures.common_types import Lsn, NodeId, TenantId, TenantShardId, TimelineId
from fixtures.endpoint.http import EndpointHttpClient
from fixtures.log_helper import log
from fixtures.metrics import Metrics, MetricsGetter, parse_metrics
from fixtures.neon_cli import NeonLocalCli, Pagectl
from fixtures.pageserver.allowed_errors import (
    DEFAULT_PAGESERVER_ALLOWED_ERRORS,
    DEFAULT_STORAGE_CONTROLLER_ALLOWED_ERRORS,
)
from fixtures.pageserver.common_types import LayerName, parse_layer_file_name
from fixtures.pageserver.http import PageserverHttpClient
from fixtures.pageserver.utils import (
    wait_for_last_record_lsn,
)
from fixtures.paths import get_test_repo_dir, shared_snapshot_dir
from fixtures.pg_version import PgVersion
from fixtures.port_distributor import PortDistributor
from fixtures.remote_storage import (
    LocalFsStorage,
    MockS3Server,
    RemoteStorage,
    RemoteStorageKind,
    RemoteStorageUser,
    S3Storage,
    default_remote_storage,
    remote_storage_to_toml_dict,
)
from fixtures.safekeeper.http import SafekeeperHttpClient
from fixtures.safekeeper.utils import wait_walreceivers_absent
from fixtures.utils import (
    ATTACHMENT_NAME_REGEX,
    COMPONENT_BINARIES,
    allure_add_grafana_links,
    assert_no_errors,
    get_dir_size,
    print_gc_result,
    subprocess_capture,
    wait_until,
)
from fixtures.utils import AuxFileStore as AuxFileStore  # reexport

from .neon_api import NeonAPI, NeonApiEndpoint

if TYPE_CHECKING:
    from typing import (
        Any,
        Callable,
        Optional,
        TypeVar,
        Union,
    )

    from fixtures.paths import SnapshotDirLocked

    T = TypeVar("T")


"""
This file contains pytest fixtures. A fixture is a test resource that can be
summoned by placing its name in the test's arguments.

A fixture is created with the decorator @pytest.fixture decorator.
See docs: https://docs.pytest.org/en/6.2.x/fixture.html

There are several environment variables that can control the running of tests:
NEON_BIN, POSTGRES_DISTRIB_DIR, etc. See README.md for more information.

There's no need to import this file to use it. It should be declared as a plugin
inside conftest.py, and that makes it available to all tests.

Don't import functions from this file, or pytest will emit warnings. Instead
put directly-importable functions into utils.py or another separate file.
"""

Env = dict[str, str]

DEFAULT_BRANCH_NAME: str = "main"

BASE_PORT: int = 15000


@pytest.fixture(scope="session")
<<<<<<< HEAD
def base_dir() -> Iterator[Path]:
    # find the base directory (currently this is the git root)
    base_dir = Path(__file__).parents[2]
    log.info(f"base_dir is {base_dir}")

    yield base_dir


@pytest.fixture(scope="function")
def neon_binpath(base_dir: Path, build_type: str) -> Iterator[Path]:
    if os.getenv("REMOTE_ENV"):
        # we are in remote env and do not have neon binaries locally
        # this is the case for benchmarks run on self-hosted runner
        return

    # Find the neon binaries.
    if env_neon_bin := os.environ.get("NEON_BIN"):
        binpath = Path(env_neon_bin)
    else:
        binpath = base_dir / "target" / build_type
    log.info(f"neon_binpath is {binpath}")

    if not (binpath / "pageserver").exists():
        raise Exception(f"neon binaries not found at '{binpath}'")

    yield binpath.absolute()


@pytest.fixture(scope="session")
def compatibility_neon_binpath() -> Optional[Iterator[Path]]:
    if os.getenv("REMOTE_ENV"):
        return
    comp_binpath = None
    if env_compatibility_neon_binpath := os.environ.get("COMPATIBILITY_NEON_BIN"):
        comp_binpath = Path(env_compatibility_neon_binpath).resolve().absolute()
    yield comp_binpath


@pytest.fixture(scope="session")
def pg_distrib_dir(base_dir: Path) -> Iterator[Path]:
    if env_postgres_bin := os.environ.get("POSTGRES_DISTRIB_DIR"):
        distrib_dir = Path(env_postgres_bin).resolve()
    else:
        distrib_dir = base_dir / "pg_install"

    log.info(f"pg_distrib_dir is {distrib_dir}")
    yield distrib_dir


@pytest.fixture(scope="session")
def compatibility_pg_distrib_dir() -> Optional[Iterator[Path]]:
    compat_distrib_dir = None
    if env_compat_postgres_bin := os.environ.get("COMPATIBILITY_POSTGRES_DISTRIB_DIR"):
        compat_distrib_dir = Path(env_compat_postgres_bin).resolve()
        if not compat_distrib_dir.exists():
            raise Exception(f"compatibility postgres directory not found at {compat_distrib_dir}")

    if compat_distrib_dir:
        log.info(f"compatibility_pg_distrib_dir is {compat_distrib_dir}")
    yield compat_distrib_dir


@pytest.fixture(scope="session")
def top_output_dir(base_dir: Path) -> Iterator[Path]:
    # Compute the top-level directory for all tests.
    if env_test_output := os.environ.get("TEST_OUTPUT"):
        output_dir = Path(env_test_output).resolve()
    else:
        output_dir = base_dir / DEFAULT_OUTPUT_DIR
    output_dir.mkdir(exist_ok=True)

    log.info(f"top_output_dir is {output_dir}")
    yield output_dir


@pytest.fixture(scope="session")
=======
>>>>>>> 53147b51
def neon_api_key() -> str:
    api_key = os.getenv("NEON_API_KEY")
    if not api_key:
        raise AssertionError("Set the NEON_API_KEY environment variable")

    return api_key


@pytest.fixture(scope="session")
def neon_api_base_url() -> str:
    return os.getenv("NEON_API_BASE_URL", "https://console-stage.neon.build/api/v2")


@pytest.fixture(scope="session")
def neon_api(neon_api_key: str, neon_api_base_url: str) -> NeonAPI:
    return NeonAPI(neon_api_key, neon_api_base_url)


@pytest.fixture(scope="session")
def worker_port_num():
    return (32768 - BASE_PORT) // int(os.environ.get("PYTEST_XDIST_WORKER_COUNT", "1"))


@pytest.fixture(scope="session")
def worker_seq_no(worker_id: str) -> int:
    # worker_id is a pytest-xdist fixture
    # it can be master or gw<number>
    # parse it to always get a number
    if worker_id == "master":
        return 0
    assert worker_id.startswith("gw")
    return int(worker_id[2:])


@pytest.fixture(scope="session")
def worker_base_port(worker_seq_no: int, worker_port_num: int) -> int:
    # so we divide ports in ranges of ports
    # so workers have disjoint set of ports for services
    return BASE_PORT + worker_seq_no * worker_port_num


@pytest.fixture(scope="session")
def port_distributor(worker_base_port: int, worker_port_num: int) -> PortDistributor:
    return PortDistributor(base_port=worker_base_port, port_number=worker_port_num)


@pytest.fixture(scope="session")
def run_id() -> Iterator[uuid.UUID]:
    yield uuid.uuid4()


@pytest.fixture(scope="session")
def mock_s3_server(port_distributor: PortDistributor) -> Iterator[MockS3Server]:
    mock_s3_server = MockS3Server(port_distributor.get_port())
    yield mock_s3_server
    mock_s3_server.kill()


class PgProtocol:
    """Reusable connection logic"""

    def __init__(self, **kwargs: Any):
        self.default_options = kwargs

    def connstr(self, **kwargs: Any) -> str:
        """
        Build a libpq connection string for the Postgres instance.
        """
        return str(make_dsn(**self.conn_options(**kwargs)))

    def conn_options(self, **kwargs: Any) -> dict[str, Any]:
        """
        Construct a dictionary of connection options from default values and extra parameters.
        An option can be dropped from the returning dictionary by None-valued extra parameter.
        """
        result = self.default_options.copy()
        if "dsn" in kwargs:
            result.update(parse_dsn(kwargs["dsn"]))
        result.update(kwargs)
        result = {k: v for k, v in result.items() if v is not None}

        # Individual statement timeout in seconds. 2 minutes should be
        # enough for our tests, but if you need a longer, you can
        # change it by calling "SET statement_timeout" after
        # connecting.
        options = result.get("options", "")
        if "statement_timeout" not in options:
            options = f"-cstatement_timeout=120s {options}"
        result["options"] = options
        return result

    # autocommit=True here by default because that's what we need most of the time
    def connect(self, autocommit: bool = True, **kwargs: Any) -> PgConnection:
        """
        Connect to the node.
        Returns psycopg2's connection object.
        This method passes all extra params to connstr.
        """
        conn: PgConnection = psycopg2.connect(**self.conn_options(**kwargs))

        # WARNING: this setting affects *all* tests!
        conn.autocommit = autocommit
        return conn

    @contextmanager
    def cursor(self, autocommit: bool = True, **kwargs: Any) -> Iterator[PgCursor]:
        """
        Shorthand for pg.connect().cursor().
        The cursor and connection are closed when the context is exited.
        """
        with closing(self.connect(autocommit=autocommit, **kwargs)) as conn:
            yield conn.cursor()

    async def connect_async(self, **kwargs: Any) -> asyncpg.Connection:
        """
        Connect to the node from async python.
        Returns asyncpg's connection object.
        """

        # asyncpg takes slightly different options than psycopg2. Try
        # to convert the defaults from the psycopg2 format.

        # The psycopg2 option 'dbname' is called 'database' is asyncpg
        conn_options = self.conn_options(**kwargs)
        if "dbname" in conn_options:
            conn_options["database"] = conn_options.pop("dbname")

        # Convert options='-c<key>=<val>' to server_settings
        if "options" in conn_options:
            options = conn_options.pop("options")
            for match in re.finditer(r"-c(\w*)=(\w*)", options):
                key = match.group(1)
                val = match.group(2)
                if "server_options" in conn_options:
                    conn_options["server_settings"].update({key: val})
                else:
                    conn_options["server_settings"] = {key: val}
        return await asyncpg.connect(**conn_options)

    def safe_psql(self, query: str, **kwargs: Any) -> list[tuple[Any, ...]]:
        """
        Execute query against the node and return all rows.
        This method passes all extra params to connstr.
        """
        return self.safe_psql_many([query], **kwargs)[0]

    def safe_psql_many(
        self, queries: Iterable[str], log_query=True, **kwargs: Any
    ) -> list[list[tuple[Any, ...]]]:
        """
        Execute queries against the node and return all rows.
        This method passes all extra params to connstr.
        """
        result: list[list[Any]] = []
        with closing(self.connect(**kwargs)) as conn:
            with conn.cursor() as cur:
                for query in queries:
                    if log_query:
                        log.info(f"Executing query: {query}")
                    cur.execute(query)

                    if cur.description is None:
                        result.append([])  # query didn't return data
                    else:
                        result.append(cur.fetchall())
        return result

    def safe_psql_scalar(self, query, log_query=True) -> Any:
        """
        Execute query returning single row with single column.
        """
        return self.safe_psql(query, log_query=log_query)[0][0]


class NeonEnvBuilder:
    """
    Builder object to create a Neon runtime environment

    You should use the `neon_env_builder` or `neon_simple_env` pytest
    fixture to create the NeonEnv object. That way, the repository is
    created in the right directory, based on the test name, and it's properly
    cleaned up after the test has finished.
    """

    def __init__(
        self,
        repo_dir: Path,
        port_distributor: PortDistributor,
        run_id: uuid.UUID,
        mock_s3_server: MockS3Server,
        neon_binpath: Path,
        compatibility_neon_binpath: Path,
        pg_distrib_dir: Path,
        compatibility_pg_distrib_dir: Path,
        pg_version: PgVersion,
        test_name: str,
        top_output_dir: Path,
        test_output_dir: Path,
        combination,
        test_overlay_dir: Optional[Path] = None,
        pageserver_remote_storage: Optional[RemoteStorage] = None,
        # toml that will be decomposed into `--config-override` flags during `pageserver --init`
        pageserver_config_override: Optional[str | Callable[[dict[str, Any]], None]] = None,
        num_safekeepers: int = 1,
        num_pageservers: int = 1,
        # Use non-standard SK ids to check for various parsing bugs
        safekeepers_id_start: int = 0,
        # fsync is disabled by default to make the tests go faster
        safekeepers_enable_fsync: bool = False,
        auth_enabled: bool = False,
        rust_log_override: Optional[str] = None,
        default_branch_name: str = DEFAULT_BRANCH_NAME,
        preserve_database_files: bool = False,
        initial_tenant: Optional[TenantId] = None,
        initial_timeline: Optional[TimelineId] = None,
        pageserver_virtual_file_io_engine: Optional[str] = None,
        pageserver_aux_file_policy: Optional[AuxFileStore] = None,
        pageserver_default_tenant_config_compaction_algorithm: Optional[dict[str, Any]] = None,
        safekeeper_extra_opts: Optional[list[str]] = None,
        storage_controller_port_override: Optional[int] = None,
        pageserver_virtual_file_io_mode: Optional[str] = None,
    ):
        self.repo_dir = repo_dir
        self.rust_log_override = rust_log_override
        self.port_distributor = port_distributor

        # Pageserver remote storage
        self.pageserver_remote_storage = pageserver_remote_storage
        # Safekeepers remote storage
        self.safekeepers_remote_storage: Optional[RemoteStorage] = None

        self.run_id = run_id
        self.mock_s3_server: MockS3Server = mock_s3_server
        self.pageserver_config_override = pageserver_config_override
        self.num_safekeepers = num_safekeepers
        self.num_pageservers = num_pageservers
        self.safekeepers_id_start = safekeepers_id_start
        self.safekeepers_enable_fsync = safekeepers_enable_fsync
        self.auth_enabled = auth_enabled
        self.default_branch_name = default_branch_name
        self.env: Optional[NeonEnv] = None
        self.keep_remote_storage_contents: bool = True
        self.neon_binpath = neon_binpath
        self.neon_local_binpath = neon_binpath
        self.pg_distrib_dir = pg_distrib_dir
        self.pg_version = pg_version
        self.preserve_database_files = preserve_database_files
        self.initial_tenant = initial_tenant or TenantId.generate()
        self.initial_timeline = initial_timeline or TimelineId.generate()
        self.enable_scrub_on_exit = True
        self.test_output_dir = test_output_dir
        self.test_overlay_dir = test_overlay_dir
        self.overlay_mounts_created_by_us: list[tuple[str, Path]] = []
        self.config_init_force: Optional[str] = None
        self.top_output_dir = top_output_dir
        self.control_plane_compute_hook_api: Optional[str] = None
        self.storage_controller_config: Optional[dict[Any, Any]] = None

        self.pageserver_virtual_file_io_engine: Optional[str] = pageserver_virtual_file_io_engine

        self.pageserver_default_tenant_config_compaction_algorithm: Optional[
            dict[str, Any]
        ] = pageserver_default_tenant_config_compaction_algorithm
        if self.pageserver_default_tenant_config_compaction_algorithm is not None:
            log.debug(
                f"Overriding pageserver default compaction algorithm to {self.pageserver_default_tenant_config_compaction_algorithm}"
            )

        self.pageserver_aux_file_policy = pageserver_aux_file_policy

        self.safekeeper_extra_opts = safekeeper_extra_opts

        self.storage_controller_port_override = storage_controller_port_override

        self.pageserver_virtual_file_io_mode = pageserver_virtual_file_io_mode

        assert test_name.startswith(
            "test_"
        ), "Unexpectedly instantiated from outside a test function"
        self.test_name = test_name
        self.compatibility_neon_binpath = compatibility_neon_binpath
        self.compatibility_pg_distrib_dir = compatibility_pg_distrib_dir
        self.version_combination = combination
        self.mixdir = self.test_output_dir / "mixdir_neon"
        if self.version_combination is not None:
            assert (
                self.compatibility_neon_binpath is not None
            ), "the environment variable COMPATIBILITY_NEON_BIN is required when using mixed versions"
            assert (
                self.compatibility_pg_distrib_dir is not None
            ), "the environment variable COMPATIBILITY_POSTGRES_DISTRIB_DIR is required when using mixed versions"
            self.mixdir.mkdir(mode=0o755, exist_ok=True)
            self._mix_versions()

    def init_configs(self, default_remote_storage_if_missing: bool = True) -> NeonEnv:
        # Cannot create more than one environment from one builder
        assert self.env is None, "environment already initialized"
        if default_remote_storage_if_missing and self.pageserver_remote_storage is None:
            self.enable_pageserver_remote_storage(default_remote_storage())
        self.env = NeonEnv(self)
        return self.env

    def init_start(
        self,
        initial_tenant_conf: Optional[dict[str, Any]] = None,
        default_remote_storage_if_missing: bool = True,
        initial_tenant_shard_count: Optional[int] = None,
        initial_tenant_shard_stripe_size: Optional[int] = None,
    ) -> NeonEnv:
        """
        Default way to create and start NeonEnv. Also creates the initial_tenant with root initial_timeline.

        To avoid creating initial_tenant, call init_configs to setup the environment.

        Configuring pageserver with remote storage is now the default. There will be a warning if pageserver is created without one.
        """
        env = self.init_configs(default_remote_storage_if_missing=default_remote_storage_if_missing)
        env.start()

        # Prepare the default branch to start the postgres on later.
        # Pageserver itself does not create tenants and timelines, until started first and asked via HTTP API.
        log.debug(
            f"Services started, creating initial tenant {env.initial_tenant} and its initial timeline"
        )
        initial_tenant, initial_timeline = env.create_tenant(
            tenant_id=env.initial_tenant,
            conf=initial_tenant_conf,
            timeline_id=env.initial_timeline,
            shard_count=initial_tenant_shard_count,
            shard_stripe_size=initial_tenant_shard_stripe_size,
            aux_file_policy=self.pageserver_aux_file_policy,
        )
        assert env.initial_tenant == initial_tenant
        assert env.initial_timeline == initial_timeline
        log.info(f"Initial timeline {initial_tenant}/{initial_timeline} created successfully")

        return env

    def build_and_use_snapshot(
        self, global_ident: str, create_env_for_snapshot: Callable[[NeonEnvBuilder], NeonEnv]
    ) -> NeonEnv:
        if os.getenv("CI", "false") == "true":
            log.info("do not use snapshots in ephemeral CI environment")
            env = create_env_for_snapshot(self)
            env.stop(immediate=True, ps_assert_metric_no_errors=False)
            return env

        with shared_snapshot_dir(self.top_output_dir, global_ident) as snapshot_dir:
            if not snapshot_dir.is_initialized():
                self._build_and_use_snapshot_impl(snapshot_dir, create_env_for_snapshot)
                assert snapshot_dir.is_initialized()

            return self.from_repo_dir(snapshot_dir.path)

    def _build_and_use_snapshot_impl(
        self,
        snapshot_dir: SnapshotDirLocked,
        create_env_for_snapshot: Callable[[NeonEnvBuilder], NeonEnv],
    ):
        if snapshot_dir.path.exists():
            shutil.rmtree(snapshot_dir.path)

        if self.test_overlay_dir is not None:
            # Make repo_dir an overlayfs mount with lowerdir being the empty snapshot_dir.
            # When we're done filling up repo_dir, tear everything down, unmount the overlayfs, and use
            # the upperdir as the snapshot. This is equivalent to docker `FROM scratch`.
            assert not self.repo_dir.exists()
            assert self.repo_dir.parent.exists()
            snapshot_dir.path.mkdir()
            self.overlay_mount("create-snapshot-repo-dir", snapshot_dir.path, self.repo_dir)
            self.config_init_force = "empty-dir-ok"

        env = create_env_for_snapshot(self)
        assert self.env is not None
        assert self.env == env

        # shut down everything for snapshot
        env.stop(immediate=True, ps_assert_metric_no_errors=True)

        # TODO: all kinds of assertions to ensure the env is unused

        if self.test_overlay_dir is None:
            log.info("take snapshot by moving repo dir")
            env.repo_dir.rename(snapshot_dir.path)
        else:
            log.info("take snapshot by using overlayfs upperdir")
            self.overlay_unmount_and_move("create-snapshot-repo-dir", snapshot_dir.path)
            log.info("remove empty repo_dir (previously mountpoint) for snapshot overlay_mount")
            env.repo_dir.rmdir()
            # TODO from here on, we should be able to reset / goto top where snapshot_dir.is_initialized()
            log.info("make repo_dir an overlayfs mount of the snapshot we just created")
        assert not env.repo_dir.exists(), "both branches above should remove it"
        snapshot_dir.set_initialized()

        self.env = None  # so that from_repo_dir works again

    def from_repo_dir(
        self,
        repo_dir: Path,
    ) -> NeonEnv:
        """
        A simple method to import data into the current NeonEnvBuilder from a snapshot of a repo dir.
        """

        # Get the initial tenant and timeline from the snapshot config
        snapshot_config_toml = repo_dir / "config"
        with snapshot_config_toml.open("r") as f:
            snapshot_config = toml.load(f)

        self.initial_tenant = TenantId(snapshot_config["default_tenant_id"])
        self.initial_timeline = TimelineId(
            dict(snapshot_config["branch_name_mappings"][DEFAULT_BRANCH_NAME])[
                str(self.initial_tenant)
            ]
        )
        self.env = self.init_configs()

        for ps_dir in repo_dir.glob("pageserver_*"):
            tenants_from_dir = ps_dir / "tenants"
            tenants_to_dir = self.repo_dir / ps_dir.name / "tenants"

            if self.test_overlay_dir is None:
                log.info(
                    f"Copying pageserver tenants directory {tenants_from_dir} to {tenants_to_dir}"
                )
                shutil.copytree(tenants_from_dir, tenants_to_dir)
            else:
                log.info(
                    f"Creating overlayfs mount of pageserver tenants directory {tenants_from_dir} to {tenants_to_dir}"
                )
                self.overlay_mount(f"{ps_dir.name}:tenants", tenants_from_dir, tenants_to_dir)

        for sk_from_dir in (repo_dir / "safekeepers").glob("sk*"):
            sk_to_dir = self.repo_dir / "safekeepers" / sk_from_dir.name
            log.info(f"Copying safekeeper directory {sk_from_dir} to {sk_to_dir}")
            sk_to_dir.rmdir()
            shutil.copytree(sk_from_dir, sk_to_dir, ignore=shutil.ignore_patterns("*.log", "*.pid"))

        shutil.rmtree(self.repo_dir / "local_fs_remote_storage", ignore_errors=True)
        if self.test_overlay_dir is None:
            log.info("Copying local_fs_remote_storage directory from snapshot")
            shutil.copytree(
                repo_dir / "local_fs_remote_storage", self.repo_dir / "local_fs_remote_storage"
            )
        else:
            log.info("Creating overlayfs mount of local_fs_remote_storage directory from snapshot")
            self.overlay_mount(
                "local_fs_remote_storage",
                repo_dir / "local_fs_remote_storage",
                self.repo_dir / "local_fs_remote_storage",
            )

        # restore storage controller (the db is small, don't bother with overlayfs)
        storcon_db_from_dir = repo_dir / "storage_controller_db"
        storcon_db_to_dir = self.repo_dir / "storage_controller_db"
        log.info(f"Copying storage_controller_db from {storcon_db_from_dir} to {storcon_db_to_dir}")
        assert storcon_db_from_dir.is_dir()
        assert not storcon_db_to_dir.exists()

        def ignore_postgres_log(path: str, _names):
            if Path(path) == storcon_db_from_dir:
                return {"postgres.log"}
            return set()

        shutil.copytree(storcon_db_from_dir, storcon_db_to_dir, ignore=ignore_postgres_log)
        assert not (storcon_db_to_dir / "postgres.log").exists()
        # NB: neon_local rewrites postgresql.conf on each start based on neon_local config. No need to patch it.
        # However, in this new NeonEnv, the pageservers listen on different ports, and the storage controller
        # will currently reject re-attach requests from them because the NodeMetadata isn't identical.
        # So, from_repo_dir patches up the the storcon database.
        patch_script_path = self.repo_dir / "storage_controller_db.startup.sql"
        assert not patch_script_path.exists()
        patch_script = ""
        for ps in self.env.pageservers:
            patch_script += f"UPDATE nodes SET listen_http_port={ps.service_port.http}, listen_pg_port={ps.service_port.pg}  WHERE node_id = '{ps.id}';"
        patch_script_path.write_text(patch_script)

        # Update the config with info about tenants and timelines
        with (self.repo_dir / "config").open("r") as f:
            config = toml.load(f)

        config["default_tenant_id"] = snapshot_config["default_tenant_id"]
        config["branch_name_mappings"] = snapshot_config["branch_name_mappings"]

        # Update the config with new neon + postgres path in case of compat test
        config["pg_distrib_dir"] = str(self.pg_distrib_dir)
        config["neon_distrib_dir"] = str(self.neon_binpath)

        with (self.repo_dir / "config").open("w") as f:
            toml.dump(config, f)

        return self.env

    def _mix_versions(self):
        assert self.version_combination is not None, "version combination must be set"
        for component, paths in COMPONENT_BINARIES.items():
            directory = (
                self.neon_binpath
                if self.version_combination[component] == "new"
                else self.compatibility_neon_binpath
            )
            for filename in paths:
                destination = self.mixdir / filename
                destination.symlink_to(directory / filename)
        if self.version_combination["compute"] == "old":
            self.pg_distrib_dir = self.compatibility_pg_distrib_dir
        self.neon_binpath = self.mixdir

    def overlay_mount(self, ident: str, srcdir: Path, dstdir: Path):
        """
        Mount `srcdir` as an overlayfs mount at `dstdir`.
        The overlayfs `upperdir` and `workdir` will be placed in test_overlay_dir.
        """
        assert self.test_overlay_dir
        assert (
            self.test_output_dir in dstdir.parents
        )  # so that teardown & test_overlay_dir fixture work
        assert srcdir.is_dir()
        dstdir.mkdir(exist_ok=False, parents=False)
        ident_state_dir = self.test_overlay_dir / ident
        upper = ident_state_dir / "upper"
        work = ident_state_dir / "work"
        ident_state_dir.mkdir(
            exist_ok=False, parents=False
        )  # exists_ok=False also checks uniqueness in self.overlay_mounts
        upper.mkdir()
        work.mkdir()
        cmd = [
            "sudo",
            "mount",
            "-t",
            "overlay",
            "overlay",
            "-o",
            f"lowerdir={srcdir},upperdir={upper},workdir={work}",
            str(dstdir),
        ]
        log.info(f"Mounting overlayfs srcdir={srcdir} dstdir={dstdir}: {cmd}")
        subprocess_capture(
            self.test_output_dir, cmd, check=True, echo_stderr=True, echo_stdout=True
        )
        self.overlay_mounts_created_by_us.append((ident, dstdir))

    def _overlay_umount(self, mountpoint: Path):
        cmd = ["sudo", "umount", str(mountpoint)]
        assert mountpoint.is_mount()
        subprocess_capture(
            self.test_output_dir, cmd, check=True, echo_stderr=True, echo_stdout=True
        )

    def overlay_unmount_and_move(self, ident: str, dst: Path):
        """
        Unmount previously established overlayfs mount at `dstdir` and move the upperdir contents to `dst`.
        If `dst` is an empty directory, it gets replaced.
        Caller is responsible for ensuring the unmount will succeed, i.e., that there aren't any nested mounts.

        Raises exception if self.test_overlay_dir is None
        """
        assert self.test_overlay_dir is not None
        # not mutating state yet, make checks
        ident_state_dir = self.test_overlay_dir / ident
        assert ident_state_dir.is_dir()
        upper = ident_state_dir / "upper"
        work = ident_state_dir / "work"
        assert upper.is_dir()
        assert work.is_dir()
        assert (
            self.test_overlay_dir not in dst.parents
        ), "otherwise workdir cleanup below wouldn't work"
        # find index, still not mutating state
        idxmap = {
            existing_ident: idx
            for idx, (existing_ident, _) in enumerate(self.overlay_mounts_created_by_us)
        }
        idx = idxmap.get(ident)
        if idx is None:
            raise RuntimeError(f"cannot find mount for ident {ident}")

        if dst.is_dir():
            dst.rmdir()  # raises exception if not empty, which is what we want

        _, mountpoint = self.overlay_mounts_created_by_us.pop(idx)
        self._overlay_umount(mountpoint)
        upper.rename(dst)
        # we moved the upperdir, clean up workdir and then its parent ident_state_dir
        cmd = ["sudo", "rm", "-rf", str(work)]
        subprocess_capture(
            self.test_output_dir, cmd, check=True, echo_stderr=True, echo_stdout=True
        )
        ident_state_dir.rmdir()  # should be empty since we moved `upper` out

    def disable_scrub_on_exit(self):
        """
        Some tests intentionally leave the remote storage contents empty or corrupt,
        so it doesn't make sense to do the usual scrub at the end of the test.
        """
        self.enable_scrub_on_exit = False

    def overlay_cleanup_teardown(self):
        """
        Unmount the overlayfs mounts created by `self.overlay_mount()`.
        Supposed to be called during env teardown.
        """
        if self.test_overlay_dir is None:
            return
        while len(self.overlay_mounts_created_by_us) > 0:
            (ident, mountpoint) = self.overlay_mounts_created_by_us.pop()
            ident_state_dir = self.test_overlay_dir / ident
            log.info(
                f"Unmounting overlayfs mount created during setup for ident {ident} at {mountpoint}"
            )
            self._overlay_umount(mountpoint)
            log.info(
                f"Cleaning up overlayfs state dir (owned by root user) for ident {ident} at {ident_state_dir}"
            )
            cmd = ["sudo", "rm", "-rf", str(ident_state_dir)]
            subprocess_capture(
                self.test_output_dir, cmd, check=True, echo_stderr=True, echo_stdout=True
            )

        # assert all overlayfs mounts in our test directory are gone
        assert [] == list(overlayfs.iter_mounts_beneath(self.test_overlay_dir))

    def enable_pageserver_remote_storage(
        self,
        remote_storage_kind: RemoteStorageKind,
    ):
        assert self.pageserver_remote_storage is None, "remote storage is enabled already"
        ret = self._configure_and_create_remote_storage(
            remote_storage_kind, RemoteStorageUser.PAGESERVER
        )
        self.pageserver_remote_storage = ret

    def enable_safekeeper_remote_storage(self, kind: RemoteStorageKind):
        assert (
            self.safekeepers_remote_storage is None
        ), "safekeepers_remote_storage already configured"

        self.safekeepers_remote_storage = self._configure_and_create_remote_storage(
            kind, RemoteStorageUser.SAFEKEEPER
        )

    def _configure_and_create_remote_storage(
        self,
        kind: RemoteStorageKind,
        user: RemoteStorageUser,
        bucket_name: Optional[str] = None,
        bucket_region: Optional[str] = None,
    ) -> RemoteStorage:
        ret = kind.configure(
            self.repo_dir,
            self.mock_s3_server,
            str(self.run_id),
            self.test_name,
            user,
            bucket_name=bucket_name,
            bucket_region=bucket_region,
        )

        if kind == RemoteStorageKind.MOCK_S3:
            assert isinstance(ret, S3Storage)
            ret.client.create_bucket(Bucket=ret.bucket_name)
        elif kind == RemoteStorageKind.REAL_S3:
            assert isinstance(ret, S3Storage)
            assert ret.cleanup, "we should not leave files in REAL_S3"

        return ret

    def cleanup_local_storage(self):
        if self.preserve_database_files:
            return

        overlayfs_mounts = {mountpoint for _, mountpoint in self.overlay_mounts_created_by_us}

        directories_to_clean: list[Path] = []
        for test_entry in Path(self.repo_dir).glob("**/*"):
            if test_entry in overlayfs_mounts:
                continue
            for parent in test_entry.parents:
                if parent in overlayfs_mounts:
                    continue
            if test_entry.is_file():
                test_file = test_entry
                if ATTACHMENT_NAME_REGEX.fullmatch(test_file.name):
                    continue
                if SMALL_DB_FILE_NAME_REGEX.fullmatch(test_file.name):
                    continue
                log.debug(f"Removing large database {test_file} file")
                test_file.unlink()
            elif test_entry.is_dir():
                directories_to_clean.append(test_entry)

        for directory_to_clean in reversed(directories_to_clean):
            if not os.listdir(directory_to_clean):
                log.debug(f"Removing empty directory {directory_to_clean}")
                try:
                    directory_to_clean.rmdir()
                except Exception as e:
                    log.error(f"Error removing empty directory {directory_to_clean}: {e}")

    def cleanup_remote_storage(self):
        for x in [self.pageserver_remote_storage, self.safekeepers_remote_storage]:
            if isinstance(x, S3Storage):
                x.do_cleanup()

    def __enter__(self) -> NeonEnvBuilder:
        return self

    def __exit__(
        self,
        exc_type: Optional[type[BaseException]],
        exc_value: Optional[BaseException],
        traceback: Optional[TracebackType],
    ):
        # Stop all the nodes.
        if self.env:
            log.info("Cleaning up all storage and compute nodes")
            self.env.stop(
                immediate=False,
                # if the test threw an exception, don't check for errors
                # as a failing assertion would cause the cleanup below to fail
                ps_assert_metric_no_errors=(exc_type is None),
                # do not fail on endpoint errors to allow the rest of cleanup to proceed
                fail_on_endpoint_errors=False,
            )
            cleanup_error = None

            # If we are running with S3Storage (required by the scrubber), check that whatever the test
            # did does not generate any corruption
            if (
                isinstance(self.env.pageserver_remote_storage, S3Storage)
                and self.enable_scrub_on_exit
            ):
                try:
                    healthy, _ = self.env.storage_scrubber.scan_metadata()
                    if not healthy:
                        e = Exception("Remote storage metadata corrupted")
                        cleanup_error = e
                except Exception as e:
                    log.error(f"Error during remote storage scrub: {e}")
                    cleanup_error = e

            try:
                self.cleanup_remote_storage()
            except Exception as e:
                log.error(f"Error during remote storage cleanup: {e}")
                if cleanup_error is not None:
                    cleanup_error = e

            try:
                self.cleanup_local_storage()
            except Exception as e:
                log.error(f"Error during local storage cleanup: {e}")
                if cleanup_error is not None:
                    cleanup_error = e

            if cleanup_error is not None:
                raise cleanup_error

            for pageserver in self.env.pageservers:
                pageserver.assert_no_errors()

            for safekeeper in self.env.safekeepers:
                safekeeper.assert_no_errors()

            self.env.storage_controller.assert_no_errors()

            self.env.broker.assert_no_errors()

        try:
            self.overlay_cleanup_teardown()
        except Exception as e:
            log.error(f"Error cleaning up overlay state: {e}")
            if cleanup_error is not None:
                cleanup_error = e


class NeonEnv:
    """
    An object representing the Neon runtime environment. It consists of
    the page server, 0-N safekeepers, and the compute nodes.

    NeonEnv contains functions for stopping/starting nodes in the
    environment, checking their status, creating tenants, connecting to the
    nodes, creating and destroying compute nodes, etc. The page server and
    the safekeepers are considered fixed in the environment, you cannot
    create or destroy them after the environment is initialized. (That will
    likely change in the future, as we start supporting multiple page
    servers and adding/removing safekeepers on the fly).

    Some notable functions and fields in NeonEnv:

    endpoints - A factory object for creating postgres compute nodes.

    pageservers - An array containing objects representing the pageservers

    safekeepers - An array containing objects representing the safekeepers

    initial_tenant - tenant ID of the initial tenant created in the repository

    neon_cli - can be used to run the 'neon_local' CLI tool

    create_tenant() - initializes a new tenant and an initial empty timeline on it,
        returns the tenant and timeline id

    create_branch() - branch a new timeline from an existing one, returns
        the new timeline id

    create_timeline() - initializes a new timeline by running initdb, returns
        the new timeline id
    """

    BASE_PAGESERVER_ID = 1
    storage_controller: NeonStorageController | NeonProxiedStorageController

    def __init__(self, config: NeonEnvBuilder):
        self.repo_dir = config.repo_dir
        self.rust_log_override = config.rust_log_override
        self.port_distributor = config.port_distributor
        self.s3_mock_server = config.mock_s3_server
        self.endpoints = EndpointFactory(self)
        self.safekeepers: list[Safekeeper] = []
        self.pageservers: list[NeonPageserver] = []
        self.broker = NeonBroker(self)
        self.pageserver_remote_storage = config.pageserver_remote_storage
        self.safekeepers_remote_storage = config.safekeepers_remote_storage
        self.pg_version = config.pg_version
        # Binary path for pageserver, safekeeper, etc
        self.neon_binpath = config.neon_binpath
        # Binary path for neon_local test-specific binaries
        self.neon_local_binpath = config.neon_local_binpath
        if self.neon_local_binpath is None:
            self.neon_local_binpath = self.neon_binpath
        self.pg_distrib_dir = config.pg_distrib_dir
        self.endpoint_counter = 0
        self.storage_controller_config = config.storage_controller_config
        self.initial_tenant = config.initial_tenant
        self.initial_timeline = config.initial_timeline

        neon_local_env_vars = {}
        if self.rust_log_override is not None:
            neon_local_env_vars["RUST_LOG"] = self.rust_log_override
        self.neon_cli = NeonLocalCli(
            extra_env=neon_local_env_vars,
            binpath=self.neon_local_binpath,
            repo_dir=self.repo_dir,
            pg_distrib_dir=self.pg_distrib_dir,
        )

        pagectl_env_vars = {}
        if self.rust_log_override is not None:
            pagectl_env_vars["RUST_LOG"] = self.rust_log_override
        self.pagectl = Pagectl(extra_env=pagectl_env_vars, binpath=self.neon_binpath)

        # The URL for the pageserver to use as its control_plane_api config
        if config.storage_controller_port_override is not None:
            log.info(
                f"Using storage controller api override {config.storage_controller_port_override}"
            )

            self.storage_controller_port = config.storage_controller_port_override
            self.storage_controller = NeonProxiedStorageController(
                self, config.storage_controller_port_override, config.auth_enabled
            )
        else:
            # Find two adjacent ports for storage controller and its postgres DB.  This
            # loop would eventually throw from get_port() if we run out of ports (extremely
            # unlikely): usually we find two adjacent free ports on the first iteration.
            while True:
                storage_controller_port = self.port_distributor.get_port()
                storage_controller_pg_port = self.port_distributor.get_port()
                if storage_controller_pg_port == storage_controller_port + 1:
                    break

            self.storage_controller_port = storage_controller_port
            self.storage_controller = NeonStorageController(
                self, storage_controller_port, config.auth_enabled
            )

            log.info(
                f"Using generated control_plane_api: {self.storage_controller.upcall_api_endpoint()}"
            )

        self.storage_controller_api: str = self.storage_controller.api_root()
        self.control_plane_api: str = self.storage_controller.upcall_api_endpoint()

        # For testing this with a fake HTTP server, enable passing through a URL from config
        self.control_plane_compute_hook_api = config.control_plane_compute_hook_api

        self.pageserver_virtual_file_io_engine = config.pageserver_virtual_file_io_engine
        self.pageserver_aux_file_policy = config.pageserver_aux_file_policy
        self.pageserver_virtual_file_io_mode = config.pageserver_virtual_file_io_mode

        # Create the neon_local's `NeonLocalInitConf`
        cfg: dict[str, Any] = {
            "default_tenant_id": str(self.initial_tenant),
            "broker": {
                "listen_addr": self.broker.listen_addr(),
            },
            "safekeepers": [],
            "pageservers": [],
        }

        if self.control_plane_api is not None:
            cfg["control_plane_api"] = self.control_plane_api

        if self.control_plane_compute_hook_api is not None:
            cfg["control_plane_compute_hook_api"] = self.control_plane_compute_hook_api

        if self.storage_controller_config is not None:
            cfg["storage_controller"] = self.storage_controller_config

        # Create config for pageserver
        http_auth_type = "NeonJWT" if config.auth_enabled else "Trust"
        pg_auth_type = "NeonJWT" if config.auth_enabled else "Trust"
        for ps_id in range(
            self.BASE_PAGESERVER_ID, self.BASE_PAGESERVER_ID + config.num_pageservers
        ):
            pageserver_port = PageserverPort(
                pg=self.port_distributor.get_port(),
                http=self.port_distributor.get_port(),
            )

            ps_cfg: dict[str, Any] = {
                "id": ps_id,
                "listen_pg_addr": f"localhost:{pageserver_port.pg}",
                "listen_http_addr": f"localhost:{pageserver_port.http}",
                "pg_auth_type": pg_auth_type,
                "http_auth_type": http_auth_type,
                # Default which can be overriden with `NeonEnvBuilder.pageserver_config_override`
                "availability_zone": "us-east-2a",
            }
            if self.pageserver_virtual_file_io_engine is not None:
                ps_cfg["virtual_file_io_engine"] = self.pageserver_virtual_file_io_engine
            if config.pageserver_default_tenant_config_compaction_algorithm is not None:
                tenant_config = ps_cfg.setdefault("tenant_config", {})
                tenant_config[
                    "compaction_algorithm"
                ] = config.pageserver_default_tenant_config_compaction_algorithm

            if self.pageserver_remote_storage is not None:
                ps_cfg["remote_storage"] = remote_storage_to_toml_dict(
                    self.pageserver_remote_storage
                )

            if config.pageserver_config_override is not None:
                if callable(config.pageserver_config_override):
                    config.pageserver_config_override(ps_cfg)
                else:
                    assert isinstance(config.pageserver_config_override, str)
                    for o in config.pageserver_config_override.split(";"):
                        override = toml.loads(o)
                        for key, value in override.items():
                            ps_cfg[key] = value

            if self.pageserver_virtual_file_io_mode is not None:
                ps_cfg["virtual_file_io_mode"] = self.pageserver_virtual_file_io_mode

            # Create a corresponding NeonPageserver object
            self.pageservers.append(
                NeonPageserver(self, ps_id, port=pageserver_port, az_id=ps_cfg["availability_zone"])
            )
            cfg["pageservers"].append(ps_cfg)

        # Create config and a Safekeeper object for each safekeeper
        for i in range(1, config.num_safekeepers + 1):
            port = SafekeeperPort(
                pg=self.port_distributor.get_port(),
                pg_tenant_only=self.port_distributor.get_port(),
                http=self.port_distributor.get_port(),
            )
            id = config.safekeepers_id_start + i  # assign ids sequentially
            sk_cfg: dict[str, Any] = {
                "id": id,
                "pg_port": port.pg,
                "pg_tenant_only_port": port.pg_tenant_only,
                "http_port": port.http,
                "sync": config.safekeepers_enable_fsync,
            }
            if config.auth_enabled:
                sk_cfg["auth_enabled"] = True
            if self.safekeepers_remote_storage is not None:
                sk_cfg[
                    "remote_storage"
                ] = self.safekeepers_remote_storage.to_toml_inline_table().strip()
            self.safekeepers.append(
                Safekeeper(env=self, id=id, port=port, extra_opts=config.safekeeper_extra_opts)
            )
            cfg["safekeepers"].append(sk_cfg)

        # Scrubber instance for tests that use it, and for use during teardown checks
        self.storage_scrubber = StorageScrubber(self, log_dir=config.test_output_dir)

        log.info(f"Config: {cfg}")
        self.neon_cli.init(
            cfg,
            force=config.config_init_force,
        )

    def start(self, timeout_in_seconds: Optional[int] = None):
        # Storage controller starts first, so that pageserver /re-attach calls don't
        # bounce through retries on startup
        self.storage_controller.start(timeout_in_seconds=timeout_in_seconds)

        # Wait for storage controller readiness to prevent unnecessary post start-up
        # reconcile.
        self.storage_controller.wait_until_ready()

        # Start up broker, pageserver and all safekeepers
        futs = []
        with concurrent.futures.ThreadPoolExecutor(
            max_workers=2 + len(self.pageservers) + len(self.safekeepers)
        ) as executor:
            futs.append(
                executor.submit(lambda: self.broker.start() or None)
            )  # The `or None` is for the linter

            for pageserver in self.pageservers:
                futs.append(
                    executor.submit(
                        lambda ps=pageserver: ps.start(timeout_in_seconds=timeout_in_seconds)
                    )
                )

            for safekeeper in self.safekeepers:
                futs.append(
                    executor.submit(
                        lambda sk=safekeeper: sk.start(timeout_in_seconds=timeout_in_seconds)
                    )
                )

        for f in futs:
            f.result()

    def stop(self, immediate=False, ps_assert_metric_no_errors=False, fail_on_endpoint_errors=True):
        """
        After this method returns, there should be no child processes running.

        Unless of course, some stopping failed, in that case, all remaining child processes are leaked.
        """

        # the commonly failing components have special try-except behavior,
        # trying to get us to actually shutdown all processes over easier error
        # reporting.

        raise_later = None
        try:
            self.endpoints.stop_all(fail_on_endpoint_errors)
        except Exception as e:
            raise_later = e

        # Stop storage controller before pageservers: we don't want it to spuriously
        # detect a pageserver "failure" during test teardown
        self.storage_controller.stop(immediate=immediate)

        stop_later = []
        metric_errors = []

        for sk in self.safekeepers:
            sk.stop(immediate=immediate)
        for pageserver in self.pageservers:
            if ps_assert_metric_no_errors:
                try:
                    pageserver.assert_no_metric_errors()
                except Exception as e:
                    metric_errors.append(e)
                    log.error(f"metric validation failed on {pageserver.id}: {e}")
            try:
                pageserver.stop(immediate=immediate)
            except RuntimeError:
                stop_later.append(pageserver)
        self.broker.stop()

        # TODO: for nice logging we need python 3.11 ExceptionGroup
        for ps in stop_later:
            ps.stop(immediate=True)

        if raise_later is not None:
            raise raise_later

        for error in metric_errors:
            raise error

        if len(stop_later) > 0:
            raise RuntimeError(
                f"{len(stop_later)} out of {len(self.pageservers)} pageservers failed to stop gracefully"
            )

    @property
    def pageserver(self) -> NeonPageserver:
        """
        For tests that are naive to multiple pageservers: give them the 1st in the list, and
        assert that there is only one. Tests with multiple pageservers should always use
        get_pageserver with an explicit ID.
        """
        assert (
            len(self.pageservers) == 1
        ), "env.pageserver must only be used with single pageserver NeonEnv"
        return self.pageservers[0]

    def get_pageserver(self, id: Optional[int]) -> NeonPageserver:
        """
        Look up a pageserver by its node ID.

        As a convenience for tests that do not use multiple pageservers, passing None
        will yield the same default pageserver as `self.pageserver`.
        """

        if id is None:
            return self.pageserver

        for ps in self.pageservers:
            if ps.id == id:
                return ps

        raise RuntimeError(f"Pageserver with ID {id} not found")

    def get_tenant_pageserver(self, tenant_id: Union[TenantId, TenantShardId]):
        """
        Get the NeonPageserver where this tenant shard is currently attached, according
        to the storage controller.
        """
        meta = self.storage_controller.inspect(tenant_id)
        if meta is None:
            return None
        pageserver_id = meta[1]
        return self.get_pageserver(pageserver_id)

    def get_safekeeper_connstrs(self) -> str:
        """Get list of safekeeper endpoints suitable for safekeepers GUC"""
        return ",".join(f"localhost:{wa.port.pg}" for wa in self.safekeepers)

    def get_binary_version(self, binary_name: str) -> str:
        bin_pageserver = str(self.neon_binpath / binary_name)
        res = subprocess.run(
            [bin_pageserver, "--version"],
            check=True,
            text=True,
            capture_output=True,
        )
        return res.stdout

    @cached_property
    def auth_keys(self) -> AuthKeys:
        priv = (Path(self.repo_dir) / "auth_private_key.pem").read_text()
        return AuthKeys(priv=priv)

    def regenerate_keys_at(self, privkey_path: Path, pubkey_path: Path):
        # compare generate_auth_keys() in local_env.rs
        subprocess.run(
            ["openssl", "genpkey", "-algorithm", "ed25519", "-out", privkey_path],
            cwd=self.repo_dir,
            check=True,
        )

        subprocess.run(
            [
                "openssl",
                "pkey",
                "-in",
                privkey_path,
                "-pubout",
                "-out",
                pubkey_path,
            ],
            cwd=self.repo_dir,
            check=True,
        )
        del self.auth_keys

    def generate_endpoint_id(self) -> str:
        """
        Generate a unique endpoint ID
        """
        self.endpoint_counter += 1
        return "ep-" + str(self.endpoint_counter)

    def create_tenant(
        self,
        tenant_id: Optional[TenantId] = None,
        timeline_id: Optional[TimelineId] = None,
        conf: Optional[dict[str, Any]] = None,
        shard_count: Optional[int] = None,
        shard_stripe_size: Optional[int] = None,
        placement_policy: Optional[str] = None,
        set_default: bool = False,
        aux_file_policy: Optional[AuxFileStore] = None,
    ) -> tuple[TenantId, TimelineId]:
        """
        Creates a new tenant, returns its id and its initial timeline's id.
        """
        tenant_id = tenant_id or TenantId.generate()
        timeline_id = timeline_id or TimelineId.generate()

        self.neon_cli.tenant_create(
            tenant_id=tenant_id,
            timeline_id=timeline_id,
            pg_version=self.pg_version,
            conf=conf,
            shard_count=shard_count,
            shard_stripe_size=shard_stripe_size,
            placement_policy=placement_policy,
            set_default=set_default,
            aux_file_policy=aux_file_policy,
        )

        return tenant_id, timeline_id

    def config_tenant(self, tenant_id: Optional[TenantId], conf: dict[str, str]):
        """
        Update tenant config.
        """
        tenant_id = tenant_id or self.initial_tenant
        self.neon_cli.tenant_config(tenant_id, conf)

    def create_branch(
        self,
        new_branch_name: str = DEFAULT_BRANCH_NAME,
        tenant_id: Optional[TenantId] = None,
        ancestor_branch_name: Optional[str] = None,
        ancestor_start_lsn: Optional[Lsn] = None,
        new_timeline_id: Optional[TimelineId] = None,
    ) -> TimelineId:
        new_timeline_id = new_timeline_id or TimelineId.generate()
        tenant_id = tenant_id or self.initial_tenant

        self.neon_cli.timeline_branch(
            tenant_id, new_timeline_id, new_branch_name, ancestor_branch_name, ancestor_start_lsn
        )

        return new_timeline_id

    def create_timeline(
        self,
        new_branch_name: str,
        tenant_id: Optional[TenantId] = None,
        timeline_id: Optional[TimelineId] = None,
    ) -> TimelineId:
        timeline_id = timeline_id or TimelineId.generate()
        tenant_id = tenant_id or self.initial_tenant

        self.neon_cli.timeline_create(new_branch_name, tenant_id, timeline_id, self.pg_version)

        return timeline_id


@pytest.fixture(scope="function")
def neon_simple_env(
    request: FixtureRequest,
    pytestconfig: Config,
    port_distributor: PortDistributor,
    mock_s3_server: MockS3Server,
    run_id: uuid.UUID,
    top_output_dir: Path,
    test_output_dir: Path,
    neon_binpath: Path,
    compatibility_neon_binpath: Path,
    pg_distrib_dir: Path,
    compatibility_pg_distrib_dir: Path,
    pg_version: PgVersion,
    pageserver_virtual_file_io_engine: str,
    pageserver_aux_file_policy: Optional[AuxFileStore],
    pageserver_default_tenant_config_compaction_algorithm: Optional[dict[str, Any]],
    pageserver_virtual_file_io_mode: Optional[str],
) -> Iterator[NeonEnv]:
    """
    Simple Neon environment, with no authentication and no safekeepers.

    This fixture will use RemoteStorageKind.LOCAL_FS with pageserver.
    """

    # Create the environment in the per-test output directory
    repo_dir = get_test_repo_dir(request, top_output_dir)
    combination = (
        request._pyfuncitem.callspec.params["combination"]
        if "combination" in request._pyfuncitem.callspec.params
        else None
    )

    with NeonEnvBuilder(
        top_output_dir=top_output_dir,
        repo_dir=repo_dir,
        port_distributor=port_distributor,
        mock_s3_server=mock_s3_server,
        neon_binpath=neon_binpath,
        compatibility_neon_binpath=compatibility_neon_binpath,
        pg_distrib_dir=pg_distrib_dir,
        compatibility_pg_distrib_dir=compatibility_pg_distrib_dir,
        pg_version=pg_version,
        run_id=run_id,
        preserve_database_files=cast(bool, pytestconfig.getoption("--preserve-database-files")),
        test_name=request.node.name,
        test_output_dir=test_output_dir,
        pageserver_virtual_file_io_engine=pageserver_virtual_file_io_engine,
        pageserver_aux_file_policy=pageserver_aux_file_policy,
        pageserver_default_tenant_config_compaction_algorithm=pageserver_default_tenant_config_compaction_algorithm,
        pageserver_virtual_file_io_mode=pageserver_virtual_file_io_mode,
        combination=combination,
    ) as builder:
        env = builder.init_start()

        yield env


@pytest.fixture(scope="function")
def neon_env_builder(
    pytestconfig: Config,
    test_output_dir: Path,
    port_distributor: PortDistributor,
    mock_s3_server: MockS3Server,
    neon_binpath: Path,
    compatibility_neon_binpath: Path,
    pg_distrib_dir: Path,
    compatibility_pg_distrib_dir: Path,
    pg_version: PgVersion,
    run_id: uuid.UUID,
    request: FixtureRequest,
    test_overlay_dir: Path,
    top_output_dir: Path,
    pageserver_virtual_file_io_engine: str,
    pageserver_default_tenant_config_compaction_algorithm: Optional[dict[str, Any]],
    pageserver_aux_file_policy: Optional[AuxFileStore],
    record_property: Callable[[str, object], None],
    pageserver_virtual_file_io_mode: Optional[str],
) -> Iterator[NeonEnvBuilder]:
    """
    Fixture to create a Neon environment for test.

    To use, define 'neon_env_builder' fixture in your test to get access to the
    builder object. Set properties on it to describe the environment.
    Finally, initialize and start up the environment by calling
    neon_env_builder.init_start().

    After the initialization, you can launch compute nodes by calling
    the functions in the 'env.endpoints' factory object, stop/start the
    nodes, etc.
    """

    # Create the environment in the test-specific output dir
    repo_dir = os.path.join(test_output_dir, "repo")
    combination = (
        request._pyfuncitem.callspec.params["combination"]
        if "combination" in request._pyfuncitem.callspec.params
        else None
    )

    # Return the builder to the caller
    with NeonEnvBuilder(
        top_output_dir=top_output_dir,
        repo_dir=Path(repo_dir),
        port_distributor=port_distributor,
        mock_s3_server=mock_s3_server,
        neon_binpath=neon_binpath,
        compatibility_neon_binpath=compatibility_neon_binpath,
        pg_distrib_dir=pg_distrib_dir,
        compatibility_pg_distrib_dir=compatibility_pg_distrib_dir,
        combination=combination,
        pg_version=pg_version,
        run_id=run_id,
        preserve_database_files=cast(bool, pytestconfig.getoption("--preserve-database-files")),
        pageserver_virtual_file_io_engine=pageserver_virtual_file_io_engine,
        test_name=request.node.name,
        test_output_dir=test_output_dir,
        test_overlay_dir=test_overlay_dir,
        pageserver_aux_file_policy=pageserver_aux_file_policy,
        pageserver_default_tenant_config_compaction_algorithm=pageserver_default_tenant_config_compaction_algorithm,
        pageserver_virtual_file_io_mode=pageserver_virtual_file_io_mode,
    ) as builder:
        yield builder
        # Propogate `preserve_database_files` to make it possible to use in other fixtures,
        # like `test_output_dir` fixture for attaching all database files to Allure report.
        record_property("preserve_database_files", builder.preserve_database_files)


@dataclass
class PageserverPort:
    pg: int
    http: int


class LogUtils:
    """
    A mixin class which provides utilities for inspecting the logs of a service.
    """

    def __init__(self, logfile: Path) -> None:
        self.logfile = logfile

    def assert_log_contains(
        self, pattern: str, offset: None | LogCursor = None
    ) -> tuple[str, LogCursor]:
        """Convenient for use inside wait_until()"""

        res = self.log_contains(pattern, offset=offset)
        assert res is not None
        return res

    def log_contains(
        self, pattern: str, offset: None | LogCursor = None
    ) -> Optional[tuple[str, LogCursor]]:
        """Check that the log contains a line that matches the given regex"""
        logfile = self.logfile
        if not logfile.exists():
            log.warning(f"Skipping log check: {logfile} does not exist")
            return None

        contains_re = re.compile(pattern)

        # XXX: Our rust logging machinery buffers the messages, so if you
        # call this function immediately after it's been logged, there is
        # no guarantee it is already present in the log file. This hasn't
        # been a problem in practice, our python tests are not fast enough
        # to hit that race condition.
        skip_until_line_no = 0 if offset is None else offset._line_no
        cur_line_no = 0
        with logfile.open("r") as f:
            for line in f:
                if cur_line_no < skip_until_line_no:
                    cur_line_no += 1
                    continue
                elif contains_re.search(line):
                    # found it!
                    cur_line_no += 1
                    return (line, LogCursor(cur_line_no))
                else:
                    cur_line_no += 1
        return None


class StorageControllerApiException(Exception):
    def __init__(self, message, status_code: int):
        super().__init__(message)
        self.message = message
        self.status_code = status_code


# See libs/pageserver_api/src/controller_api.rs
# for the rust definitions of the enums below
# TODO: Replace with `StrEnum` when we upgrade to python 3.11
class PageserverAvailability(str, Enum):
    ACTIVE = "Active"
    UNAVAILABLE = "Unavailable"
    OFFLINE = "Offline"


class PageserverSchedulingPolicy(str, Enum):
    ACTIVE = "Active"
    DRAINING = "Draining"
    FILLING = "Filling"
    PAUSE = "Pause"
    PAUSE_FOR_RESTART = "PauseForRestart"


class StorageControllerLeadershipStatus(str, Enum):
    LEADER = "leader"
    STEPPED_DOWN = "stepped_down"
    CANDIDATE = "candidate"


class NeonStorageController(MetricsGetter, LogUtils):
    def __init__(self, env: NeonEnv, port: int, auth_enabled: bool):
        self.env = env
        self.port: int = port
        self.api: str = f"http://127.0.0.1:{port}"
        self.running = False
        self.auth_enabled = auth_enabled
        self.allowed_errors: list[str] = DEFAULT_STORAGE_CONTROLLER_ALLOWED_ERRORS
        self.logfile = self.env.repo_dir / "storage_controller_1" / "storage_controller.log"

    def start(
        self,
        timeout_in_seconds: Optional[int] = None,
        instance_id: Optional[int] = None,
        base_port: Optional[int] = None,
    ):
        assert not self.running
        self.env.neon_cli.storage_controller_start(timeout_in_seconds, instance_id, base_port)
        self.running = True
        return self

    def stop(self, immediate: bool = False) -> NeonStorageController:
        if self.running:
            self.env.neon_cli.storage_controller_stop(immediate)
            self.running = False
        return self

    def upcall_api_endpoint(self) -> str:
        return f"{self.api}/upcall/v1"

    def api_root(self) -> str:
        return self.api

    @staticmethod
    def retryable_node_operation(op, ps_id, max_attempts, backoff):
        while max_attempts > 0:
            try:
                op(ps_id)
                return
            except StorageControllerApiException as e:
                max_attempts -= 1
                log.info(f"Operation failed ({max_attempts} attempts left): {e}")

                if max_attempts == 0:
                    raise e

                time.sleep(backoff)

    @staticmethod
    def raise_api_exception(res: requests.Response):
        try:
            res.raise_for_status()
        except requests.RequestException as e:
            try:
                msg = res.json()["msg"]
            except:  # noqa: E722
                msg = ""
            raise StorageControllerApiException(msg, res.status_code) from e

    def assert_no_errors(self):
        assert_no_errors(
            self.logfile,
            "storage_controller",
            self.allowed_errors,
        )

    def pageserver_api(self, *args, **kwargs) -> PageserverHttpClient:
        """
        The storage controller implements a subset of the pageserver REST API, for mapping
        per-tenant actions into per-shard actions (e.g. timeline creation).  Tests should invoke those
        functions via the HttpClient, as an implicit check that these APIs remain compatible.
        """
        auth_token = None
        if self.auth_enabled:
            auth_token = self.env.auth_keys.generate_token(scope=TokenScope.PAGE_SERVER_API)
        return PageserverHttpClient(self.port, lambda: True, auth_token, *args, **kwargs)

    def request(self, method, *args, **kwargs) -> requests.Response:
        resp = requests.request(method, *args, **kwargs)
        NeonStorageController.raise_api_exception(resp)

        return resp

    def headers(self, scope: Optional[TokenScope]) -> dict[str, str]:
        headers = {}
        if self.auth_enabled and scope is not None:
            jwt_token = self.env.auth_keys.generate_token(scope=scope)
            headers["Authorization"] = f"Bearer {jwt_token}"

        return headers

    def get_metrics(self) -> Metrics:
        res = self.request("GET", f"{self.api}/metrics")
        return parse_metrics(res.text)

    def ready(self) -> bool:
        status = None
        try:
            resp = self.request("GET", f"{self.api}/ready")
            status = resp.status_code
        except StorageControllerApiException as e:
            status = e.status_code

        if status == 503:
            return False
        elif status == 200:
            return True
        else:
            raise RuntimeError(f"Unexpected status {status} from readiness endpoint")

    def wait_until_ready(self):
        t1 = time.time()

        def storage_controller_ready():
            assert self.ready() is True

        wait_until(30, 1, storage_controller_ready)
        return time.time() - t1

    def attach_hook_issue(
        self,
        tenant_shard_id: Union[TenantId, TenantShardId],
        pageserver_id: int,
        generation_override: Optional[int] = None,
    ) -> int:
        body = {"tenant_shard_id": str(tenant_shard_id), "node_id": pageserver_id}
        if generation_override is not None:
            body["generation_override"] = generation_override

        response = self.request(
            "POST",
            f"{self.api}/debug/v1/attach-hook",
            json=body,
            headers=self.headers(TokenScope.ADMIN),
        )
        gen = response.json()["gen"]
        assert isinstance(gen, int)
        return gen

    def attach_hook_drop(self, tenant_shard_id: Union[TenantId, TenantShardId]):
        self.request(
            "POST",
            f"{self.api}/debug/v1/attach-hook",
            json={"tenant_shard_id": str(tenant_shard_id), "node_id": None},
            headers=self.headers(TokenScope.ADMIN),
        )

    def inspect(self, tenant_shard_id: Union[TenantId, TenantShardId]) -> Optional[tuple[int, int]]:
        """
        :return: 2-tuple of (generation, pageserver id), or None if unknown
        """
        response = self.request(
            "POST",
            f"{self.api}/debug/v1/inspect",
            json={"tenant_shard_id": str(tenant_shard_id)},
            headers=self.headers(TokenScope.ADMIN),
        )
        json = response.json()
        log.info(f"Response: {json}")
        if json["attachment"]:
            # Explicit int() to make python type linter happy
            return (int(json["attachment"][0]), int(json["attachment"][1]))
        else:
            return None

    def node_register(self, node: NeonPageserver):
        body = {
            "node_id": int(node.id),
            "listen_http_addr": "localhost",
            "listen_http_port": node.service_port.http,
            "listen_pg_addr": "localhost",
            "listen_pg_port": node.service_port.pg,
            "availability_zone_id": node.az_id,
        }
        log.info(f"node_register({body})")
        self.request(
            "POST",
            f"{self.api}/control/v1/node",
            json=body,
            headers=self.headers(TokenScope.ADMIN),
        )

    def node_delete(self, node_id):
        log.info(f"node_delete({node_id})")
        self.request(
            "DELETE",
            f"{self.api}/control/v1/node/{node_id}",
            headers=self.headers(TokenScope.ADMIN),
        )

    def node_drain(self, node_id):
        log.info(f"node_drain({node_id})")
        self.request(
            "PUT",
            f"{self.api}/control/v1/node/{node_id}/drain",
            headers=self.headers(TokenScope.ADMIN),
        )

    def cancel_node_drain(self, node_id):
        log.info(f"cancel_node_drain({node_id})")
        self.request(
            "DELETE",
            f"{self.api}/control/v1/node/{node_id}/drain",
            headers=self.headers(TokenScope.ADMIN),
        )

    def node_fill(self, node_id):
        log.info(f"node_fill({node_id})")
        self.request(
            "PUT",
            f"{self.api}/control/v1/node/{node_id}/fill",
            headers=self.headers(TokenScope.ADMIN),
        )

    def cancel_node_fill(self, node_id):
        log.info(f"cancel_node_fill({node_id})")
        self.request(
            "DELETE",
            f"{self.api}/control/v1/node/{node_id}/fill",
            headers=self.headers(TokenScope.ADMIN),
        )

    def node_status(self, node_id):
        response = self.request(
            "GET",
            f"{self.api}/control/v1/node/{node_id}",
            headers=self.headers(TokenScope.ADMIN),
        )
        return response.json()

    def get_leader(self):
        response = self.request(
            "GET",
            f"{self.api}/control/v1/leader",
            headers=self.headers(TokenScope.ADMIN),
        )
        return response.json()

    def node_list(self):
        response = self.request(
            "GET",
            f"{self.api}/control/v1/node",
            headers=self.headers(TokenScope.ADMIN),
        )
        return response.json()

    def tenant_list(self):
        response = self.request(
            "GET",
            f"{self.api}/debug/v1/tenant",
            headers=self.headers(TokenScope.ADMIN),
        )
        return response.json()

    def node_configure(self, node_id, body: dict[str, Any]):
        log.info(f"node_configure({node_id}, {body})")
        body["node_id"] = node_id
        self.request(
            "PUT",
            f"{self.api}/control/v1/node/{node_id}/config",
            json=body,
            headers=self.headers(TokenScope.ADMIN),
        )

    def tenant_create(
        self,
        tenant_id: TenantId,
        shard_count: Optional[int] = None,
        shard_stripe_size: Optional[int] = None,
        tenant_config: Optional[dict[Any, Any]] = None,
        placement_policy: Optional[Union[dict[Any, Any] | str]] = None,
    ):
        """
        Use this rather than pageserver_api() when you need to include shard parameters
        """
        body: dict[str, Any] = {"new_tenant_id": str(tenant_id)}

        if shard_count is not None:
            shard_params = {"count": shard_count}
            if shard_stripe_size is not None:
                shard_params["stripe_size"] = shard_stripe_size
            else:
                shard_params["stripe_size"] = 32768

            body["shard_parameters"] = shard_params

        if tenant_config is not None:
            for k, v in tenant_config.items():
                body[k] = v

        body["placement_policy"] = placement_policy

        response = self.request(
            "POST",
            f"{self.api}/v1/tenant",
            json=body,
            headers=self.headers(TokenScope.PAGE_SERVER_API),
        )
        response.raise_for_status()
        log.info(f"tenant_create success: {response.json()}")

    def locate(self, tenant_id: TenantId) -> list[dict[str, Any]]:
        """
        :return: list of {"shard_id": "", "node_id": int, "listen_pg_addr": str, "listen_pg_port": int, "listen_http_addr": str, "listen_http_port": int}
        """
        response = self.request(
            "GET",
            f"{self.api}/debug/v1/tenant/{tenant_id}/locate",
            headers=self.headers(TokenScope.ADMIN),
        )
        body = response.json()
        shards: list[dict[str, Any]] = body["shards"]
        return shards

    def tenant_describe(self, tenant_id: TenantId):
        """
        :return: list of {"shard_id": "", "node_id": int, "listen_pg_addr": str, "listen_pg_port": int, "listen_http_addr: str, "listen_http_port: int, preferred_az_id: str}
        """
        response = self.request(
            "GET",
            f"{self.api}/control/v1/tenant/{tenant_id}",
            headers=self.headers(TokenScope.ADMIN),
        )
        response.raise_for_status()
        return response.json()

    def nodes(self):
        """
        :return: list of {"id": ""}
        """
        response = self.request(
            "GET",
            f"{self.api}/control/v1/node",
            headers=self.headers(TokenScope.ADMIN),
        )
        response.raise_for_status()
        return response.json()

    def node_shards(self, node_id: NodeId):
        """
        :return: list of {"shard_id": "", "is_secondary": bool}
        """
        response = self.request(
            "GET",
            f"{self.api}/control/v1/node/{node_id}/shards",
            headers=self.headers(TokenScope.ADMIN),
        )
        response.raise_for_status()
        return response.json()

    def tenant_shard_split(
        self, tenant_id: TenantId, shard_count: int, shard_stripe_size: Optional[int] = None
    ) -> list[TenantShardId]:
        response = self.request(
            "PUT",
            f"{self.api}/control/v1/tenant/{tenant_id}/shard_split",
            json={"new_shard_count": shard_count, "new_stripe_size": shard_stripe_size},
            headers=self.headers(TokenScope.ADMIN),
        )
        body = response.json()
        log.info(f"tenant_shard_split success: {body}")
        shards: list[TenantShardId] = body["new_shards"]
        return shards

    def tenant_shard_migrate(self, tenant_shard_id: TenantShardId, dest_ps_id: int):
        self.request(
            "PUT",
            f"{self.api}/control/v1/tenant/{tenant_shard_id}/migrate",
            json={"tenant_shard_id": str(tenant_shard_id), "node_id": dest_ps_id},
            headers=self.headers(TokenScope.ADMIN),
        )
        log.info(f"Migrated tenant {tenant_shard_id} to pageserver {dest_ps_id}")
        assert self.env.get_tenant_pageserver(tenant_shard_id).id == dest_ps_id

    def tenant_policy_update(self, tenant_id: TenantId, body: dict[str, Any]):
        log.info(f"tenant_policy_update({tenant_id}, {body})")
        self.request(
            "PUT",
            f"{self.api}/control/v1/tenant/{tenant_id}/policy",
            json=body,
            headers=self.headers(TokenScope.ADMIN),
        )

    def tenant_import(self, tenant_id: TenantId):
        self.request(
            "POST",
            f"{self.api}/debug/v1/tenant/{tenant_id}/import",
            headers=self.headers(TokenScope.ADMIN),
        )

    def reconcile_all(self):
        r = self.request(
            "POST",
            f"{self.api}/debug/v1/reconcile_all",
            headers=self.headers(TokenScope.ADMIN),
        )
        r.raise_for_status()
        n = r.json()
        log.info(f"reconcile_all waited for {n} shards")
        return n

    def reconcile_until_idle(self, timeout_secs=30):
        start_at = time.time()
        n = 1
        delay_sec = 0.5
        delay_max = 5
        while n > 0:
            n = self.reconcile_all()
            if n == 0:
                break
            elif time.time() - start_at > timeout_secs:
                raise RuntimeError("Timeout in reconcile_until_idle")
            else:
                # Don't call again right away: if we're waiting for many reconciles that
                # are blocked on the concurrency limit, it slows things down to call
                # reconcile_all frequently.
                time.sleep(delay_sec)
                delay_sec *= 2
                delay_sec = min(delay_sec, delay_max)

    def consistency_check(self):
        """
        Throw an exception if the service finds any inconsistencies in its state
        """
        self.request(
            "POST",
            f"{self.api}/debug/v1/consistency_check",
            headers=self.headers(TokenScope.ADMIN),
        )
        log.info("storage controller passed consistency check")

    def node_registered(self, node_id: int) -> bool:
        """
        Returns true if the storage controller can confirm
        it knows of pageserver with 'node_id'
        """
        try:
            self.node_status(node_id)
        except StorageControllerApiException as e:
            if e.status_code == 404:
                return False
            else:
                raise e

        return True

    def poll_node_status(
        self,
        node_id: int,
        desired_availability: Optional[PageserverAvailability],
        desired_scheduling_policy: Optional[PageserverSchedulingPolicy],
        max_attempts: int,
        backoff: float,
    ):
        """
        Poll the node status until it reaches 'desired_scheduling_policy' and 'desired_availability'
        or 'max_attempts' have been exhausted
        """
        log.info(
            f"Polling {node_id} for {desired_scheduling_policy} scheduling policy and {desired_availability} availability"
        )
        while max_attempts > 0:
            try:
                status = self.node_status(node_id)
                policy = status["scheduling"]
                availability = status["availability"]
                if (desired_scheduling_policy is None or policy == desired_scheduling_policy) and (
                    desired_availability is None or availability == desired_availability
                ):
                    return
                else:
                    max_attempts -= 1
                    log.info(
                        f"Status call returned {policy=} {availability=} ({max_attempts} attempts left)"
                    )

                    if max_attempts == 0:
                        raise AssertionError(
                            f"Status for {node_id=} did not reach {desired_scheduling_policy=} {desired_availability=}"
                        )

                    time.sleep(backoff)
            except StorageControllerApiException as e:
                max_attempts -= 1
                log.info(f"Status call failed ({max_attempts} retries left): {e}")

                if max_attempts == 0:
                    raise e

                time.sleep(backoff)

    def metadata_health_update(self, healthy: list[TenantShardId], unhealthy: list[TenantShardId]):
        body: dict[str, Any] = {
            "healthy_tenant_shards": [str(t) for t in healthy],
            "unhealthy_tenant_shards": [str(t) for t in unhealthy],
        }

        self.request(
            "POST",
            f"{self.api}/control/v1/metadata_health/update",
            json=body,
            headers=self.headers(TokenScope.SCRUBBER),
        )

    def metadata_health_list_unhealthy(self):
        response = self.request(
            "GET",
            f"{self.api}/control/v1/metadata_health/unhealthy",
            headers=self.headers(TokenScope.ADMIN),
        )
        return response.json()

    def metadata_health_list_outdated(self, duration: str):
        body: dict[str, Any] = {"not_scrubbed_for": duration}

        response = self.request(
            "POST",
            f"{self.api}/control/v1/metadata_health/outdated",
            json=body,
            headers=self.headers(TokenScope.ADMIN),
        )
        return response.json()

    def metadata_health_is_healthy(self, outdated_duration: str = "1h") -> bool:
        """Metadata is healthy if there is no unhealthy or outdated health records."""

        unhealthy = self.metadata_health_list_unhealthy()
        outdated = self.metadata_health_list_outdated(outdated_duration)

        healthy = (
            len(unhealthy["unhealthy_tenant_shards"]) == 0 and len(outdated["health_records"]) == 0
        )
        if not healthy:
            log.info(f"{unhealthy=}, {outdated=}")
        return healthy

    def step_down(self):
        log.info("Asking storage controller to step down")
        response = self.request(
            "PUT",
            f"{self.api}/control/v1/step_down",
            headers=self.headers(TokenScope.ADMIN),
        )

        response.raise_for_status()
        return response.json()

    def configure_failpoints(self, config_strings: tuple[str, str] | list[tuple[str, str]]):
        if isinstance(config_strings, tuple):
            pairs = [config_strings]
        else:
            pairs = config_strings

        log.info(f"Requesting config failpoints: {repr(pairs)}")

        res = self.request(
            "PUT",
            f"{self.api}/debug/v1/failpoints",
            json=[{"name": name, "actions": actions} for name, actions in pairs],
            headers=self.headers(TokenScope.ADMIN),
        )
        log.info(f"Got failpoints request response code {res.status_code}")
        res.raise_for_status()

    def get_tenants_placement(self) -> defaultdict[str, dict[str, Any]]:
        """
        Get the intent and observed placements of all tenants known to the storage controller.
        """
        tenants = self.tenant_list()

        tenant_placement: defaultdict[str, dict[str, Any]] = defaultdict(
            lambda: {
                "observed": {"attached": None, "secondary": []},
                "intent": {"attached": None, "secondary": []},
            }
        )

        for t in tenants:
            for node_id, loc_state in t["observed"]["locations"].items():
                if (
                    loc_state is not None
                    and "conf" in loc_state
                    and loc_state["conf"] is not None
                    and loc_state["conf"]["mode"]
                    in set(["AttachedSingle", "AttachedMulti", "AttachedStale"])
                ):
                    tenant_placement[t["tenant_shard_id"]]["observed"]["attached"] = int(node_id)

                if (
                    loc_state is not None
                    and "conf" in loc_state
                    and loc_state["conf"] is not None
                    and loc_state["conf"]["mode"] == "Secondary"
                ):
                    tenant_placement[t["tenant_shard_id"]]["observed"]["secondary"].append(
                        int(node_id)
                    )

            if "attached" in t["intent"]:
                tenant_placement[t["tenant_shard_id"]]["intent"]["attached"] = t["intent"][
                    "attached"
                ]

            if "secondary" in t["intent"]:
                tenant_placement[t["tenant_shard_id"]]["intent"]["secondary"] += t["intent"][
                    "secondary"
                ]

        return tenant_placement

    def warm_up_all_secondaries(self):
        log.info("Warming up all secondary locations")

        tenant_placement = self.get_tenants_placement()
        for tid, placement in tenant_placement.items():
            assert placement["observed"]["attached"] is not None
            primary_id = placement["observed"]["attached"]

            assert len(placement["observed"]["secondary"]) == 1
            secondary_id = placement["observed"]["secondary"][0]

            parsed_tid = TenantShardId.parse(tid)
            self.env.get_pageserver(primary_id).http_client().tenant_heatmap_upload(parsed_tid)
            self.env.get_pageserver(secondary_id).http_client().tenant_secondary_download(
                parsed_tid, wait_ms=250
            )

    def get_leadership_status(self) -> StorageControllerLeadershipStatus:
        metric_values = {}
        for status in StorageControllerLeadershipStatus:
            metric_value = self.get_metric_value(
                "storage_controller_leadership_status", filter={"status": status}
            )
            metric_values[status] = metric_value

        assert list(metric_values.values()).count(1) == 1

        for status, metric_value in metric_values.items():
            if metric_value == 1:
                return status

        raise AssertionError("unreachable")

    def on_safekeeper_deploy(self, id: int, body: dict[str, Any]):
        self.request(
            "POST",
            f"{self.api}/control/v1/safekeeper/{id}",
            headers=self.headers(TokenScope.ADMIN),
            json=body,
        )

    def get_safekeeper(self, id: int) -> Optional[dict[str, Any]]:
        try:
            response = self.request(
                "GET",
                f"{self.api}/control/v1/safekeeper/{id}",
                headers=self.headers(TokenScope.ADMIN),
            )
            json = response.json()
            assert isinstance(json, dict)
            return json
        except StorageControllerApiException as e:
            if e.status_code == 404:
                return None
            raise e

    def set_preferred_azs(self, preferred_azs: dict[TenantShardId, str]) -> list[TenantShardId]:
        response = self.request(
            "PUT",
            f"{self.api}/control/v1/preferred_azs",
            headers=self.headers(TokenScope.ADMIN),
            json={str(tid): az for tid, az in preferred_azs.items()},
        )

        response.raise_for_status()
        return [TenantShardId.parse(tid) for tid in response.json()["updated"]]

    def __enter__(self) -> NeonStorageController:
        return self

    def __exit__(
        self,
        exc_type: Optional[type[BaseException]],
        exc: Optional[BaseException],
        tb: Optional[TracebackType],
    ):
        self.stop(immediate=True)


class NeonProxiedStorageController(NeonStorageController):
    def __init__(self, env: NeonEnv, proxy_port: int, auth_enabled: bool):
        super().__init__(env, proxy_port, auth_enabled)
        self.instances: dict[int, dict[str, Any]] = {}

    def start(
        self,
        timeout_in_seconds: Optional[int] = None,
        instance_id: Optional[int] = None,
        base_port: Optional[int] = None,
    ):
        assert instance_id is not None and base_port is not None

        self.env.neon_cli.storage_controller_start(timeout_in_seconds, instance_id, base_port)
        self.instances[instance_id] = {"running": True}

        self.running = True
        return self

    def stop_instance(
        self, immediate: bool = False, instance_id: Optional[int] = None
    ) -> NeonStorageController:
        assert instance_id in self.instances
        if self.instances[instance_id]["running"]:
            self.env.neon_cli.storage_controller_stop(immediate, instance_id)
            self.instances[instance_id]["running"] = False

        self.running = any(meta["running"] for meta in self.instances.values())
        return self

    def stop(self, immediate: bool = False) -> NeonStorageController:
        for iid, details in self.instances.items():
            if details["running"]:
                self.env.neon_cli.storage_controller_stop(immediate, iid)
                self.instances[iid]["running"] = False

        self.running = False
        return self

    def assert_no_errors(self):
        for instance_id in self.instances.keys():
            assert_no_errors(
                self.env.repo_dir / f"storage_controller_{instance_id}" / "storage_controller.log",
                "storage_controller",
                self.allowed_errors,
            )

    def log_contains(
        self, pattern: str, offset: None | LogCursor = None
    ) -> Optional[tuple[str, LogCursor]]:
        raise NotImplementedError()


@dataclass
class LogCursor:
    _line_no: int


class NeonPageserver(PgProtocol, LogUtils):
    """
    An object representing a running pageserver.
    """

    TEMP_FILE_SUFFIX = "___temp"

    def __init__(self, env: NeonEnv, id: int, port: PageserverPort, az_id: str):
        super().__init__(host="localhost", port=port.pg, user="cloud_admin")
        self.env = env
        self.id = id
        self.az_id = az_id
        self.running = False
        self.service_port = port
        self.version = env.get_binary_version("pageserver")
        self.logfile = self.workdir / "pageserver.log"
        # After a test finishes, we will scrape the log to see if there are any
        # unexpected error messages. If your test expects an error, add it to
        # 'allowed_errors' in the test with something like:
        #
        # env.pageserver.allowed_errors.append(".*could not open garage door.*")
        #
        # The entries in the list are regular experessions.
        self.allowed_errors: list[str] = list(DEFAULT_PAGESERVER_ALLOWED_ERRORS)

    def timeline_dir(
        self,
        tenant_shard_id: Union[TenantId, TenantShardId],
        timeline_id: Optional[TimelineId] = None,
    ) -> Path:
        """Get a timeline directory's path based on the repo directory of the test environment"""
        if timeline_id is None:
            return self.tenant_dir(tenant_shard_id) / "timelines"
        return self.tenant_dir(tenant_shard_id) / "timelines" / str(timeline_id)

    def tenant_dir(
        self,
        tenant_shard_id: Optional[Union[TenantId, TenantShardId]] = None,
    ) -> Path:
        """Get a tenant directory's path based on the repo directory of the test environment"""
        if tenant_shard_id is None:
            return self.workdir / "tenants"
        return self.workdir / "tenants" / str(tenant_shard_id)

    @property
    def config_toml_path(self) -> Path:
        return self.workdir / "pageserver.toml"

    def edit_config_toml(self, edit_fn: Callable[[dict[str, Any]], T]) -> T:
        """
        Edit the pageserver's config toml file in place.
        """
        path = self.config_toml_path
        with open(path) as f:
            config = toml.load(f)
        res = edit_fn(config)
        with open(path, "w") as f:
            toml.dump(config, f)
        return res

    def patch_config_toml_nonrecursive(self, patch: dict[str, Any]) -> dict[str, Any]:
        """
        Non-recursively merge the given `patch` dict into the existing config toml, using `dict.update()`.
        Returns the replaced values.
        If there was no previous value, the key is mapped to None.
        This allows to restore the original value by calling this method with the returned dict.
        """
        replacements = {}

        def doit(config: dict[str, Any]):
            while len(patch) > 0:
                key, new = patch.popitem()
                old = config.get(key, None)
                config[key] = new
                replacements[key] = old

        self.edit_config_toml(doit)
        return replacements

    def start(
        self,
        extra_env_vars: Optional[dict[str, str]] = None,
        timeout_in_seconds: Optional[int] = None,
    ) -> NeonPageserver:
        """
        Start the page server.
        `overrides` allows to add some config to this pageserver start.
        Returns self.
        """
        assert self.running is False

        storage = self.env.pageserver_remote_storage
        if isinstance(storage, S3Storage):
            s3_env_vars = storage.access_env_vars()
            extra_env_vars = (extra_env_vars or {}) | s3_env_vars
        self.env.neon_cli.pageserver_start(
            self.id, extra_env_vars=extra_env_vars, timeout_in_seconds=timeout_in_seconds
        )
        self.running = True

        if self.env.storage_controller.running and self.env.storage_controller.node_registered(
            self.id
        ):
            self.env.storage_controller.poll_node_status(
                self.id, PageserverAvailability.ACTIVE, None, max_attempts=200, backoff=0.1
            )

        return self

    def stop(self, immediate: bool = False) -> NeonPageserver:
        """
        Stop the page server.
        Returns self.
        """
        if self.running:
            self.env.neon_cli.pageserver_stop(self.id, immediate)
            self.running = False
        return self

    def restart(
        self,
        immediate: bool = False,
        timeout_in_seconds: Optional[int] = None,
    ):
        """
        High level wrapper for restart: restarts the process, and waits for
        tenant state to stabilize.
        """
        self.stop(immediate=immediate)
        self.start(timeout_in_seconds=timeout_in_seconds)
        self.quiesce_tenants()

    def quiesce_tenants(self):
        """
        Wait for all tenants to enter a stable state (Active or Broken)

        Call this after restarting the pageserver, or after attaching a tenant,
        to ensure that it is ready for use.
        """

        stable_states = {"Active", "Broken"}

        client = self.http_client()

        def complete():
            log.info("Checking tenants...")
            tenants = client.tenant_list()
            log.info(f"Tenant list: {tenants}...")
            any_unstable = any((t["state"]["slug"] not in stable_states) for t in tenants)
            if any_unstable:
                for t in tenants:
                    log.info(f"Waiting for tenant {t['id']} in state {t['state']['slug']}")
            log.info(f"any_unstable={any_unstable}")
            assert not any_unstable

        wait_until(20, 0.5, complete)

    def __enter__(self) -> NeonPageserver:
        return self

    def __exit__(
        self,
        exc_type: Optional[type[BaseException]],
        exc: Optional[BaseException],
        tb: Optional[TracebackType],
    ):
        self.stop(immediate=True)

    def is_testing_enabled_or_skip(self):
        if '"testing"' not in self.version:
            pytest.skip("pageserver was built without 'testing' feature")

    def http_client(
        self, auth_token: Optional[str] = None, retries: Optional[Retry] = None
    ) -> PageserverHttpClient:
        return PageserverHttpClient(
            port=self.service_port.http,
            auth_token=auth_token,
            is_testing_enabled_or_skip=self.is_testing_enabled_or_skip,
            retries=retries,
        )

    @property
    def workdir(self) -> Path:
        return self.env.repo_dir / f"pageserver_{self.id}"

    def assert_no_errors(self):
        assert_no_errors(
            self.workdir / "pageserver.log", f"pageserver_{self.id}", self.allowed_errors
        )

    def assert_no_metric_errors(self):
        """
        Certain metrics should _always_ be zero: they track conditions that indicate a bug.
        """
        if not self.running:
            log.info(f"Skipping metrics check on pageserver {self.id}, it is not running")
            return

        for metric in [
            "pageserver_tenant_manager_unexpected_errors_total",
            "pageserver_deletion_queue_unexpected_errors_total",
        ]:
            value = self.http_client().get_metric_value(metric)
            assert value == 0, f"Nonzero {metric} == {value}"

    def tenant_attach(
        self,
        tenant_id: TenantId,
        config: None | dict[str, Any] = None,
        generation: Optional[int] = None,
        override_storage_controller_generation: bool = False,
    ):
        """
        Tenant attachment passes through here to acquire a generation number before proceeding
        to call into the pageserver HTTP client.
        """
        client = self.http_client()
        if generation is None:
            generation = self.env.storage_controller.attach_hook_issue(tenant_id, self.id)
        elif override_storage_controller_generation:
            generation = self.env.storage_controller.attach_hook_issue(
                tenant_id, self.id, generation
            )
        return client.tenant_attach(
            tenant_id,
            generation,
            config,
        )

    def tenant_detach(self, tenant_id: TenantId):
        self.env.storage_controller.attach_hook_drop(tenant_id)

        client = self.http_client()
        return client.tenant_detach(tenant_id)

    def tenant_location_configure(self, tenant_id: TenantId, config: dict[str, Any], **kwargs):
        if config["mode"].startswith("Attached") and "generation" not in config:
            config["generation"] = self.env.storage_controller.attach_hook_issue(tenant_id, self.id)

        client = self.http_client()
        return client.tenant_location_conf(tenant_id, config, **kwargs)

    def read_tenant_location_conf(
        self, tenant_shard_id: Union[TenantId, TenantShardId]
    ) -> dict[str, Any]:
        path = self.tenant_dir(tenant_shard_id) / "config-v1"
        log.info(f"Reading location conf from {path}")
        bytes = open(path).read()
        try:
            decoded: dict[str, Any] = toml.loads(bytes)
            return decoded
        except:
            log.error(f"Failed to decode LocationConf, raw content ({len(bytes)} bytes): {bytes}")
            raise

    def tenant_create(
        self,
        tenant_id: TenantId,
        conf: Optional[dict[str, Any]] = None,
        auth_token: Optional[str] = None,
        generation: Optional[int] = None,
    ) -> TenantId:
        if generation is None:
            generation = self.env.storage_controller.attach_hook_issue(tenant_id, self.id)
        client = self.http_client(auth_token=auth_token)

        conf = conf or {}

        client.tenant_location_conf(
            tenant_id,
            {
                "mode": "AttachedSingle",
                "generation": generation,
                "tenant_conf": conf,
                "secondary_conf": None,
            },
        )
        return tenant_id

    def list_layers(
        self, tenant_id: Union[TenantId, TenantShardId], timeline_id: TimelineId
    ) -> list[Path]:
        """
        Inspect local storage on a pageserver to discover which layer files are present.

        :return: list of relative paths to layers, from the timeline root.
        """
        timeline_path = self.timeline_dir(tenant_id, timeline_id)

        def relative(p: Path) -> Path:
            return p.relative_to(timeline_path)

        return sorted(
            list(
                map(
                    relative,
                    filter(
                        lambda path: path.name != "metadata"
                        and "ephemeral" not in path.name
                        and "temp" not in path.name,
                        timeline_path.glob("*"),
                    ),
                )
            )
        )

    def layer_exists(
        self, tenant_id: TenantId, timeline_id: TimelineId, layer_name: LayerName
    ) -> bool:
        layers = self.list_layers(tenant_id, timeline_id)
        return layer_name in [parse_layer_file_name(p.name) for p in layers]


class PgBin:
    """A helper class for executing postgres binaries"""

    def __init__(self, log_dir: Path, pg_distrib_dir: Path, pg_version: PgVersion):
        self.log_dir = log_dir
        self.pg_version = pg_version
        self.pg_bin_path = pg_distrib_dir / pg_version.v_prefixed / "bin"
        self.pg_lib_dir = pg_distrib_dir / pg_version.v_prefixed / "lib"
        self.env = os.environ.copy()
        self.env["LD_LIBRARY_PATH"] = str(self.pg_lib_dir)

    def _fixpath(self, command: list[str]):
        if "/" not in str(command[0]):
            command[0] = str(self.pg_bin_path / command[0])

    def _build_env(self, env_add: Optional[Env]) -> Env:
        if env_add is None:
            return self.env
        env = self.env.copy()
        env.update(env_add)
        return env

    def _log_env(self, env: dict[str, str]) -> None:
        env_s = {}
        for k, v in env.items():
            if k.startswith("PG") and k != "PGPASSWORD":
                env_s[k] = v
        log.debug(f"Environment: {env_s}")

    def run_nonblocking(
        self,
        command: list[str],
        env: Optional[Env] = None,
        cwd: Optional[Union[str, Path]] = None,
    ) -> subprocess.Popen[Any]:
        """
        Run one of the postgres binaries, not waiting for it to finish

        The command should be in list form, e.g. ['pgbench', '-p', '55432']

        All the necessary environment variables will be set.

        If the first argument (the command name) doesn't include a path (no '/'
        characters present), then it will be edited to include the correct path.

        If you want stdout/stderr captured to files, use `run_capture` instead.
        """
        self._fixpath(command)
        log.info(f"Running command '{' '.join(command)}'")
        env = self._build_env(env)
        self._log_env(env)
        return subprocess.Popen(command, env=env, cwd=cwd, stdout=subprocess.PIPE, text=True)

    def run(
        self,
        command: list[str],
        env: Optional[Env] = None,
        cwd: Optional[Union[str, Path]] = None,
    ) -> None:
        """
        Run one of the postgres binaries, waiting for it to finish

        The command should be in list form, e.g. ['pgbench', '-p', '55432']

        All the necessary environment variables will be set.

        If the first argument (the command name) doesn't include a path (no '/'
        characters present), then it will be edited to include the correct path.

        If you want stdout/stderr captured to files, use `run_capture` instead.
        """
        proc = self.run_nonblocking(command, env, cwd)
        proc.wait()
        if proc.returncode != 0:
            raise subprocess.CalledProcessError(proc.returncode, proc.args)

    def run_capture(
        self,
        command: list[str],
        env: Optional[Env] = None,
        cwd: Optional[str] = None,
        with_command_header=True,
        **popen_kwargs: Any,
    ) -> str:
        """
        Run one of the postgres binaries, with stderr and stdout redirected to a file.

        This is just like `run`, but for chatty programs. Returns basepath for files
        with captured output.
        """

        self._fixpath(command)
        log.info(f"Running command '{' '.join(command)}'")
        env = self._build_env(env)
        self._log_env(env)
        base_path, _, _ = subprocess_capture(
            self.log_dir,
            command,
            env=env,
            cwd=cwd,
            check=True,
            with_command_header=with_command_header,
            **popen_kwargs,
        )
        return base_path

    def get_pg_controldata_checkpoint_lsn(self, pgdata: Path) -> Lsn:
        """
        Run pg_controldata on given datadir and extract checkpoint lsn.
        """

        pg_controldata_path = self.pg_bin_path / "pg_controldata"
        cmd = f"{pg_controldata_path} -D {pgdata}"
        result = subprocess.run(cmd, capture_output=True, text=True, shell=True)
        checkpoint_lsn = re.findall(
            "Latest checkpoint location:\\s+([0-9A-F]+/[0-9A-F]+)", result.stdout
        )[0]
        log.info(f"last checkpoint at {checkpoint_lsn}")
        return Lsn(checkpoint_lsn)

    def take_fullbackup(
        self,
        pageserver: NeonPageserver,
        tenant: TenantId,
        timeline: TimelineId,
        lsn: Lsn,
        output: Path,
    ):
        """
        Request fullbackup from pageserver, store it at 'output'.
        """
        cmd = [
            "psql",
            "--no-psqlrc",
            pageserver.connstr(),
            "-c",
            f"fullbackup {tenant} {timeline} {lsn}",
            "-o",
            str(output),
        ]
        self.run_capture(cmd)


@pytest.fixture(scope="function")
def pg_bin(test_output_dir: Path, pg_distrib_dir: Path, pg_version: PgVersion) -> PgBin:
    """pg_bin.run() can be used to execute Postgres client binaries, like psql or pg_dump"""

    return PgBin(test_output_dir, pg_distrib_dir, pg_version)


# TODO make port an optional argument
class VanillaPostgres(PgProtocol):
    def __init__(self, pgdatadir: Path, pg_bin: PgBin, port: int, init: bool = True):
        super().__init__(host="localhost", port=port, dbname="postgres")
        self.pgdatadir = pgdatadir
        self.pg_bin = pg_bin
        self.running = False
        if init:
            self.pg_bin.run_capture(["initdb", "--pgdata", str(pgdatadir)])
        self.configure([f"port = {port}\n"])

    def enable_tls(self):
        assert not self.running
        # generate self-signed certificate
        subprocess.run(
            [
                "openssl",
                "req",
                "-new",
                "-x509",
                "-days",
                "365",
                "-nodes",
                "-text",
                "-out",
                self.pgdatadir / "server.crt",
                "-keyout",
                self.pgdatadir / "server.key",
                "-subj",
                "/CN=localhost",
            ]
        )
        # configure postgresql.conf
        self.configure(
            [
                "ssl = on",
                "ssl_cert_file = 'server.crt'",
                "ssl_key_file = 'server.key'",
            ]
        )

    def configure(self, options: list[str]):
        """Append lines into postgresql.conf file."""
        assert not self.running
        with open(os.path.join(self.pgdatadir, "postgresql.conf"), "a") as conf_file:
            conf_file.write("\n".join(options))
            conf_file.write("\n")

    def edit_hba(self, hba: list[str]):
        """Prepend hba lines into pg_hba.conf file."""
        assert not self.running
        with open(os.path.join(self.pgdatadir, "pg_hba.conf"), "r+") as conf_file:
            data = conf_file.read()
            conf_file.seek(0)
            conf_file.write("\n".join(hba) + "\n")
            conf_file.write(data)

    def start(self, log_path: Optional[str] = None):
        assert not self.running
        self.running = True

        log_path = log_path or os.path.join(self.pgdatadir, "pg.log")

        self.pg_bin.run_capture(
            ["pg_ctl", "-w", "-D", str(self.pgdatadir), "-l", log_path, "start"]
        )

    def stop(self):
        assert self.running
        self.running = False
        self.pg_bin.run_capture(["pg_ctl", "-w", "-D", str(self.pgdatadir), "stop"])

    def get_subdir_size(self, subdir: Path) -> int:
        """Return size of pgdatadir subdirectory in bytes."""
        return get_dir_size(self.pgdatadir / subdir)

    def __enter__(self) -> VanillaPostgres:
        return self

    def __exit__(
        self,
        exc_type: Optional[type[BaseException]],
        exc: Optional[BaseException],
        tb: Optional[TracebackType],
    ):
        if self.running:
            self.stop()


@pytest.fixture(scope="function")
def vanilla_pg(
    test_output_dir: Path,
    port_distributor: PortDistributor,
    pg_distrib_dir: Path,
    pg_version: PgVersion,
) -> Iterator[VanillaPostgres]:
    pgdatadir = test_output_dir / "pgdata-vanilla"
    pg_bin = PgBin(test_output_dir, pg_distrib_dir, pg_version)
    port = port_distributor.get_port()
    with VanillaPostgres(pgdatadir, pg_bin, port) as vanilla_pg:
        vanilla_pg.configure(["shared_preload_libraries='neon_rmgr'"])
        yield vanilla_pg


class RemotePostgres(PgProtocol):
    def __init__(self, pg_bin: PgBin, remote_connstr: str):
        super().__init__(**parse_dsn(remote_connstr))
        self.pg_bin = pg_bin
        # The remote server is assumed to be running already
        self.running = True

    def configure(self, options: list[str]):
        raise Exception("cannot change configuration of remote Posgres instance")

    def start(self):
        raise Exception("cannot start a remote Postgres instance")

    def stop(self):
        raise Exception("cannot stop a remote Postgres instance")

    def get_subdir_size(self, subdir) -> int:
        # TODO: Could use the server's Generic File Access functions if superuser.
        # See https://www.postgresql.org/docs/14/functions-admin.html#FUNCTIONS-ADMIN-GENFILE
        raise Exception("cannot get size of a Postgres instance")

    def __enter__(self) -> RemotePostgres:
        return self

    def __exit__(
        self,
        exc_type: Optional[type[BaseException]],
        exc: Optional[BaseException],
        tb: Optional[TracebackType],
    ):
        # do nothing
        pass


@pytest.fixture(scope="function")
def benchmark_project_pub(neon_api: NeonAPI, pg_version: PgVersion) -> NeonApiEndpoint:
    project_id = os.getenv("BENCHMARK_PROJECT_ID_PUB")
    return NeonApiEndpoint(neon_api, pg_version, project_id)


@pytest.fixture(scope="function")
def benchmark_project_sub(neon_api: NeonAPI, pg_version: PgVersion) -> NeonApiEndpoint:
    project_id = os.getenv("BENCHMARK_PROJECT_ID_SUB")
    return NeonApiEndpoint(neon_api, pg_version, project_id)


@pytest.fixture(scope="function")
def remote_pg(
    test_output_dir: Path, pg_distrib_dir: Path, pg_version: PgVersion
) -> Iterator[RemotePostgres]:
    pg_bin = PgBin(test_output_dir, pg_distrib_dir, pg_version)

    connstr = os.getenv("BENCHMARK_CONNSTR")
    if connstr is None:
        raise ValueError("no connstr provided, use BENCHMARK_CONNSTR environment variable")

    host = parse_dsn(connstr).get("host", "")
    is_neon = host.endswith(".neon.build")

    start_ms = int(datetime.utcnow().timestamp() * 1000)
    with RemotePostgres(pg_bin, connstr) as remote_pg:
        if is_neon:
            timeline_id = TimelineId(remote_pg.safe_psql("SHOW neon.timeline_id")[0][0])

        yield remote_pg

    end_ms = int(datetime.utcnow().timestamp() * 1000)
    if is_neon:
        # Add 10s margin to the start and end times
        allure_add_grafana_links(
            host,
            timeline_id,
            start_ms - 10_000,
            end_ms + 10_000,
        )


class PSQL:
    """
    Helper class to make it easier to run psql in the proxy tests.
    Copied and modified from PSQL from cloud/tests_e2e/common/psql.py
    """

    path: str
    database_url: str

    def __init__(
        self,
        path: str = "psql",
        host: str = "127.0.0.1",
        port: int = 5432,
    ):
        search_path = None
        if (d := os.getenv("POSTGRES_DISTRIB_DIR")) is not None and (
            v := os.getenv("DEFAULT_PG_VERSION")
        ) is not None:
            search_path = Path(d) / f"v{v}" / "bin"

        full_path = shutil.which(path, path=search_path)
        assert full_path is not None

        self.path = full_path
        self.database_url = f"postgres://{host}:{port}/main?options=project%3Dgeneric-project-name"

    async def run(self, query: Optional[str] = None) -> asyncio.subprocess.Process:
        run_args = [self.path, "--no-psqlrc", "--quiet", "--tuples-only", self.database_url]
        if query is not None:
            run_args += ["--command", query]

        log.info(f"Run psql: {subprocess.list2cmdline(run_args)}")
        return await asyncio.create_subprocess_exec(
            *run_args,
            stdout=subprocess.PIPE,
            stderr=subprocess.PIPE,
            env={"LC_ALL": "C", **os.environ},  # one locale to rule them all
        )


class NeonProxy(PgProtocol):
    link_auth_uri: str = "http://dummy-uri"

    class AuthBackend(abc.ABC):
        """All auth backends must inherit from this class"""

        @property
        def default_conn_url(self) -> Optional[str]:
            return None

        @abc.abstractmethod
        def extra_args(self) -> list[str]:
            pass

    class Link(AuthBackend):
        def extra_args(self) -> list[str]:
            return [
                # Link auth backend params
                *["--auth-backend", "link"],
                *["--uri", NeonProxy.link_auth_uri],
                *["--allow-self-signed-compute", "true"],
            ]

    class Console(AuthBackend):
        def __init__(self, endpoint: str, fixed_rate_limit: Optional[int] = None):
            self.endpoint = endpoint
            self.fixed_rate_limit = fixed_rate_limit

        def extra_args(self) -> list[str]:
            args = [
                # Console auth backend params
                *["--auth-backend", "console"],
                *["--auth-endpoint", self.endpoint],
                *["--sql-over-http-pool-opt-in", "false"],
            ]
            if self.fixed_rate_limit is not None:
                args += [
                    *["--disable-dynamic-rate-limiter", "false"],
                    *["--rate-limit-algorithm", "aimd"],
                    *["--initial-limit", str(1)],
                    *["--rate-limiter-timeout", "1s"],
                    *["--aimd-min-limit", "0"],
                    *["--aimd-increase-by", "1"],
                    *["--wake-compute-cache", "size=0"],  # Disable cache to test rate limiter.
                ]
            return args

    @dataclass(frozen=True)
    class Postgres(AuthBackend):
        pg_conn_url: str

        @property
        def default_conn_url(self) -> Optional[str]:
            return self.pg_conn_url

        def extra_args(self) -> list[str]:
            return [
                # Postgres auth backend params
                *["--auth-backend", "postgres"],
                *["--auth-endpoint", self.pg_conn_url],
            ]

    def __init__(
        self,
        neon_binpath: Path,
        test_output_dir: Path,
        proxy_port: int,
        http_port: int,
        mgmt_port: int,
        external_http_port: int,
        auth_backend: NeonProxy.AuthBackend,
        metric_collection_endpoint: Optional[str] = None,
        metric_collection_interval: Optional[str] = None,
    ):
        host = "127.0.0.1"
        domain = "proxy.localtest.me"  # resolves to 127.0.0.1
        super().__init__(dsn=auth_backend.default_conn_url, host=domain, port=proxy_port)

        self.domain = domain
        self.host = host
        self.http_port = http_port
        self.external_http_port = external_http_port
        self.neon_binpath = neon_binpath
        self.test_output_dir = test_output_dir
        self.proxy_port = proxy_port
        self.mgmt_port = mgmt_port
        self.auth_backend = auth_backend
        self.metric_collection_endpoint = metric_collection_endpoint
        self.metric_collection_interval = metric_collection_interval
        self.http_timeout_seconds = 15
        self._popen: Optional[subprocess.Popen[bytes]] = None

    def start(self) -> NeonProxy:
        assert self._popen is None

        # generate key of it doesn't exist
        crt_path = self.test_output_dir / "proxy.crt"
        key_path = self.test_output_dir / "proxy.key"

        if not key_path.exists():
            r = subprocess.run(
                [
                    "openssl",
                    "req",
                    "-new",
                    "-x509",
                    "-days",
                    "365",
                    "-nodes",
                    "-text",
                    "-out",
                    str(crt_path),
                    "-keyout",
                    str(key_path),
                    "-subj",
                    "/CN=*.localtest.me",
                    "-addext",
                    "subjectAltName = DNS:*.localtest.me",
                ]
            )
            assert r.returncode == 0

        args = [
            str(self.neon_binpath / "proxy"),
            *["--http", f"{self.host}:{self.http_port}"],
            *["--proxy", f"{self.host}:{self.proxy_port}"],
            *["--mgmt", f"{self.host}:{self.mgmt_port}"],
            *["--wss", f"{self.host}:{self.external_http_port}"],
            *["--sql-over-http-timeout", f"{self.http_timeout_seconds}s"],
            *["-c", str(crt_path)],
            *["-k", str(key_path)],
            *self.auth_backend.extra_args(),
        ]

        if (
            self.metric_collection_endpoint is not None
            and self.metric_collection_interval is not None
        ):
            args += [
                *["--metric-collection-endpoint", self.metric_collection_endpoint],
                *["--metric-collection-interval", self.metric_collection_interval],
            ]

        logfile = open(self.test_output_dir / "proxy.log", "w")
        self._popen = subprocess.Popen(args, stdout=logfile, stderr=logfile)
        self._wait_until_ready()
        return self

    # Sends SIGTERM to the proxy if it has been started
    def terminate(self):
        if self._popen:
            self._popen.terminate()

    # Waits for proxy to exit if it has been opened with a default timeout of
    # two seconds. Raises subprocess.TimeoutExpired if the proxy does not exit in time.
    def wait_for_exit(self, timeout=2):
        if self._popen:
            self._popen.wait(timeout=2)

    @backoff.on_exception(backoff.expo, requests.exceptions.RequestException, max_time=10)
    def _wait_until_ready(self):
        requests.get(f"http://{self.host}:{self.http_port}/v1/status")

    def http_query(self, query, args, **kwargs):
        # TODO maybe use default values if not provided
        user = quote(kwargs["user"])
        password = quote(kwargs["password"])
        expected_code = kwargs.get("expected_code")
        timeout = kwargs.get("timeout")

        log.info(f"Executing http query: {query}")

        connstr = f"postgresql://{user}:{password}@{self.domain}:{self.proxy_port}/postgres"
        response = requests.post(
            f"https://{self.domain}:{self.external_http_port}/sql",
            data=json.dumps({"query": query, "params": args}),
            headers={
                "Content-Type": "application/sql",
                "Neon-Connection-String": connstr,
                "Neon-Pool-Opt-In": "true",
            },
            verify=str(self.test_output_dir / "proxy.crt"),
            timeout=timeout,
        )

        if expected_code is not None:
            assert response.status_code == expected_code, f"response: {response.json()}"
        return response.json()

    async def http2_query(self, query, args, **kwargs):
        # TODO maybe use default values if not provided
        user = kwargs["user"]
        password = kwargs["password"]
        expected_code = kwargs.get("expected_code")

        log.info(f"Executing http2 query: {query}")

        connstr = f"postgresql://{user}:{password}@{self.domain}:{self.proxy_port}/postgres"
        async with httpx.AsyncClient(
            http2=True, verify=str(self.test_output_dir / "proxy.crt")
        ) as client:
            response = await client.post(
                f"https://{self.domain}:{self.external_http_port}/sql",
                json={"query": query, "params": args},
                headers={
                    "Content-Type": "application/sql",
                    "Neon-Connection-String": connstr,
                    "Neon-Pool-Opt-In": "true",
                },
            )
            assert response.http_version == "HTTP/2"

            if expected_code is not None:
                assert response.status_code == expected_code, f"response: {response.json()}"
            return response.json()

    def get_metrics(self) -> str:
        request_result = requests.get(f"http://{self.host}:{self.http_port}/metrics")
        return request_result.text

    @staticmethod
    def get_session_id(uri_prefix, uri_line):
        assert uri_prefix in uri_line

        url_parts = urlparse(uri_line)
        psql_session_id = url_parts.path[1:]
        assert psql_session_id.isalnum(), "session_id should only contain alphanumeric chars"

        return psql_session_id

    @staticmethod
    async def find_auth_link(link_auth_uri, proc):
        for _ in range(100):
            line = (await proc.stderr.readline()).decode("utf-8").strip()
            log.info(f"psql line: {line}")
            if link_auth_uri in line:
                log.info(f"SUCCESS, found auth url: {line}")
                return line

    def __enter__(self) -> NeonProxy:
        return self

    def __exit__(
        self,
        exc_type: Optional[type[BaseException]],
        exc: Optional[BaseException],
        tb: Optional[TracebackType],
    ):
        if self._popen is not None:
            self._popen.terminate()
            try:
                self._popen.wait(timeout=5)
            except subprocess.TimeoutExpired:
                log.warning("failed to gracefully terminate proxy; killing")
                self._popen.kill()

    @staticmethod
    async def activate_link_auth(
        local_vanilla_pg, proxy_with_metric_collector, psql_session_id, create_user=True
    ):
        pg_user = "proxy"

        if create_user:
            log.info("creating a new user for link auth test")
            local_vanilla_pg.enable_tls()
            local_vanilla_pg.start()
            local_vanilla_pg.safe_psql(f"create user {pg_user} with login superuser")

        db_info = json.dumps(
            {
                "session_id": psql_session_id,
                "result": {
                    "Success": {
                        "host": local_vanilla_pg.default_options["host"],
                        "port": local_vanilla_pg.default_options["port"],
                        "dbname": local_vanilla_pg.default_options["dbname"],
                        "user": pg_user,
                        "aux": {
                            "project_id": "test_project_id",
                            "endpoint_id": "test_endpoint_id",
                            "branch_id": "test_branch_id",
                        },
                    }
                },
            }
        )

        log.info("sending session activation message")
        psql = await PSQL(
            host=proxy_with_metric_collector.host,
            port=proxy_with_metric_collector.mgmt_port,
        ).run(db_info)
        assert psql.stdout is not None
        out = (await psql.stdout.read()).decode("utf-8").strip()
        assert out == "ok"


@pytest.fixture(scope="function")
def link_proxy(
    port_distributor: PortDistributor, neon_binpath: Path, test_output_dir: Path
) -> Iterator[NeonProxy]:
    """Neon proxy that routes through link auth."""

    http_port = port_distributor.get_port()
    proxy_port = port_distributor.get_port()
    mgmt_port = port_distributor.get_port()
    external_http_port = port_distributor.get_port()

    with NeonProxy(
        neon_binpath=neon_binpath,
        test_output_dir=test_output_dir,
        proxy_port=proxy_port,
        http_port=http_port,
        mgmt_port=mgmt_port,
        external_http_port=external_http_port,
        auth_backend=NeonProxy.Link(),
    ) as proxy:
        proxy.start()
        yield proxy


@pytest.fixture(scope="function")
def static_proxy(
    vanilla_pg: VanillaPostgres,
    port_distributor: PortDistributor,
    neon_binpath: Path,
    test_output_dir: Path,
) -> Iterator[NeonProxy]:
    """Neon proxy that routes directly to vanilla postgres."""

    port = vanilla_pg.default_options["port"]
    host = vanilla_pg.default_options["host"]
    dbname = vanilla_pg.default_options["dbname"]
    auth_endpoint = f"postgres://proxy:password@{host}:{port}/{dbname}"

    # For simplicity, we use the same user for both `--auth-endpoint` and `safe_psql`
    vanilla_pg.start()
    vanilla_pg.safe_psql("create user proxy with login superuser password 'password'")
    vanilla_pg.safe_psql("CREATE SCHEMA IF NOT EXISTS neon_control_plane")
    vanilla_pg.safe_psql(
        "CREATE TABLE neon_control_plane.endpoints (endpoint_id VARCHAR(255) PRIMARY KEY, allowed_ips VARCHAR(255))"
    )

    proxy_port = port_distributor.get_port()
    mgmt_port = port_distributor.get_port()
    http_port = port_distributor.get_port()
    external_http_port = port_distributor.get_port()

    with NeonProxy(
        neon_binpath=neon_binpath,
        test_output_dir=test_output_dir,
        proxy_port=proxy_port,
        http_port=http_port,
        mgmt_port=mgmt_port,
        external_http_port=external_http_port,
        auth_backend=NeonProxy.Postgres(auth_endpoint),
    ) as proxy:
        proxy.start()
        yield proxy


class Endpoint(PgProtocol, LogUtils):
    """An object representing a Postgres compute endpoint managed by the control plane."""

    def __init__(
        self,
        env: NeonEnv,
        tenant_id: TenantId,
        pg_port: int,
        http_port: int,
        check_stop_result: bool = True,
    ):
        super().__init__(host="localhost", port=pg_port, user="cloud_admin", dbname="postgres")
        self.env = env
        self.branch_name: Optional[str] = None  # dubious
        self.endpoint_id: Optional[str] = None  # dubious, see asserts below
        self.pgdata_dir: Optional[Path] = None  # Path to computenode PGDATA
        self.tenant_id = tenant_id
        self.pg_port = pg_port
        self.http_port = http_port
        self.check_stop_result = check_stop_result
        # passed to endpoint create and endpoint reconfigure
        self.active_safekeepers: list[int] = list(map(lambda sk: sk.id, env.safekeepers))
        # path to conf is <repo_dir>/endpoints/<endpoint_id>/pgdata/postgresql.conf

        # Semaphore is set to 1 when we start, and acquire'd back to zero when we stop
        #
        # We use a semaphore rather than a bool so that racing calls to stop() don't
        # try and stop the same process twice, as stop() is called by test teardown and
        # potentially by some __del__ chains in other threads.
        self._running = threading.Semaphore(0)

    def http_client(
        self, auth_token: Optional[str] = None, retries: Optional[Retry] = None
    ) -> EndpointHttpClient:
        return EndpointHttpClient(
            port=self.http_port,
        )

    def create(
        self,
        branch_name: str,
        endpoint_id: Optional[str] = None,
        hot_standby: bool = False,
        lsn: Optional[Lsn] = None,
        config_lines: Optional[list[str]] = None,
        pageserver_id: Optional[int] = None,
        allow_multiple: bool = False,
    ) -> Endpoint:
        """
        Create a new Postgres endpoint.
        Returns self.
        """

        if not config_lines:
            config_lines = []

        endpoint_id = endpoint_id or self.env.generate_endpoint_id()
        self.endpoint_id = endpoint_id
        self.branch_name = branch_name

        self.env.neon_cli.endpoint_create(
            branch_name,
            endpoint_id=self.endpoint_id,
            tenant_id=self.tenant_id,
            lsn=lsn,
            hot_standby=hot_standby,
            pg_port=self.pg_port,
            http_port=self.http_port,
            pg_version=self.env.pg_version,
            pageserver_id=pageserver_id,
            allow_multiple=allow_multiple,
        )
        path = Path("endpoints") / self.endpoint_id / "pgdata"
        self.pgdata_dir = self.env.repo_dir / path
        self.logfile = self.endpoint_path() / "compute.log"

        config_lines = config_lines or []

        # set small 'max_replication_write_lag' to enable backpressure
        # and make tests more stable.
        config_lines = ["max_replication_write_lag=15MB"] + config_lines

        self.config(config_lines)

        return self

    def start(
        self,
        remote_ext_config: Optional[str] = None,
        pageserver_id: Optional[int] = None,
        safekeepers: Optional[list[int]] = None,
        allow_multiple: bool = False,
        basebackup_request_tries: Optional[int] = None,
    ) -> Endpoint:
        """
        Start the Postgres instance.
        Returns self.
        """

        assert self.endpoint_id is not None

        # If `safekeepers` is not None, they are remember them as active and use
        # in the following commands.
        if safekeepers is not None:
            self.active_safekeepers = safekeepers

        self.env.neon_cli.endpoint_start(
            self.endpoint_id,
            safekeepers=self.active_safekeepers,
            remote_ext_config=remote_ext_config,
            pageserver_id=pageserver_id,
            allow_multiple=allow_multiple,
            basebackup_request_tries=basebackup_request_tries,
        )
        self._running.release(1)

        return self

    def endpoint_path(self) -> Path:
        """Path to endpoint directory"""
        assert self.endpoint_id
        path = Path("endpoints") / self.endpoint_id
        return self.env.repo_dir / path

    def pg_data_dir_path(self) -> Path:
        """Path to Postgres data directory"""
        return self.endpoint_path() / "pgdata"

    def pg_xact_dir_path(self) -> Path:
        """Path to pg_xact dir"""
        return self.pg_data_dir_path() / "pg_xact"

    def pg_twophase_dir_path(self) -> Path:
        """Path to pg_twophase dir"""
        return self.pg_data_dir_path() / "pg_twophase"

    def config_file_path(self) -> Path:
        """Path to the postgresql.conf in the endpoint directory (not the one in pgdata)"""
        return self.endpoint_path() / "postgresql.conf"

    def config(self, lines: list[str]) -> Endpoint:
        """
        Add lines to postgresql.conf.
        Lines should be an array of valid postgresql.conf rows.
        Returns self.
        """

        with open(self.config_file_path(), "a") as conf:
            for line in lines:
                conf.write(line)
                conf.write("\n")

        return self

    def edit_hba(self, hba: list[str]):
        """Prepend hba lines into pg_hba.conf file."""
        with open(os.path.join(self.pg_data_dir_path(), "pg_hba.conf"), "r+") as conf_file:
            data = conf_file.read()
            conf_file.seek(0)
            conf_file.write("\n".join(hba) + "\n")
            conf_file.write(data)

        if self.is_running():
            self.safe_psql("SELECT pg_reload_conf()")

    def is_running(self):
        return self._running._value > 0

    def reconfigure(
        self, pageserver_id: Optional[int] = None, safekeepers: Optional[list[int]] = None
    ):
        assert self.endpoint_id is not None
        # If `safekeepers` is not None, they are remember them as active and use
        # in the following commands.
        if safekeepers is not None:
            self.active_safekeepers = safekeepers
        self.env.neon_cli.endpoint_reconfigure(
            self.endpoint_id, self.tenant_id, pageserver_id, self.active_safekeepers
        )

    def respec(self, **kwargs: Any) -> None:
        """Update the endpoint.json file used by control_plane."""
        # Read config
        config_path = os.path.join(self.endpoint_path(), "endpoint.json")
        with open(config_path) as f:
            data_dict: dict[str, Any] = json.load(f)

        # Write it back updated
        with open(config_path, "w") as file:
            log.info(json.dumps(dict(data_dict, **kwargs)))
            json.dump(dict(data_dict, **kwargs), file, indent=4)

    # Please note: Migrations only run if pg_skip_catalog_updates is false
    def wait_for_migrations(self, num_migrations: int = 11):
        with self.cursor() as cur:

            def check_migrations_done():
                cur.execute("SELECT id FROM neon_migration.migration_id")
                migration_id: int = cur.fetchall()[0][0]
                assert migration_id >= num_migrations

            wait_until(20, 0.5, check_migrations_done)

    # Mock the extension part of spec passed from control plane for local testing
    # endpooint.rs adds content of this file as a part of the spec.json
    def create_remote_extension_spec(self, spec: dict[str, Any]):
        """Create a remote extension spec file for the endpoint."""
        remote_extensions_spec_path = os.path.join(
            self.endpoint_path(), "remote_extensions_spec.json"
        )

        with open(remote_extensions_spec_path, "w") as file:
            json.dump(spec, file, indent=4)

    def stop(
        self,
        mode: str = "fast",
        sks_wait_walreceiver_gone: Optional[tuple[list[Safekeeper], TimelineId]] = None,
    ) -> Endpoint:
        """
        Stop the Postgres instance if it's running.

        Because test teardown might try and stop an endpoint concurrently with
        test code stopping the endpoint, this method is thread safe

        If sks_wait_walreceiever_gone is not None, wait for the safekeepers in
        this list to have no walreceivers, i.e. compute endpoint connection be
        gone. When endpoint is stopped in immediate mode and started again this
        avoids race of old connection delivering some data after
        sync-safekeepers check, which makes basebackup unusable. TimelineId is
        needed because endpoint doesn't know it.

        A better solution would be bump term when sync-safekeepers is skipped on
        start, see #9079.

        Returns self.
        """

        running = self._running.acquire(blocking=False)
        if running:
            assert self.endpoint_id is not None
            self.env.neon_cli.endpoint_stop(
                self.endpoint_id, check_return_code=self.check_stop_result, mode=mode
            )

        if sks_wait_walreceiver_gone is not None:
            for sk in sks_wait_walreceiver_gone[0]:
                cli = sk.http_client()
                wait_walreceivers_absent(cli, self.tenant_id, sks_wait_walreceiver_gone[1])

        return self

    def stop_and_destroy(self, mode: str = "immediate") -> Endpoint:
        """
        Stop the Postgres instance, then destroy the endpoint.
        Returns self.
        """

        running = self._running.acquire(blocking=False)
        if running:
            assert self.endpoint_id is not None
            self.env.neon_cli.endpoint_stop(
                self.endpoint_id, True, check_return_code=self.check_stop_result, mode=mode
            )
            self.endpoint_id = None

        return self

    def create_start(
        self,
        branch_name: str,
        endpoint_id: Optional[str] = None,
        hot_standby: bool = False,
        lsn: Optional[Lsn] = None,
        config_lines: Optional[list[str]] = None,
        remote_ext_config: Optional[str] = None,
        pageserver_id: Optional[int] = None,
        allow_multiple: bool = False,
        basebackup_request_tries: Optional[int] = None,
    ) -> Endpoint:
        """
        Create an endpoint, apply config, and start Postgres.
        Returns self.
        """

        self.create(
            branch_name=branch_name,
            endpoint_id=endpoint_id,
            config_lines=config_lines,
            hot_standby=hot_standby,
            lsn=lsn,
            pageserver_id=pageserver_id,
            allow_multiple=allow_multiple,
        ).start(
            remote_ext_config=remote_ext_config,
            pageserver_id=pageserver_id,
            allow_multiple=allow_multiple,
            basebackup_request_tries=basebackup_request_tries,
        )

        return self

    def __enter__(self) -> Endpoint:
        return self

    def __exit__(
        self,
        exc_type: Optional[type[BaseException]],
        exc: Optional[BaseException],
        tb: Optional[TracebackType],
    ):
        self.stop()

    # Checkpoints running endpoint and returns pg_wal size in MB.
    def get_pg_wal_size(self):
        log.info(f'checkpointing at LSN {self.safe_psql("select pg_current_wal_lsn()")[0][0]}')
        self.safe_psql("checkpoint")
        assert self.pgdata_dir is not None  # please mypy
        return get_dir_size(self.pgdata_dir / "pg_wal") / 1024 / 1024

    def clear_shared_buffers(self, cursor: Optional[Any] = None):
        """
        Best-effort way to clear postgres buffers. Pinned buffers will not be 'cleared.'

        Might also clear LFC.
        """
        if cursor is not None:
            cursor.execute("select clear_buffer_cache()")
        else:
            self.safe_psql("select clear_buffer_cache()")


class EndpointFactory:
    """An object representing multiple compute endpoints."""

    def __init__(self, env: NeonEnv):
        self.env = env
        self.num_instances: int = 0
        self.endpoints: list[Endpoint] = []

    def create_start(
        self,
        branch_name: str,
        endpoint_id: Optional[str] = None,
        tenant_id: Optional[TenantId] = None,
        lsn: Optional[Lsn] = None,
        hot_standby: bool = False,
        config_lines: Optional[list[str]] = None,
        remote_ext_config: Optional[str] = None,
        pageserver_id: Optional[int] = None,
        basebackup_request_tries: Optional[int] = None,
    ) -> Endpoint:
        ep = Endpoint(
            self.env,
            tenant_id=tenant_id or self.env.initial_tenant,
            pg_port=self.env.port_distributor.get_port(),
            http_port=self.env.port_distributor.get_port(),
        )
        self.num_instances += 1
        self.endpoints.append(ep)

        return ep.create_start(
            branch_name=branch_name,
            endpoint_id=endpoint_id,
            hot_standby=hot_standby,
            config_lines=config_lines,
            lsn=lsn,
            remote_ext_config=remote_ext_config,
            pageserver_id=pageserver_id,
            basebackup_request_tries=basebackup_request_tries,
        )

    def create(
        self,
        branch_name: str,
        endpoint_id: Optional[str] = None,
        tenant_id: Optional[TenantId] = None,
        lsn: Optional[Lsn] = None,
        hot_standby: bool = False,
        config_lines: Optional[list[str]] = None,
        pageserver_id: Optional[int] = None,
    ) -> Endpoint:
        ep = Endpoint(
            self.env,
            tenant_id=tenant_id or self.env.initial_tenant,
            pg_port=self.env.port_distributor.get_port(),
            http_port=self.env.port_distributor.get_port(),
        )

        endpoint_id = endpoint_id or self.env.generate_endpoint_id()

        self.num_instances += 1
        self.endpoints.append(ep)

        return ep.create(
            branch_name=branch_name,
            endpoint_id=endpoint_id,
            lsn=lsn,
            hot_standby=hot_standby,
            config_lines=config_lines,
            pageserver_id=pageserver_id,
        )

    def stop_all(self, fail_on_error=True) -> EndpointFactory:
        exception = None
        for ep in self.endpoints:
            try:
                ep.stop()
            except Exception as e:
                log.error(f"Failed to stop endpoint {ep.endpoint_id}: {e}")
                exception = e

        if fail_on_error and exception is not None:
            raise exception

        return self

    def new_replica(
        self, origin: Endpoint, endpoint_id: str, config_lines: Optional[list[str]] = None
    ):
        branch_name = origin.branch_name
        assert origin in self.endpoints
        assert branch_name is not None

        return self.create(
            branch_name=branch_name,
            endpoint_id=endpoint_id,
            tenant_id=origin.tenant_id,
            lsn=None,
            hot_standby=True,
            config_lines=config_lines,
        )

    def new_replica_start(
        self, origin: Endpoint, endpoint_id: str, config_lines: Optional[list[str]] = None
    ):
        branch_name = origin.branch_name
        assert origin in self.endpoints
        assert branch_name is not None

        return self.create_start(
            branch_name=branch_name,
            endpoint_id=endpoint_id,
            tenant_id=origin.tenant_id,
            lsn=None,
            hot_standby=True,
            config_lines=config_lines,
        )


@dataclass
class SafekeeperPort:
    pg: int
    pg_tenant_only: int
    http: int


@dataclass
class Safekeeper(LogUtils):
    """An object representing a running safekeeper daemon."""

    env: NeonEnv
    port: SafekeeperPort
    id: int
    running: bool = False

    def __init__(
        self,
        env: NeonEnv,
        port: SafekeeperPort,
        id: int,
        running: bool = False,
        extra_opts: Optional[list[str]] = None,
    ):
        self.env = env
        self.port = port
        self.id = id
        self.running = running
        self.logfile = Path(self.data_dir) / f"safekeeper-{id}.log"

        if extra_opts is None:
            # Testing defaults: enable everything, and set short timeouts so that background
            # work will happen during short tests.
            # **Note**: Any test that explicitly sets extra_opts will not get these defaults.
            extra_opts = [
                "--enable-offload",
                "--delete-offloaded-wal",
                "--partial-backup-timeout",
                "10s",
                "--control-file-save-interval",
                "1s",
                "--eviction-min-resident",
                "10s",
            ]

        self.extra_opts = extra_opts

    def start(
        self, extra_opts: Optional[list[str]] = None, timeout_in_seconds: Optional[int] = None
    ) -> Safekeeper:
        if extra_opts is None:
            # Apply either the extra_opts passed in, or the ones from our constructor: we do not merge the two.
            extra_opts = self.extra_opts

        assert self.running is False

        s3_env_vars = None
        if isinstance(self.env.safekeepers_remote_storage, S3Storage):
            s3_env_vars = self.env.safekeepers_remote_storage.access_env_vars()

        self.env.neon_cli.safekeeper_start(
            self.id,
            extra_opts=extra_opts,
            timeout_in_seconds=timeout_in_seconds,
            extra_env_vars=s3_env_vars,
        )
        self.running = True
        # wait for wal acceptor start by checking its status
        started_at = time.time()
        while True:
            try:
                with self.http_client() as http_cli:
                    http_cli.check_status()
            except Exception as e:
                elapsed = time.time() - started_at
                if elapsed > 3:
                    raise RuntimeError(
                        f"timed out waiting {elapsed:.0f}s for wal acceptor start: {e}"
                    ) from e
                time.sleep(0.5)
            else:
                break  # success
        return self

    def stop(self, immediate: bool = False) -> Safekeeper:
        self.env.neon_cli.safekeeper_stop(self.id, immediate)
        self.running = False
        return self

    def assert_no_errors(self):
        assert not self.log_contains("manager task finished prematurely")
        assert not self.log_contains("error while acquiring WalResidentTimeline guard")
        assert not self.log_contains("timeout while acquiring WalResidentTimeline guard")

    def append_logical_message(
        self, tenant_id: TenantId, timeline_id: TimelineId, request: dict[str, Any]
    ) -> dict[str, Any]:
        """
        Send JSON_CTRL query to append LogicalMessage to WAL and modify
        safekeeper state. It will construct LogicalMessage from provided
        prefix and message, and then will write it to WAL.
        """

        # "replication=0" hacks psycopg not to send additional queries
        # on startup, see https://github.com/psycopg/psycopg2/pull/482
        token = self.env.auth_keys.generate_tenant_token(tenant_id)
        connstr = f"host=localhost port={self.port.pg} password={token} replication=0 options='-c timeline_id={timeline_id} tenant_id={tenant_id}'"

        with closing(psycopg2.connect(connstr)) as conn:
            # server doesn't support transactions
            conn.autocommit = True
            with conn.cursor() as cur:
                request_json = json.dumps(request)
                log.info(f"JSON_CTRL request on port {self.port.pg}: {request_json}")
                cur.execute("JSON_CTRL " + request_json)
                all = cur.fetchall()
                log.info(f"JSON_CTRL response: {all[0][0]}")
                res = json.loads(all[0][0])
                assert isinstance(res, dict)
                return res

    def http_client(
        self, auth_token: Optional[str] = None, gen_sk_wide_token: bool = True
    ) -> SafekeeperHttpClient:
        """
        When auth_token is None but gen_sk_wide is True creates safekeeper wide
        token, which is a reasonable default.
        """
        if auth_token is None and gen_sk_wide_token:
            auth_token = self.env.auth_keys.generate_safekeeper_token()
        is_testing_enabled = '"testing"' in self.env.get_binary_version("safekeeper")
        return SafekeeperHttpClient(
            port=self.port.http, auth_token=auth_token, is_testing_enabled=is_testing_enabled
        )

    def get_timeline_start_lsn(self, tenant_id: TenantId, timeline_id: TimelineId) -> Lsn:
        timeline_status = self.http_client().timeline_status(tenant_id, timeline_id)
        timeline_start_lsn = timeline_status.timeline_start_lsn
        log.info(f"sk {self.id} timeline start LSN: {timeline_start_lsn}")
        return timeline_start_lsn

    def get_flush_lsn(self, tenant_id: TenantId, timeline_id: TimelineId) -> Lsn:
        timeline_status = self.http_client().timeline_status(tenant_id, timeline_id)
        flush_lsn = timeline_status.flush_lsn
        log.info(f"sk {self.id} flush LSN: {flush_lsn}")
        return flush_lsn

    def pull_timeline(
        self, srcs: list[Safekeeper], tenant_id: TenantId, timeline_id: TimelineId
    ) -> dict[str, Any]:
        """
        pull_timeline from srcs to self.
        """
        src_https = [f"http://localhost:{sk.port.http}" for sk in srcs]
        res = self.http_client().pull_timeline(
            {"tenant_id": str(tenant_id), "timeline_id": str(timeline_id), "http_hosts": src_https}
        )
        src_ids = [sk.id for sk in srcs]
        log.info(f"finished pulling timeline from {src_ids} to {self.id}")
        return res

    @property
    def data_dir(self) -> Path:
        return self.env.repo_dir / "safekeepers" / f"sk{self.id}"

    def timeline_dir(self, tenant_id, timeline_id) -> Path:
        return self.data_dir / str(tenant_id) / str(timeline_id)

    # list partial uploaded segments of this safekeeper. Works only for
    # RemoteStorageKind.LOCAL_FS.
    def list_uploaded_segments(self, tenant_id: TenantId, timeline_id: TimelineId):
        tline_path = (
            self.env.repo_dir
            / "local_fs_remote_storage"
            / "safekeeper"
            / str(tenant_id)
            / str(timeline_id)
        )
        assert isinstance(self.env.safekeepers_remote_storage, LocalFsStorage)
        segs = self._list_segments_in_dir(
            tline_path, lambda name: ".metadata" not in name and ".___temp" not in name
        )
        mysegs = [s for s in segs if f"sk{self.id}" in s]
        return mysegs

    def list_segments(self, tenant_id, timeline_id) -> list[str]:
        """
        Get list of segment names of the given timeline.
        """
        tli_dir = self.timeline_dir(tenant_id, timeline_id)
        return self._list_segments_in_dir(
            tli_dir, lambda name: not name.startswith("safekeeper.control")
        )

    def _list_segments_in_dir(self, path: Path, keep_filter: Callable[[str], bool]) -> list[str]:
        segments = []
        for _, _, filenames in os.walk(path):
            segments.extend([f for f in filenames if keep_filter(f)])
        segments.sort()
        return segments

    def checkpoint_up_to(
        self, tenant_id: TenantId, timeline_id: TimelineId, lsn: Lsn, wait_wal_removal=True
    ):
        """
        Assuming pageserver(s) uploaded to s3 up to `lsn`,
        1) wait for remote_consistent_lsn and wal_backup_lsn on safekeeper to reach it.
        2) checkpoint timeline on safekeeper, which should remove WAL before this LSN; optionally wait for that.
        """
        client = self.http_client()

        target_segment_file = lsn.segment_name()

        def are_segments_removed():
            segments = self.list_segments(tenant_id, timeline_id)
            log.info(
                f"waiting for all segments before {target_segment_file} to be removed from sk {self.id}, current segments: {segments}"
            )
            assert all(target_segment_file <= s for s in segments)

        def are_lsns_advanced():
            stat = client.timeline_status(tenant_id, timeline_id)
            log.info(
                f"waiting for remote_consistent_lsn and backup_lsn on sk {self.id} to reach {lsn}, currently remote_consistent_lsn={stat.remote_consistent_lsn}, backup_lsn={stat.backup_lsn}"
            )
            assert stat.remote_consistent_lsn >= lsn and stat.backup_lsn >= lsn.segment_lsn()

        # xxx: max wait is long because we might be waiting for reconnection from
        # pageserver to this safekeeper
        wait_until(30, 1, are_lsns_advanced)
        client.checkpoint(tenant_id, timeline_id)
        if wait_wal_removal:
            wait_until(30, 1, are_segments_removed)

    def wait_until_paused(self, failpoint: str):
        msg = f"at failpoint {failpoint}"

        def paused():
            log.info(f"waiting for hitting failpoint {failpoint}")
            self.assert_log_contains(msg)

        wait_until(20, 0.5, paused)


class NeonBroker(LogUtils):
    """An object managing storage_broker instance"""

    def __init__(self, env: NeonEnv):
        super().__init__(logfile=env.repo_dir / "storage_broker.log")
        self.env = env
        self.port: int = self.env.port_distributor.get_port()
        self.running = False

    def start(
        self,
        timeout_in_seconds: Optional[int] = None,
    ):
        assert not self.running
        self.env.neon_cli.storage_broker_start(timeout_in_seconds)
        self.running = True
        return self

    def stop(self):
        if self.running:
            self.env.neon_cli.storage_broker_stop()
            self.running = False
        return self

    def listen_addr(self):
        return f"127.0.0.1:{self.port}"

    def client_url(self):
        return f"http://{self.listen_addr()}"

    def assert_no_errors(self):
        assert_no_errors(self.logfile, "storage_controller", [])


# TODO: Replace with `StrEnum` when we upgrade to python 3.11
class NodeKind(str, Enum):
    PAGESERVER = "pageserver"
    SAFEKEEPER = "safekeeper"


class StorageScrubber:
    def __init__(self, env: NeonEnv, log_dir: Path):
        self.env = env
        self.log_dir = log_dir

    def scrubber_cli(
        self, args: list[str], timeout, extra_env: Optional[dict[str, str]] = None
    ) -> str:
        assert isinstance(self.env.pageserver_remote_storage, S3Storage)
        s3_storage = self.env.pageserver_remote_storage

        env = {
            "REGION": s3_storage.bucket_region,
            "BUCKET": s3_storage.bucket_name,
            "BUCKET_PREFIX": s3_storage.prefix_in_bucket,
            "RUST_LOG": "INFO",
            "PAGESERVER_DISABLE_FILE_LOGGING": "1",
        }
        env.update(s3_storage.access_env_vars())

        if s3_storage.endpoint is not None:
            env.update({"AWS_ENDPOINT_URL": s3_storage.endpoint})

        if extra_env is not None:
            env.update(extra_env)

        base_args = [
            str(self.env.neon_binpath / "storage_scrubber"),
            f"--controller-api={self.env.storage_controller.api_root()}",
        ]
        args = base_args + args

        log.info(f"Invoking scrubber command {args} with env: {env}")
        (output_path, stdout, status_code) = subprocess_capture(
            self.log_dir,
            args,
            env=env,
            check=True,
            capture_stdout=True,
            timeout=timeout,
        )
        if status_code:
            log.warning(f"Scrub command {args} failed")
            log.warning(f"Scrub environment: {env}")
            log.warning(f"Output at: {output_path}")

            raise RuntimeError(f"Scrubber failed while running {args}")

        assert stdout is not None
        return stdout

    def scan_metadata_safekeeper(
        self,
        timeline_lsns: list[dict[str, Any]],
        cloud_admin_api_url: str,
        cloud_admin_api_token: str,
    ) -> tuple[bool, Any]:
        extra_env = {
            "CLOUD_ADMIN_API_URL": cloud_admin_api_url,
            "CLOUD_ADMIN_API_TOKEN": cloud_admin_api_token,
        }
        return self.scan_metadata(
            node_kind=NodeKind.SAFEKEEPER, timeline_lsns=timeline_lsns, extra_env=extra_env
        )

    def scan_metadata(
        self,
        post_to_storage_controller: bool = False,
        node_kind: NodeKind = NodeKind.PAGESERVER,
        timeline_lsns: Optional[list[dict[str, Any]]] = None,
        extra_env: Optional[dict[str, str]] = None,
    ) -> tuple[bool, Any]:
        """
        Returns the health status and the metadata summary.
        """
        args = ["scan-metadata", "--node-kind", node_kind.value, "--json"]
        if post_to_storage_controller:
            args.append("--post")
        if timeline_lsns is not None:
            args.append("--timeline-lsns")
            args.append(json.dumps(timeline_lsns))
        stdout = self.scrubber_cli(args, timeout=30, extra_env=extra_env)

        try:
            summary = json.loads(stdout)
            # summary does not contain "with_warnings" if node_kind is the safekeeper
            no_warnings = "with_warnings" not in summary or not summary["with_warnings"]
            healthy = not summary["with_errors"] and no_warnings
            return healthy, summary
        except:
            log.error("Failed to decode JSON output from `scan-metadata`.  Dumping stdout:")
            log.error(stdout)
            raise

    def tenant_snapshot(self, tenant_id: TenantId, output_path: Path):
        stdout = self.scrubber_cli(
            ["tenant-snapshot", "--tenant-id", str(tenant_id), "--output-path", str(output_path)],
            timeout=30,
        )
        log.info(f"tenant-snapshot output: {stdout}")

    def pageserver_physical_gc(
        self,
        min_age_secs: int,
        tenant_ids: Optional[list[TenantId]] = None,
        mode: Optional[str] = None,
    ):
        args = ["pageserver-physical-gc", "--min-age", f"{min_age_secs}s"]

        if tenant_ids is None:
            tenant_ids = []

        for tenant_id in tenant_ids:
            args.extend(["--tenant-id", str(tenant_id)])

        if mode is not None:
            args.extend(["--mode", mode])

        stdout = self.scrubber_cli(
            args,
            timeout=30,
        )
        try:
            return json.loads(stdout)
        except:
            log.error(
                "Failed to decode JSON output from `pageserver-physical_gc`.  Dumping stdout:"
            )
            log.error(stdout)
            raise


def pytest_addoption(parser: Parser):
    parser.addoption(
        "--preserve-database-files",
        action="store_true",
        default=False,
        help="Preserve timeline files after the test suite is over",
    )


SMALL_DB_FILE_NAME_REGEX: re.Pattern[str] = re.compile(
    r"config-v1|heatmap-v1|metadata|.+\.(?:toml|pid|json|sql|conf)"
)


SKIP_DIRS = frozenset(
    (
        "pg_wal",
        "pg_stat",
        "pg_stat_tmp",
        "pg_subtrans",
        "pg_logical",
        "pg_replslot/wal_proposer_slot",
    )
)

SKIP_FILES = frozenset(
    (
        "pg_internal.init",
        "pg.log",
        "zenith.signal",
        "pg_hba.conf",
        "postgresql.conf",
        "postmaster.opts",
        "postmaster.pid",
        "pg_control",
    )
)


def should_skip_dir(dirname: str) -> bool:
    return dirname in SKIP_DIRS


def should_skip_file(filename: str) -> bool:
    if filename in SKIP_FILES:
        return True
    # check for temp table files according to https://www.postgresql.org/docs/current/storage-file-layout.html
    # i e "tBBB_FFF"
    if not filename.startswith("t"):
        return False

    tmp_name = filename[1:].split("_")
    if len(tmp_name) != 2:
        return False

    try:
        list(map(int, tmp_name))
    except:  # noqa: E722
        return False
    return True


#
# Test helpers
#
def list_files_to_compare(pgdata_dir: Path) -> list[str]:
    pgdata_files = []
    for root, _dirs, filenames in os.walk(pgdata_dir):
        for filename in filenames:
            rel_dir = os.path.relpath(root, pgdata_dir)
            # Skip some dirs and files we don't want to compare
            if should_skip_dir(rel_dir) or should_skip_file(filename):
                continue
            rel_file = os.path.join(rel_dir, filename)
            pgdata_files.append(rel_file)

    pgdata_files.sort()
    log.info(pgdata_files)
    return pgdata_files


# pg is the existing and running compute node, that we want to compare with a basebackup
def check_restored_datadir_content(
    test_output_dir: Path,
    env: NeonEnv,
    endpoint: Endpoint,
    ignored_files: Optional[list[str]] = None,
):
    pg_bin = PgBin(test_output_dir, env.pg_distrib_dir, env.pg_version)

    # Get the timeline ID. We need it for the 'basebackup' command
    timeline_id = TimelineId(endpoint.safe_psql("SHOW neon.timeline_id")[0][0])

    # stop postgres to ensure that files won't change
    endpoint.stop()

    # Read the shutdown checkpoint's LSN
    checkpoint_lsn = pg_bin.get_pg_controldata_checkpoint_lsn(endpoint.pg_data_dir_path())

    # Take a basebackup from pageserver
    restored_dir_path = env.repo_dir / f"{endpoint.endpoint_id}_restored_datadir"
    restored_dir_path.mkdir(exist_ok=True)

    psql_path = os.path.join(pg_bin.pg_bin_path, "psql")

    pageserver_id = env.storage_controller.locate(endpoint.tenant_id)[0]["node_id"]
    cmd = rf"""
        {psql_path}                                    \
            --no-psqlrc                                \
            postgres://localhost:{env.get_pageserver(pageserver_id).service_port.pg}  \
            -c 'basebackup {endpoint.tenant_id} {timeline_id} {checkpoint_lsn}'  \
         | tar -x -C {restored_dir_path}
    """

    # Set LD_LIBRARY_PATH in the env properly, otherwise we may use the wrong libpq.
    # PgBin sets it automatically, but here we need to pipe psql output to the tar command.
    psql_env = {"LD_LIBRARY_PATH": pg_bin.pg_lib_dir}
    result = subprocess.run(cmd, env=psql_env, capture_output=True, text=True, shell=True)

    # Print captured stdout/stderr if basebackup cmd failed.
    if result.returncode != 0:
        log.error("Basebackup shell command failed with:")
        log.error(result.stdout)
        log.error(result.stderr)
    assert result.returncode == 0

    # list files we're going to compare
    assert endpoint.pgdata_dir
    pgdata_files = list_files_to_compare(Path(endpoint.pgdata_dir))

    restored_files = list_files_to_compare(restored_dir_path)

    if pgdata_files != restored_files:
        # filter pg_xact and multixact files which are downloaded on demand
        pgdata_files = [
            f
            for f in pgdata_files
            if not f.startswith("pg_xact") and not f.startswith("pg_multixact")
        ]

    if ignored_files:
        pgdata_files = [f for f in pgdata_files if f not in ignored_files]
        restored_files = [f for f in restored_files if f not in ignored_files]

    # check that file sets are equal
    assert pgdata_files == restored_files

    # compare content of the files
    # filecmp returns (match, mismatch, error) lists
    # We've already filtered all mismatching files in list_files_to_compare(),
    # so here expect that the content is identical
    (match, mismatch, error) = filecmp.cmpfiles(
        endpoint.pgdata_dir, restored_dir_path, pgdata_files, shallow=False
    )
    log.info(f"filecmp result mismatch and error lists:\n\t mismatch={mismatch}\n\t error={error}")

    for f in mismatch:
        f1 = os.path.join(endpoint.pgdata_dir, f)
        f2 = os.path.join(restored_dir_path, f)
        stdout_filename = f"{f2}.filediff"

        with open(stdout_filename, "w") as stdout_f:
            subprocess.run(f"xxd -b {f1} > {f1}.hex ", shell=True)
            subprocess.run(f"xxd -b {f2} > {f2}.hex ", shell=True)

            cmd = f"diff {f1}.hex {f2}.hex"
            subprocess.run([cmd], stdout=stdout_f, shell=True)

    assert (mismatch, error) == ([], [])


def logical_replication_sync(subscriber: PgProtocol, publisher: PgProtocol) -> Lsn:
    """Wait logical replication subscriber to sync with publisher."""
    publisher_lsn = Lsn(publisher.safe_psql("SELECT pg_current_wal_flush_lsn()")[0][0])
    while True:
        res = subscriber.safe_psql("select latest_end_lsn from pg_catalog.pg_stat_subscription")[0][
            0
        ]
        if res:
            log.info(f"subscriber_lsn={res}")
            subscriber_lsn = Lsn(res)
            log.info(f"Subscriber LSN={subscriber_lsn}, publisher LSN={ publisher_lsn}")
            if subscriber_lsn >= publisher_lsn:
                return subscriber_lsn
        time.sleep(0.5)


def tenant_get_shards(
    env: NeonEnv, tenant_id: TenantId, pageserver_id: Optional[int] = None
) -> list[tuple[TenantShardId, NeonPageserver]]:
    """
    Helper for when you want to talk to one or more pageservers, and the
    caller _might_ have specified a pageserver, or they might leave it to
    us to figure out the shards for a tenant.

    If the caller provides `pageserver_id`, it will be used for all shards, even
    if the shard is indicated by storage controller to be on some other pageserver.

    Caller should over the response to apply their per-pageserver action to
    each shard
    """
    if pageserver_id is not None:
        override_pageserver = [p for p in env.pageservers if p.id == pageserver_id][0]
    else:
        override_pageserver = None

    if len(env.pageservers) > 1:
        return [
            (
                TenantShardId.parse(s["shard_id"]),
                override_pageserver or env.get_pageserver(s["node_id"]),
            )
            for s in env.storage_controller.locate(tenant_id)
        ]
    else:
        # Assume an unsharded tenant
        return [(TenantShardId(tenant_id, 0, 0), override_pageserver or env.pageserver)]


def wait_replica_caughtup(primary: Endpoint, secondary: Endpoint):
    primary_lsn = Lsn(
        primary.safe_psql_scalar("SELECT pg_current_wal_flush_lsn()", log_query=False)
    )
    while True:
        secondary_lsn = Lsn(
            secondary.safe_psql_scalar("SELECT pg_last_wal_replay_lsn()", log_query=False)
        )
        caught_up = secondary_lsn >= primary_lsn
        log.info(f"caughtup={caught_up}, primary_lsn={primary_lsn}, secondary_lsn={secondary_lsn}")
        if caught_up:
            return
        time.sleep(1)


def log_replica_lag(primary: Endpoint, secondary: Endpoint):
    last_replay_lsn = Lsn(
        secondary.safe_psql_scalar("SELECT pg_last_wal_replay_lsn()", log_query=False)
    )
    primary_lsn = Lsn(
        primary.safe_psql_scalar("SELECT pg_current_wal_flush_lsn()", log_query=False)
    )
    lag = primary_lsn - last_replay_lsn
    log.info(f"primary_lsn={primary_lsn}, replay_lsn={last_replay_lsn}, lag={lag}")


def wait_for_last_flush_lsn(
    env: NeonEnv,
    endpoint: Endpoint,
    tenant: TenantId,
    timeline: TimelineId,
    pageserver_id: Optional[int] = None,
    auth_token: Optional[str] = None,
) -> Lsn:
    """Wait for pageserver to catch up the latest flush LSN, returns the last observed lsn."""

    shards = tenant_get_shards(env, tenant, pageserver_id)

    last_flush_lsn = Lsn(endpoint.safe_psql("SELECT pg_current_wal_flush_lsn()")[0][0])

    results = []
    for tenant_shard_id, pageserver in shards:
        log.info(
            f"wait_for_last_flush_lsn: waiting for {last_flush_lsn} on shard {tenant_shard_id} on pageserver {pageserver.id})"
        )
        waited = wait_for_last_record_lsn(
            pageserver.http_client(auth_token=auth_token), tenant_shard_id, timeline, last_flush_lsn
        )

        assert waited >= last_flush_lsn
        results.append(waited)

    # Return the lowest LSN that has been ingested by all shards
    return min(results)


def flush_ep_to_pageserver(
    env: NeonEnv,
    ep: Endpoint,
    tenant: TenantId,
    timeline: TimelineId,
    pageserver_id: Optional[int] = None,
) -> Lsn:
    """
    Stop endpoint and wait until all committed WAL reaches the pageserver
    (last_record_lsn). This is for use by tests which want everything written so
    far to reach pageserver *and* expecting that no more data will arrive until
    endpoint starts again, so unlike wait_for_last_flush_lsn it polls
    safekeepers instead of compute to learn LSN.

    Returns the catch up LSN.
    """
    ep.stop()

    commit_lsn: Lsn = Lsn(0)
    # In principle in the absense of failures polling single sk would be enough.
    for sk in env.safekeepers:
        client = sk.http_client()
        # wait until compute connections are gone
        wait_walreceivers_absent(client, tenant, timeline)
        commit_lsn = max(client.get_commit_lsn(tenant, timeline), commit_lsn)

    # Note: depending on WAL filtering implementation, probably most shards
    # won't be able to reach commit_lsn (unless gaps are also ack'ed), so this
    # is broken in sharded case.
    shards = tenant_get_shards(env, tenant, pageserver_id)
    for tenant_shard_id, pageserver in shards:
        log.info(
            f"flush_ep_to_pageserver: waiting for {commit_lsn} on shard {tenant_shard_id} on pageserver {pageserver.id})"
        )
        waited = wait_for_last_record_lsn(
            pageserver.http_client(), tenant_shard_id, timeline, commit_lsn
        )

        assert waited >= commit_lsn

    return commit_lsn


def wait_for_wal_insert_lsn(
    env: NeonEnv,
    endpoint: Endpoint,
    tenant: TenantId,
    timeline: TimelineId,
    pageserver_id: Optional[int] = None,
) -> Lsn:
    """Wait for pageserver to catch up the latest flush LSN, returns the last observed lsn."""
    last_flush_lsn = Lsn(endpoint.safe_psql("SELECT pg_current_wal_insert_lsn()")[0][0])
    result = None
    for tenant_shard_id, pageserver in tenant_get_shards(env, tenant, pageserver_id):
        shard_r = wait_for_last_record_lsn(
            pageserver.http_client(), tenant_shard_id, timeline, last_flush_lsn
        )
        if result is None:
            result = shard_r

    assert result is not None
    return result


def fork_at_current_lsn(
    env: NeonEnv,
    endpoint: Endpoint,
    new_branch_name: str,
    ancestor_branch_name: str,
    tenant_id: Optional[TenantId] = None,
) -> TimelineId:
    """
    Create new branch at the last LSN of an existing branch.
    The "last LSN" is taken from the given Postgres instance. The pageserver will wait for all the
    the WAL up to that LSN to arrive in the pageserver before creating the branch.
    """
    current_lsn = endpoint.safe_psql("SELECT pg_current_wal_lsn()")[0][0]
    return env.create_branch(
        new_branch_name=new_branch_name,
        tenant_id=tenant_id,
        ancestor_branch_name=ancestor_branch_name,
        ancestor_start_lsn=current_lsn,
    )


def import_timeline_from_vanilla_postgres(
    test_output_dir: Path,
    env: NeonEnv,
    pg_bin: PgBin,
    tenant_id: TenantId,
    timeline_id: TimelineId,
    branch_name: str,
    vanilla_pg_connstr: str,
):
    """
    Create a new timeline, by importing an existing PostgreSQL cluster.

    This works by taking a physical backup of the running PostgreSQL cluster, and importing that.
    """

    # Take backup of the existing PostgreSQL server with pg_basebackup
    basebackup_dir = test_output_dir / "basebackup"
    base_tar = basebackup_dir / "base.tar"
    wal_tar = basebackup_dir / "pg_wal.tar"
    os.mkdir(basebackup_dir)
    pg_bin.run(
        [
            "pg_basebackup",
            "-F",
            "tar",
            "-d",
            vanilla_pg_connstr,
            "-D",
            str(basebackup_dir),
        ]
    )

    # Extract start_lsn and end_lsn form the backup manifest file
    with open(os.path.join(basebackup_dir, "backup_manifest")) as f:
        manifest = json.load(f)
        start_lsn = Lsn(manifest["WAL-Ranges"][0]["Start-LSN"])
        end_lsn = Lsn(manifest["WAL-Ranges"][0]["End-LSN"])

    # Import the backup tarballs into the pageserver
    env.neon_cli.timeline_import(
        tenant_id=tenant_id,
        timeline_id=timeline_id,
        new_branch_name=branch_name,
        base_lsn=start_lsn,
        base_tarfile=base_tar,
        end_lsn=end_lsn,
        wal_tarfile=wal_tar,
        pg_version=env.pg_version,
    )
    wait_for_last_record_lsn(env.pageserver.http_client(), tenant_id, timeline_id, end_lsn)


def last_flush_lsn_upload(
    env: NeonEnv,
    endpoint: Endpoint,
    tenant_id: TenantId,
    timeline_id: TimelineId,
    pageserver_id: Optional[int] = None,
    auth_token: Optional[str] = None,
) -> Lsn:
    """
    Wait for pageserver to catch to the latest flush LSN of given endpoint,
    checkpoint pageserver, and wait for it to be uploaded (remote_consistent_lsn
    reaching flush LSN).
    """
    last_flush_lsn = wait_for_last_flush_lsn(
        env, endpoint, tenant_id, timeline_id, pageserver_id=pageserver_id, auth_token=auth_token
    )
    shards = tenant_get_shards(env, tenant_id, pageserver_id)
    for tenant_shard_id, pageserver in shards:
        ps_http = pageserver.http_client(auth_token=auth_token)
        wait_for_last_record_lsn(ps_http, tenant_shard_id, timeline_id, last_flush_lsn)
        ps_http.timeline_checkpoint(tenant_shard_id, timeline_id, wait_until_uploaded=True)
    return last_flush_lsn


def parse_project_git_version_output(s: str) -> str:
    """
    Parses the git commit hash out of the --version output supported at least by neon_local.

    The information is generated by utils::project_git_version!
    """
    res = re.search(r"git(-env)?:([0-9a-fA-F]{8,40})(-\S+)?", s)
    if res and (commit := res.group(2)):
        return commit

    raise ValueError(f"unable to parse --version output: '{s}'")


def generate_uploads_and_deletions(
    env: NeonEnv,
    *,
    init: bool = True,
    tenant_id: Optional[TenantId] = None,
    timeline_id: Optional[TimelineId] = None,
    data: Optional[str] = None,
    pageserver: NeonPageserver,
):
    """
    Using the environment's default tenant + timeline, generate a load pattern
    that results in some uploads and some deletions to remote storage.
    """

    if tenant_id is None:
        tenant_id = env.initial_tenant
    assert tenant_id is not None

    if timeline_id is None:
        timeline_id = env.initial_timeline
    assert timeline_id is not None

    ps_http = pageserver.http_client()

    with env.endpoints.create_start(
        "main", tenant_id=tenant_id, pageserver_id=pageserver.id
    ) as endpoint:
        if init:
            endpoint.safe_psql("CREATE TABLE foo (id INTEGER PRIMARY KEY, val text)")
            last_flush_lsn_upload(
                env, endpoint, tenant_id, timeline_id, pageserver_id=pageserver.id
            )

        def churn(data):
            endpoint.safe_psql_many(
                [
                    f"""
                INSERT INTO foo (id, val)
                SELECT g, '{data}'
                FROM generate_series(1, 200) g
                ON CONFLICT (id) DO UPDATE
                SET val = EXCLUDED.val
                """,
                    # to ensure that GC can actually remove some layers
                    "VACUUM foo",
                ]
            )
            assert tenant_id is not None
            assert timeline_id is not None
            # We are waiting for uploads as well as local flush, in order to avoid leaving the system
            # in a state where there are "future layers" in remote storage that will generate deletions
            # after a restart.
            last_flush_lsn_upload(
                env, endpoint, tenant_id, timeline_id, pageserver_id=pageserver.id
            )

        # Compaction should generate some GC-elegible layers
        for i in range(0, 2):
            churn(f"{i if data is None else data}")

        gc_result = ps_http.timeline_gc(tenant_id, timeline_id, 0)
        print_gc_result(gc_result)
        assert gc_result["layers_removed"] > 0

        # Stop endpoint and flush all data to pageserver, then checkpoint it: this
        # ensures that the pageserver is in a fully idle state: there will be no more
        # background ingest, no more uploads pending, and therefore no non-determinism
        # in subsequent actions like pageserver restarts.
        flush_ep_to_pageserver(env, endpoint, tenant_id, timeline_id, pageserver.id)
        ps_http.timeline_checkpoint(tenant_id, timeline_id, wait_until_uploaded=True)<|MERGE_RESOLUTION|>--- conflicted
+++ resolved
@@ -75,7 +75,6 @@
 from fixtures.safekeeper.utils import wait_walreceivers_absent
 from fixtures.utils import (
     ATTACHMENT_NAME_REGEX,
-    COMPONENT_BINARIES,
     allure_add_grafana_links,
     assert_no_errors,
     get_dir_size,
@@ -126,85 +125,6 @@
 
 
 @pytest.fixture(scope="session")
-<<<<<<< HEAD
-def base_dir() -> Iterator[Path]:
-    # find the base directory (currently this is the git root)
-    base_dir = Path(__file__).parents[2]
-    log.info(f"base_dir is {base_dir}")
-
-    yield base_dir
-
-
-@pytest.fixture(scope="function")
-def neon_binpath(base_dir: Path, build_type: str) -> Iterator[Path]:
-    if os.getenv("REMOTE_ENV"):
-        # we are in remote env and do not have neon binaries locally
-        # this is the case for benchmarks run on self-hosted runner
-        return
-
-    # Find the neon binaries.
-    if env_neon_bin := os.environ.get("NEON_BIN"):
-        binpath = Path(env_neon_bin)
-    else:
-        binpath = base_dir / "target" / build_type
-    log.info(f"neon_binpath is {binpath}")
-
-    if not (binpath / "pageserver").exists():
-        raise Exception(f"neon binaries not found at '{binpath}'")
-
-    yield binpath.absolute()
-
-
-@pytest.fixture(scope="session")
-def compatibility_neon_binpath() -> Optional[Iterator[Path]]:
-    if os.getenv("REMOTE_ENV"):
-        return
-    comp_binpath = None
-    if env_compatibility_neon_binpath := os.environ.get("COMPATIBILITY_NEON_BIN"):
-        comp_binpath = Path(env_compatibility_neon_binpath).resolve().absolute()
-    yield comp_binpath
-
-
-@pytest.fixture(scope="session")
-def pg_distrib_dir(base_dir: Path) -> Iterator[Path]:
-    if env_postgres_bin := os.environ.get("POSTGRES_DISTRIB_DIR"):
-        distrib_dir = Path(env_postgres_bin).resolve()
-    else:
-        distrib_dir = base_dir / "pg_install"
-
-    log.info(f"pg_distrib_dir is {distrib_dir}")
-    yield distrib_dir
-
-
-@pytest.fixture(scope="session")
-def compatibility_pg_distrib_dir() -> Optional[Iterator[Path]]:
-    compat_distrib_dir = None
-    if env_compat_postgres_bin := os.environ.get("COMPATIBILITY_POSTGRES_DISTRIB_DIR"):
-        compat_distrib_dir = Path(env_compat_postgres_bin).resolve()
-        if not compat_distrib_dir.exists():
-            raise Exception(f"compatibility postgres directory not found at {compat_distrib_dir}")
-
-    if compat_distrib_dir:
-        log.info(f"compatibility_pg_distrib_dir is {compat_distrib_dir}")
-    yield compat_distrib_dir
-
-
-@pytest.fixture(scope="session")
-def top_output_dir(base_dir: Path) -> Iterator[Path]:
-    # Compute the top-level directory for all tests.
-    if env_test_output := os.environ.get("TEST_OUTPUT"):
-        output_dir = Path(env_test_output).resolve()
-    else:
-        output_dir = base_dir / DEFAULT_OUTPUT_DIR
-    output_dir.mkdir(exist_ok=True)
-
-    log.info(f"top_output_dir is {output_dir}")
-    yield output_dir
-
-
-@pytest.fixture(scope="session")
-=======
->>>>>>> 53147b51
 def neon_api_key() -> str:
     api_key = os.getenv("NEON_API_KEY")
     if not api_key:
@@ -396,14 +316,11 @@
         run_id: uuid.UUID,
         mock_s3_server: MockS3Server,
         neon_binpath: Path,
-        compatibility_neon_binpath: Path,
         pg_distrib_dir: Path,
-        compatibility_pg_distrib_dir: Path,
         pg_version: PgVersion,
         test_name: str,
         top_output_dir: Path,
         test_output_dir: Path,
-        combination,
         test_overlay_dir: Optional[Path] = None,
         pageserver_remote_storage: Optional[RemoteStorage] = None,
         # toml that will be decomposed into `--config-override` flags during `pageserver --init`
@@ -485,19 +402,6 @@
             "test_"
         ), "Unexpectedly instantiated from outside a test function"
         self.test_name = test_name
-        self.compatibility_neon_binpath = compatibility_neon_binpath
-        self.compatibility_pg_distrib_dir = compatibility_pg_distrib_dir
-        self.version_combination = combination
-        self.mixdir = self.test_output_dir / "mixdir_neon"
-        if self.version_combination is not None:
-            assert (
-                self.compatibility_neon_binpath is not None
-            ), "the environment variable COMPATIBILITY_NEON_BIN is required when using mixed versions"
-            assert (
-                self.compatibility_pg_distrib_dir is not None
-            ), "the environment variable COMPATIBILITY_POSTGRES_DISTRIB_DIR is required when using mixed versions"
-            self.mixdir.mkdir(mode=0o755, exist_ok=True)
-            self._mix_versions()
 
     def init_configs(self, default_remote_storage_if_missing: bool = True) -> NeonEnv:
         # Cannot create more than one environment from one builder
@@ -697,21 +601,6 @@
             toml.dump(config, f)
 
         return self.env
-
-    def _mix_versions(self):
-        assert self.version_combination is not None, "version combination must be set"
-        for component, paths in COMPONENT_BINARIES.items():
-            directory = (
-                self.neon_binpath
-                if self.version_combination[component] == "new"
-                else self.compatibility_neon_binpath
-            )
-            for filename in paths:
-                destination = self.mixdir / filename
-                destination.symlink_to(directory / filename)
-        if self.version_combination["compute"] == "old":
-            self.pg_distrib_dir = self.compatibility_pg_distrib_dir
-        self.neon_binpath = self.mixdir
 
     def overlay_mount(self, ident: str, srcdir: Path, dstdir: Path):
         """
@@ -1461,9 +1350,7 @@
     top_output_dir: Path,
     test_output_dir: Path,
     neon_binpath: Path,
-    compatibility_neon_binpath: Path,
     pg_distrib_dir: Path,
-    compatibility_pg_distrib_dir: Path,
     pg_version: PgVersion,
     pageserver_virtual_file_io_engine: str,
     pageserver_aux_file_policy: Optional[AuxFileStore],
@@ -1478,11 +1365,6 @@
 
     # Create the environment in the per-test output directory
     repo_dir = get_test_repo_dir(request, top_output_dir)
-    combination = (
-        request._pyfuncitem.callspec.params["combination"]
-        if "combination" in request._pyfuncitem.callspec.params
-        else None
-    )
 
     with NeonEnvBuilder(
         top_output_dir=top_output_dir,
@@ -1490,9 +1372,7 @@
         port_distributor=port_distributor,
         mock_s3_server=mock_s3_server,
         neon_binpath=neon_binpath,
-        compatibility_neon_binpath=compatibility_neon_binpath,
         pg_distrib_dir=pg_distrib_dir,
-        compatibility_pg_distrib_dir=compatibility_pg_distrib_dir,
         pg_version=pg_version,
         run_id=run_id,
         preserve_database_files=cast(bool, pytestconfig.getoption("--preserve-database-files")),
@@ -1502,7 +1382,6 @@
         pageserver_aux_file_policy=pageserver_aux_file_policy,
         pageserver_default_tenant_config_compaction_algorithm=pageserver_default_tenant_config_compaction_algorithm,
         pageserver_virtual_file_io_mode=pageserver_virtual_file_io_mode,
-        combination=combination,
     ) as builder:
         env = builder.init_start()
 
@@ -1516,9 +1395,7 @@
     port_distributor: PortDistributor,
     mock_s3_server: MockS3Server,
     neon_binpath: Path,
-    compatibility_neon_binpath: Path,
     pg_distrib_dir: Path,
-    compatibility_pg_distrib_dir: Path,
     pg_version: PgVersion,
     run_id: uuid.UUID,
     request: FixtureRequest,
@@ -1545,11 +1422,6 @@
 
     # Create the environment in the test-specific output dir
     repo_dir = os.path.join(test_output_dir, "repo")
-    combination = (
-        request._pyfuncitem.callspec.params["combination"]
-        if "combination" in request._pyfuncitem.callspec.params
-        else None
-    )
 
     # Return the builder to the caller
     with NeonEnvBuilder(
@@ -1558,10 +1430,7 @@
         port_distributor=port_distributor,
         mock_s3_server=mock_s3_server,
         neon_binpath=neon_binpath,
-        compatibility_neon_binpath=compatibility_neon_binpath,
         pg_distrib_dir=pg_distrib_dir,
-        compatibility_pg_distrib_dir=compatibility_pg_distrib_dir,
-        combination=combination,
         pg_version=pg_version,
         run_id=run_id,
         preserve_database_files=cast(bool, pytestconfig.getoption("--preserve-database-files")),
