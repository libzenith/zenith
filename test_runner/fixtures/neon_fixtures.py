--- conflicted
+++ resolved
@@ -474,10 +474,7 @@
         self.test_output_dir = test_output_dir
         self.test_overlay_dir = test_overlay_dir
         self.overlay_mounts_created_by_us: List[Tuple[str, Path]] = []
-<<<<<<< HEAD
         self.config_init_force: Optional[str] = None
-=======
->>>>>>> f94abbab
 
         assert test_name.startswith(
             "test_"
@@ -557,11 +554,7 @@
             tenants_to_dir = self.repo_dir / ps_dir.name / "tenants"
 
             log.info(f"Copying pageserver tenants directory {tenants_from_dir} to {tenants_to_dir}")
-<<<<<<< HEAD
-            if not self.test_overlay_dir:
-=======
             if self.test_overlay_dir is None:
->>>>>>> f94abbab
                 shutil.copytree(tenants_from_dir, tenants_to_dir)
             else:
                 self.overlay_mount(f"{ps_dir.name}:tenants", tenants_from_dir, tenants_to_dir)
@@ -573,25 +566,16 @@
             shutil.copytree(sk_from_dir, sk_to_dir, ignore=shutil.ignore_patterns("*.log", "*.pid"))
 
         shutil.rmtree(self.repo_dir / "local_fs_remote_storage", ignore_errors=True)
-<<<<<<< HEAD
-        if not self.test_overlay_dir:
-=======
         if self.test_overlay_dir is None:
->>>>>>> f94abbab
             shutil.copytree(
                 repo_dir / "local_fs_remote_storage", self.repo_dir / "local_fs_remote_storage"
             )
         else:
-<<<<<<< HEAD
-            self.overlay_mount("local_fs_remote_storage",
-                repo_dir / "local_fs_remote_storage", self.repo_dir / "local_fs_remote_storage")
-=======
             self.overlay_mount(
                 "local_fs_remote_storage",
                 repo_dir / "local_fs_remote_storage",
                 self.repo_dir / "local_fs_remote_storage",
             )
->>>>>>> f94abbab
 
         if (attachments_json := Path(repo_dir / "attachments.json")).exists():
             shutil.copyfile(attachments_json, self.repo_dir / attachments_json.name)
@@ -614,19 +598,12 @@
         The overlayfs `upperdir` and `workdir` will be placed in test_overlay_dir.
         """
         assert self.test_overlay_dir
-<<<<<<< HEAD
         assert self.test_output_dir in dstdir.parents # so that teardown & test_overlay_dir fixture work
-=======
-        assert (
-            self.test_output_dir in dstdir.parents
-        )  # so that teardown & test_overlay_dir fixture work
->>>>>>> f94abbab
         assert srcdir.is_dir()
         dstdir.mkdir(exist_ok=False, parents=False)
         ident_state_dir = self.test_overlay_dir / ident
         upper = ident_state_dir / "upper"
         work = ident_state_dir / "work"
-<<<<<<< HEAD
         ident_state_dir.mkdir(exist_ok=False, parents=False) # exists_ok=False also checks uniqueness in self.overlay_mounts
         upper.mkdir()
         work.mkdir()
@@ -634,27 +611,6 @@
             "-o", f"lowerdir={srcdir},upperdir={upper},workdir={work}", str(dstdir) ]
         log.info(f"Mounting overlayfs srcdir={srcdir} dstdir={dstdir}: {cmd}")
         subprocess_capture(self.test_output_dir, cmd, check=True, echo_stderr=True, echo_stdout=True)
-=======
-        ident_state_dir.mkdir(
-            exist_ok=False, parents=False
-        )  # exists_ok=False also checks uniqueness in self.overlay_mounts
-        upper.mkdir()
-        work.mkdir()
-        cmd = [
-            "sudo",
-            "mount",
-            "-t",
-            "overlay",
-            "overlay",
-            "-o",
-            f"lowerdir={srcdir},upperdir={upper},workdir={work}",
-            str(dstdir),
-        ]
-        log.info(f"Mounting overlayfs srcdir={srcdir} dstdir={dstdir}: {cmd}")
-        subprocess_capture(
-            self.test_output_dir, cmd, check=True, echo_stderr=True, echo_stdout=True
-        )
->>>>>>> f94abbab
         self.overlay_mounts_created_by_us.append((ident, dstdir))
 
     def overlay_cleanup_teardown(self):
@@ -662,38 +618,17 @@
         Unmount the overlayfs mounts created by `self.overlay_mount()`.
         Supposed to be called during env teardown.
         """
-<<<<<<< HEAD
         if not self.test_overlay_dir:
-=======
-        if self.test_overlay_dir is None:
->>>>>>> f94abbab
             return
         while len(self.overlay_mounts_created_by_us) > 0:
             (ident, mountpoint) = self.overlay_mounts_created_by_us.pop()
             ident_state_dir = self.test_overlay_dir / ident
-<<<<<<< HEAD
             cmd = [ "sudo", "umount", str(mountpoint) ]
             log.info(f"Unmounting overlayfs mount created during setup for ident {ident} at {mountpoint}: {cmd}")
             subprocess_capture(self.test_output_dir, cmd, check=True, echo_stderr=True, echo_stdout=True)
             log.info(f"Cleaning up overlayfs state dir (owned by root user) for ident {ident} at {ident_state_dir}")
             cmd = [ "sudo", "rm", "-rf", str(ident_state_dir)]
             subprocess_capture(self.test_output_dir, cmd, check=True, echo_stderr=True, echo_stdout=True)
-=======
-            cmd = ["sudo", "umount", str(mountpoint)]
-            log.info(
-                f"Unmounting overlayfs mount created during setup for ident {ident} at {mountpoint}: {cmd}"
-            )
-            subprocess_capture(
-                self.test_output_dir, cmd, check=True, echo_stderr=True, echo_stdout=True
-            )
-            log.info(
-                f"Cleaning up overlayfs state dir (owned by root user) for ident {ident} at {ident_state_dir}"
-            )
-            cmd = ["sudo", "rm", "-rf", str(ident_state_dir)]
-            subprocess_capture(
-                self.test_output_dir, cmd, check=True, echo_stderr=True, echo_stdout=True
-            )
->>>>>>> f94abbab
 
         # assert all overlayfs mounts in our test directory are gone
         assert [] == list(overlayfs.iter_mounts_beneath(self.test_overlay_dir))
@@ -3351,15 +3286,9 @@
 
 
 def _get_test_dir(request: FixtureRequest, top_output_dir: Path, prefix: str) -> Path:
-<<<<<<< HEAD
-    """Compute the working directory for an individual test."""
-    test_name = request.node.name
-    test_dir = top_output_dir / (prefix+test_name.replace("/", "-"))
-=======
     """Compute the path to a working directory for an individual test."""
     test_name = request.node.name
     test_dir = top_output_dir / f"{prefix}{test_name.replace('/', '-')}"
->>>>>>> f94abbab
 
     # We rerun flaky tests multiple times, use a separate directory for each run.
     if (suffix := getattr(request.node, "execution_count", None)) is not None:
@@ -3370,14 +3299,6 @@
     assert isinstance(test_dir, Path)
     return test_dir
 
-def get_test_output_dir(request: FixtureRequest, top_output_dir: Path) -> Path:
-    return _get_test_dir(request, top_output_dir, "")
-
-def get_test_overlay_dir(request: FixtureRequest, top_output_dir: Path) -> Path:
-    return _get_test_dir(request, top_output_dir, "overlay-")
-
-def get_test_snapshot_dir_path(request: FixtureRequest, top_output_dir: Path) -> Path:
-    return _get_test_dir(request, top_output_dir, "snapshot-")
 
 def get_test_output_dir(request: FixtureRequest, top_output_dir: Path) -> Path:
     """
@@ -3393,6 +3314,8 @@
     """
     return _get_test_dir(request, top_output_dir, "overlay-")
 
+def get_test_snapshot_dir_path(request: FixtureRequest, top_output_dir: Path) -> Path:
+    return _get_test_dir(request, top_output_dir, "snapshot-")
 
 def get_test_repo_dir(request: FixtureRequest, top_output_dir: Path) -> Path:
     return get_test_output_dir(request, top_output_dir) / "repo"
@@ -3424,13 +3347,9 @@
 #
 # NB: we request the overlay dir fixture so the fixture does its cleanups
 @pytest.fixture(scope="function", autouse=True)
-<<<<<<< HEAD
-def test_output_dir(request: FixtureRequest, top_output_dir: Path, test_overlay_dir: Path) -> Iterator[Path]:
-=======
 def test_output_dir(
     request: FixtureRequest, top_output_dir: Path, test_overlay_dir: Path
 ) -> Iterator[Path]:
->>>>>>> f94abbab
     """Create the working directory for an individual test."""
 
     _ = test_overlay_dir # request it so it can do cleanups
@@ -3482,6 +3401,8 @@
     snapshot_dir = get_test_snapshot_dir_path(request, top_output_dir)
     log.info(f"test_snapshot_dir is {snapshot_dir}")
     return SnapshotDir(snapshot_dir)
+
+
 
 @pytest.fixture(scope="function", autouse=True)
 def test_overlay_dir(request: FixtureRequest, top_output_dir: Path) -> Optional[Path]:
@@ -3502,43 +3423,6 @@
         subprocess.run(cmd, capture_output=True, check=True)
     # the overlayfs `workdir`` is owned by `root`
     cmd = [ "sudo", "rm", "-rf", str(overlay_dir)]
-    subprocess.run(cmd, capture_output=True, check=True)
-
-    overlay_dir.mkdir()
-
-    return overlay_dir
-
-    # no need to clean up anything: on clean shutdown,
-    # NeonEnvBuilder.overlay_cleanup_teardown takes care of cleanup
-    # and on unclean shutdown, this function will take care of it
-    # on the next test run
-
-
-@pytest.fixture(scope="function")
-def test_overlay_dir(request: FixtureRequest, top_output_dir: Path) -> Optional[Path]:
-    """
-    Idempotently create a test's overlayfs mount state directory.
-    If the functionality isn't enabled via env var, returns None.
-
-    The procedure cleans up after previous runs that were aborted (e.g. due to Ctrl-C, OOM kills, etc).
-    """
-
-    if os.getenv("NEON_ENV_BUILDER_FROM_REPO_DIR_USE_OVERLAYFS") is None:
-        return None
-
-    overlay_dir = get_test_overlay_dir(request, top_output_dir)
-    log.info(f"test_overlay_dir is {overlay_dir}")
-
-    overlay_dir.mkdir(exist_ok=True)
-    # unmount stale overlayfs mounts which subdirectories of `overlay_dir/*` as the overlayfs `upperdir` and `workdir`
-    for mountpoint in overlayfs.iter_mounts_beneath(get_test_output_dir(request, top_output_dir)):
-        cmd = ["sudo", "umount", str(mountpoint)]
-        log.info(
-            f"Unmounting stale overlayfs mount probably created during earlier test run: {cmd}"
-        )
-        subprocess.run(cmd, capture_output=True, check=True)
-    # the overlayfs `workdir`` is owned by `root`, shutil.rmtree won't work.
-    cmd = ["sudo", "rm", "-rf", str(overlay_dir)]
     subprocess.run(cmd, capture_output=True, check=True)
 
     overlay_dir.mkdir()
