--- conflicted
+++ resolved
@@ -2583,7 +2583,6 @@
 
                 time.sleep(backoff)
 
-<<<<<<< HEAD
     def metadata_health_update(self, healthy: List[TenantShardId], unhealthy: List[TenantShardId]):
         body: Dict[str, Any] = {
             "healthy_tenant_shards": [str(t) for t in healthy],
@@ -2629,7 +2628,6 @@
             log.info(f"{unhealthy=}, {outdated=}")
         return healthy
 
-=======
     def step_down(self):
         log.info("Asking storage controller to step down")
         response = self.request(
@@ -2641,7 +2639,6 @@
         response.raise_for_status()
         return response.json()
 
->>>>>>> 68241f5a
     def configure_failpoints(self, config_strings: Tuple[str, str] | List[Tuple[str, str]]):
         if isinstance(config_strings, tuple):
             pairs = [config_strings]
