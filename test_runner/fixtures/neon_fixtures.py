from __future__ import annotations

import abc
import asyncio
import concurrent.futures
import filecmp
import json
import os
import re
import shutil
import subprocess
import threading
import time
import uuid
from collections import defaultdict
from collections.abc import Iterable, Iterator
from contextlib import closing, contextmanager
from dataclasses import dataclass
from datetime import datetime
from enum import StrEnum
from functools import cached_property
from pathlib import Path
from types import TracebackType
from typing import TYPE_CHECKING, cast
from urllib.parse import quote, urlparse

import asyncpg
import backoff
import httpx
import psycopg2
import psycopg2.sql
import pytest
import requests
import toml
from _pytest.config import Config
from _pytest.config.argparsing import Parser
from _pytest.fixtures import FixtureRequest
from jwcrypto import jwk

# Type-related stuff
from psycopg2.extensions import connection as PgConnection
from psycopg2.extensions import cursor as PgCursor
from psycopg2.extensions import make_dsn, parse_dsn
from pytest_httpserver import HTTPServer
from urllib3.util.retry import Retry

from fixtures import overlayfs
from fixtures.auth_tokens import AuthKeys, TokenScope
from fixtures.common_types import (
    Lsn,
    NodeId,
    TenantId,
    TenantShardId,
    TimelineArchivalState,
    TimelineId,
)
from fixtures.endpoint.http import EndpointHttpClient
from fixtures.h2server import H2Server
from fixtures.log_helper import log
from fixtures.metrics import Metrics, MetricsGetter, parse_metrics
from fixtures.neon_cli import NeonLocalCli, Pagectl
from fixtures.pageserver.allowed_errors import (
    DEFAULT_PAGESERVER_ALLOWED_ERRORS,
    DEFAULT_STORAGE_CONTROLLER_ALLOWED_ERRORS,
)
from fixtures.pageserver.common_types import LayerName, parse_layer_file_name
from fixtures.pageserver.http import (
    HistoricLayerInfo,
    PageserverHttpClient,
    ScanDisposableKeysResponse,
)
from fixtures.pageserver.utils import (
    wait_for_last_record_lsn,
)
from fixtures.paths import get_test_repo_dir, shared_snapshot_dir
from fixtures.pg_version import PgVersion
from fixtures.port_distributor import PortDistributor
from fixtures.remote_storage import (
    LocalFsStorage,
    MockS3Server,
    RemoteStorage,
    RemoteStorageKind,
    RemoteStorageUser,
    S3Storage,
    default_remote_storage,
    remote_storage_to_toml_dict,
)
from fixtures.safekeeper.http import SafekeeperHttpClient
from fixtures.safekeeper.utils import wait_walreceivers_absent
from fixtures.utils import (
    ATTACHMENT_NAME_REGEX,
    COMPONENT_BINARIES,
    USE_LFC,
    allure_add_grafana_links,
    assert_no_errors,
    get_dir_size,
    print_gc_result,
    size_to_bytes,
    subprocess_capture,
    wait_until,
)

from .neon_api import NeonAPI, NeonApiEndpoint

if TYPE_CHECKING:
    from collections.abc import Callable
    from typing import Any, Self, TypeVar

    from fixtures.paths import SnapshotDirLocked

    T = TypeVar("T")


"""
This file contains pytest fixtures. A fixture is a test resource that can be
summoned by placing its name in the test's arguments.

A fixture is created with the decorator @pytest.fixture decorator.
See docs: https://docs.pytest.org/en/6.2.x/fixture.html

There are several environment variables that can control the running of tests:
NEON_BIN, POSTGRES_DISTRIB_DIR, etc. See README.md for more information.

There's no need to import this file to use it. It should be declared as a plugin
inside conftest.py, and that makes it available to all tests.

Don't import functions from this file, or pytest will emit warnings. Instead
put directly-importable functions into utils.py or another separate file.
"""

Env = dict[str, str]

DEFAULT_BRANCH_NAME: str = "main"

BASE_PORT: int = 15000


@pytest.fixture(scope="session")
def neon_api_key() -> str:
    api_key = os.getenv("NEON_API_KEY")
    if not api_key:
        raise AssertionError("Set the NEON_API_KEY environment variable")

    return api_key


@pytest.fixture(scope="session")
def neon_api_base_url() -> str:
    return os.getenv("NEON_API_BASE_URL", "https://console-stage.neon.build/api/v2")


@pytest.fixture(scope="session")
def neon_api(neon_api_key: str, neon_api_base_url: str) -> NeonAPI:
    return NeonAPI(neon_api_key, neon_api_base_url)


@pytest.fixture(scope="session")
def worker_port_num():
    return (32768 - BASE_PORT) // int(os.environ.get("PYTEST_XDIST_WORKER_COUNT", "1"))


@pytest.fixture(scope="session")
def worker_seq_no(worker_id: str) -> int:
    # worker_id is a pytest-xdist fixture
    # it can be master or gw<number>
    # parse it to always get a number
    if worker_id == "master":
        return 0
    assert worker_id.startswith("gw")
    return int(worker_id[2:])


@pytest.fixture(scope="session")
def worker_base_port(worker_seq_no: int, worker_port_num: int) -> int:
    # so we divide ports in ranges of ports
    # so workers have disjoint set of ports for services
    return BASE_PORT + worker_seq_no * worker_port_num


@pytest.fixture(scope="session")
def port_distributor(worker_base_port: int, worker_port_num: int) -> PortDistributor:
    return PortDistributor(base_port=worker_base_port, port_number=worker_port_num)


@pytest.fixture(scope="session")
def run_id() -> Iterator[uuid.UUID]:
    yield uuid.uuid4()


@pytest.fixture(scope="session")
def mock_s3_server(port_distributor: PortDistributor) -> Iterator[MockS3Server]:
    mock_s3_server = MockS3Server(port_distributor.get_port())
    yield mock_s3_server
    mock_s3_server.kill()


class PgProtocol:
    """Reusable connection logic"""

    def __init__(self, **kwargs: Any):
        self.default_options = kwargs

    def connstr(self, **kwargs: Any) -> str:
        """
        Build a libpq connection string for the Postgres instance.
        """
        return str(make_dsn(**self.conn_options(**kwargs)))

    def conn_options(self, **kwargs: Any) -> dict[str, Any]:
        """
        Construct a dictionary of connection options from default values and extra parameters.
        An option can be dropped from the returning dictionary by None-valued extra parameter.
        """
        result = self.default_options.copy()
        if "dsn" in kwargs:
            result.update(parse_dsn(kwargs["dsn"]))
        result.update(kwargs)
        result = {k: v for k, v in result.items() if v is not None}

        # Individual statement timeout in seconds. 2 minutes should be
        # enough for our tests, but if you need a longer, you can
        # change it by calling "SET statement_timeout" after
        # connecting.
        options = result.get("options", "")
        if "statement_timeout" not in options:
            options = f"-cstatement_timeout=120s {options}"
        result["options"] = options
        return result

    # autocommit=True here by default because that's what we need most of the time
    def connect(self, autocommit: bool = True, **kwargs: Any) -> PgConnection:
        """
        Connect to the node.
        Returns psycopg2's connection object.
        This method passes all extra params to connstr.
        """
        conn: PgConnection = psycopg2.connect(**self.conn_options(**kwargs))

        # WARNING: this setting affects *all* tests!
        conn.autocommit = autocommit
        return conn

    @contextmanager
    def cursor(self, autocommit: bool = True, **kwargs: Any) -> Iterator[PgCursor]:
        """
        Shorthand for pg.connect().cursor().
        The cursor and connection are closed when the context is exited.
        """
        with closing(self.connect(autocommit=autocommit, **kwargs)) as conn:
            yield conn.cursor()

    async def connect_async(self, **kwargs: Any) -> asyncpg.Connection:
        """
        Connect to the node from async python.
        Returns asyncpg's connection object.
        """

        # asyncpg takes slightly different options than psycopg2. Try
        # to convert the defaults from the psycopg2 format.

        # The psycopg2 option 'dbname' is called 'database' is asyncpg
        conn_options = self.conn_options(**kwargs)
        if "dbname" in conn_options:
            conn_options["database"] = conn_options.pop("dbname")

        # Convert options='-c<key>=<val>' to server_settings
        if "options" in conn_options:
            options = conn_options.pop("options")
            for match in re.finditer(r"-c(\w*)=(\w*)", options):
                key = match.group(1)
                val = match.group(2)
                if "server_options" in conn_options:
                    conn_options["server_settings"].update({key: val})
                else:
                    conn_options["server_settings"] = {key: val}
        return await asyncpg.connect(**conn_options)

    def safe_psql(self, query: str, **kwargs: Any) -> list[tuple[Any, ...]]:
        """
        Execute query against the node and return all rows.
        This method passes all extra params to connstr.
        """
        return self.safe_psql_many([query], **kwargs)[0]

    def safe_psql_many(
        self, queries: Iterable[str], log_query: bool = True, **kwargs: Any
    ) -> list[list[tuple[Any, ...]]]:
        """
        Execute queries against the node and return all rows.
        This method passes all extra params to connstr.
        """
        result: list[list[Any]] = []
        with closing(self.connect(**kwargs)) as conn:
            with conn.cursor() as cur:
                for query in queries:
                    if log_query:
                        log.info(f"Executing query: {query}")
                    cur.execute(query)

                    if cur.description is None:
                        result.append([])  # query didn't return data
                    else:
                        result.append(cur.fetchall())
        return result

    def safe_psql_scalar(self, query: str, log_query: bool = True) -> Any:
        """
        Execute query returning single row with single column.
        """
        return self.safe_psql(query, log_query=log_query)[0][0]


class NeonEnvBuilder:
    """
    Builder object to create a Neon runtime environment

    You should use the `neon_env_builder` or `neon_simple_env` pytest
    fixture to create the NeonEnv object. That way, the repository is
    created in the right directory, based on the test name, and it's properly
    cleaned up after the test has finished.
    """

    def __init__(
        self,
        repo_dir: Path,
        port_distributor: PortDistributor,
        run_id: uuid.UUID,
        mock_s3_server: MockS3Server,
        neon_binpath: Path,
        compatibility_neon_binpath: Path,
        pg_distrib_dir: Path,
        compatibility_pg_distrib_dir: Path,
        pg_version: PgVersion,
        test_name: str,
        top_output_dir: Path,
        test_output_dir: Path,
        combination,
        test_overlay_dir: Path | None = None,
        pageserver_remote_storage: RemoteStorage | None = None,
        # toml that will be decomposed into `--config-override` flags during `pageserver --init`
        pageserver_config_override: str | Callable[[dict[str, Any]], None] | None = None,
        num_safekeepers: int = 1,
        num_pageservers: int = 1,
        # Use non-standard SK ids to check for various parsing bugs
        safekeepers_id_start: int = 0,
        # fsync is disabled by default to make the tests go faster
        safekeepers_enable_fsync: bool = False,
        auth_enabled: bool = False,
        rust_log_override: str | None = None,
        default_branch_name: str = DEFAULT_BRANCH_NAME,
        preserve_database_files: bool = False,
        initial_tenant: TenantId | None = None,
        initial_timeline: TimelineId | None = None,
        pageserver_virtual_file_io_engine: str | None = None,
        pageserver_default_tenant_config_compaction_algorithm: dict[str, Any] | None = None,
        safekeeper_extra_opts: list[str] | None = None,
        storage_controller_port_override: int | None = None,
        pageserver_virtual_file_io_mode: str | None = None,
    ):
        self.repo_dir = repo_dir
        self.rust_log_override = rust_log_override
        self.port_distributor = port_distributor

        # Pageserver remote storage
        self.pageserver_remote_storage = pageserver_remote_storage
        # Safekeepers remote storage
        self.safekeepers_remote_storage: RemoteStorage | None = None

        self.run_id = run_id
        self.mock_s3_server: MockS3Server = mock_s3_server
        self.pageserver_config_override = pageserver_config_override
        self.num_safekeepers = num_safekeepers
        self.num_pageservers = num_pageservers
        self.safekeepers_id_start = safekeepers_id_start
        self.safekeepers_enable_fsync = safekeepers_enable_fsync
        self.auth_enabled = auth_enabled
        self.default_branch_name = default_branch_name
        self.env: NeonEnv | None = None
        self.keep_remote_storage_contents: bool = True
        self.neon_binpath = neon_binpath
        self.neon_local_binpath = neon_binpath
        self.pg_distrib_dir = pg_distrib_dir
        self.pg_version = pg_version
        self.preserve_database_files = preserve_database_files
        self.initial_tenant = initial_tenant or TenantId.generate()
        self.initial_timeline = initial_timeline or TimelineId.generate()
        self.enable_scrub_on_exit = True
        self.test_output_dir = test_output_dir
        self.test_overlay_dir = test_overlay_dir
        self.overlay_mounts_created_by_us: list[tuple[str, Path]] = []
        self.config_init_force: str | None = None
        self.top_output_dir = top_output_dir
        self.control_plane_compute_hook_api: str | None = None
        self.storage_controller_config: dict[Any, Any] | None = None

        self.pageserver_virtual_file_io_engine: str | None = pageserver_virtual_file_io_engine

        self.pageserver_default_tenant_config_compaction_algorithm: dict[str, Any] | None = (
            pageserver_default_tenant_config_compaction_algorithm
        )
        if self.pageserver_default_tenant_config_compaction_algorithm is not None:
            log.debug(
                f"Overriding pageserver default compaction algorithm to {self.pageserver_default_tenant_config_compaction_algorithm}"
            )

        self.safekeeper_extra_opts = safekeeper_extra_opts

        self.storage_controller_port_override = storage_controller_port_override

        self.pageserver_virtual_file_io_mode = pageserver_virtual_file_io_mode

        assert test_name.startswith(
            "test_"
        ), "Unexpectedly instantiated from outside a test function"
        self.test_name = test_name
        self.compatibility_neon_binpath = compatibility_neon_binpath
        self.compatibility_pg_distrib_dir = compatibility_pg_distrib_dir
        self.version_combination = combination
        self.mixdir = self.test_output_dir / "mixdir_neon"
        if self.version_combination is not None:
            assert (
                self.compatibility_neon_binpath is not None
            ), "the environment variable COMPATIBILITY_NEON_BIN is required when using mixed versions"
            assert (
                self.compatibility_pg_distrib_dir is not None
            ), "the environment variable COMPATIBILITY_POSTGRES_DISTRIB_DIR is required when using mixed versions"
            self.mixdir.mkdir(mode=0o755, exist_ok=True)
            self._mix_versions()

    def init_configs(self, default_remote_storage_if_missing: bool = True) -> NeonEnv:
        # Cannot create more than one environment from one builder
        assert self.env is None, "environment already initialized"
        if default_remote_storage_if_missing and self.pageserver_remote_storage is None:
            self.enable_pageserver_remote_storage(default_remote_storage())
        self.env = NeonEnv(self)
        return self.env

    def init_start(
        self,
        initial_tenant_conf: dict[str, Any] | None = None,
        default_remote_storage_if_missing: bool = True,
        initial_tenant_shard_count: int | None = None,
        initial_tenant_shard_stripe_size: int | None = None,
    ) -> NeonEnv:
        """
        Default way to create and start NeonEnv. Also creates the initial_tenant with root initial_timeline.

        To avoid creating initial_tenant, call init_configs to setup the environment.

        Configuring pageserver with remote storage is now the default. There will be a warning if pageserver is created without one.
        """
        env = self.init_configs(default_remote_storage_if_missing=default_remote_storage_if_missing)
        env.start()

        # Prepare the default branch to start the postgres on later.
        # Pageserver itself does not create tenants and timelines, until started first and asked via HTTP API.
        log.debug(
            f"Services started, creating initial tenant {env.initial_tenant} and its initial timeline"
        )
        initial_tenant, initial_timeline = env.create_tenant(
            tenant_id=env.initial_tenant,
            conf=initial_tenant_conf,
            timeline_id=env.initial_timeline,
            shard_count=initial_tenant_shard_count,
            shard_stripe_size=initial_tenant_shard_stripe_size,
        )
        assert env.initial_tenant == initial_tenant
        assert env.initial_timeline == initial_timeline
        log.info(f"Initial timeline {initial_tenant}/{initial_timeline} created successfully")

        return env

    def build_and_use_snapshot(
        self, global_ident: str, create_env_for_snapshot: Callable[[NeonEnvBuilder], NeonEnv]
    ) -> NeonEnv:
        if os.getenv("CI", "false") == "true":
            log.info("do not use snapshots in ephemeral CI environment")
            env = create_env_for_snapshot(self)
            env.stop(immediate=True, ps_assert_metric_no_errors=False)
            return env

        with shared_snapshot_dir(self.top_output_dir, global_ident) as snapshot_dir:
            if not snapshot_dir.is_initialized():
                self._build_and_use_snapshot_impl(snapshot_dir, create_env_for_snapshot)
                assert snapshot_dir.is_initialized()

            return self.from_repo_dir(snapshot_dir.path)

    def _build_and_use_snapshot_impl(
        self,
        snapshot_dir: SnapshotDirLocked,
        create_env_for_snapshot: Callable[[NeonEnvBuilder], NeonEnv],
    ):
        if snapshot_dir.path.exists():
            shutil.rmtree(snapshot_dir.path)

        if self.test_overlay_dir is not None:
            # Make repo_dir an overlayfs mount with lowerdir being the empty snapshot_dir.
            # When we're done filling up repo_dir, tear everything down, unmount the overlayfs, and use
            # the upperdir as the snapshot. This is equivalent to docker `FROM scratch`.
            assert not self.repo_dir.exists()
            assert self.repo_dir.parent.exists()
            snapshot_dir.path.mkdir()
            self.overlay_mount("create-snapshot-repo-dir", snapshot_dir.path, self.repo_dir)
            self.config_init_force = "empty-dir-ok"

        env = create_env_for_snapshot(self)
        assert self.env is not None
        assert self.env == env

        # shut down everything for snapshot
        env.stop(immediate=True, ps_assert_metric_no_errors=True)

        # TODO: all kinds of assertions to ensure the env is unused

        if self.test_overlay_dir is None:
            log.info("take snapshot by moving repo dir")
            env.repo_dir.rename(snapshot_dir.path)
        else:
            log.info("take snapshot by using overlayfs upperdir")
            self.overlay_unmount_and_move("create-snapshot-repo-dir", snapshot_dir.path)
            log.info("remove empty repo_dir (previously mountpoint) for snapshot overlay_mount")
            env.repo_dir.rmdir()
            # TODO from here on, we should be able to reset / goto top where snapshot_dir.is_initialized()
            log.info("make repo_dir an overlayfs mount of the snapshot we just created")
        assert not env.repo_dir.exists(), "both branches above should remove it"
        snapshot_dir.set_initialized()

        self.env = None  # so that from_repo_dir works again

    def from_repo_dir(
        self,
        repo_dir: Path,
    ) -> NeonEnv:
        """
        A simple method to import data into the current NeonEnvBuilder from a snapshot of a repo dir.
        """

        # Get the initial tenant and timeline from the snapshot config
        snapshot_config_toml = repo_dir / "config"
        with snapshot_config_toml.open("r") as f:
            snapshot_config = toml.load(f)

        self.initial_tenant = TenantId(snapshot_config["default_tenant_id"])
        self.initial_timeline = TimelineId(
            dict(snapshot_config["branch_name_mappings"][DEFAULT_BRANCH_NAME])[
                str(self.initial_tenant)
            ]
        )
        self.env = self.init_configs()

        for ps_dir in repo_dir.glob("pageserver_*"):
            tenants_from_dir = ps_dir / "tenants"
            tenants_to_dir = self.repo_dir / ps_dir.name / "tenants"

            if self.test_overlay_dir is None:
                log.info(
                    f"Copying pageserver tenants directory {tenants_from_dir} to {tenants_to_dir}"
                )
                shutil.copytree(tenants_from_dir, tenants_to_dir)
            else:
                log.info(
                    f"Creating overlayfs mount of pageserver tenants directory {tenants_from_dir} to {tenants_to_dir}"
                )
                self.overlay_mount(f"{ps_dir.name}:tenants", tenants_from_dir, tenants_to_dir)

        for sk_from_dir in (repo_dir / "safekeepers").glob("sk*"):
            sk_to_dir = self.repo_dir / "safekeepers" / sk_from_dir.name
            log.info(f"Copying safekeeper directory {sk_from_dir} to {sk_to_dir}")
            sk_to_dir.rmdir()
            shutil.copytree(sk_from_dir, sk_to_dir, ignore=shutil.ignore_patterns("*.log", "*.pid"))

        shutil.rmtree(self.repo_dir / "local_fs_remote_storage", ignore_errors=True)
        if self.test_overlay_dir is None:
            log.info("Copying local_fs_remote_storage directory from snapshot")
            shutil.copytree(
                repo_dir / "local_fs_remote_storage", self.repo_dir / "local_fs_remote_storage"
            )
        else:
            log.info("Creating overlayfs mount of local_fs_remote_storage directory from snapshot")
            self.overlay_mount(
                "local_fs_remote_storage",
                repo_dir / "local_fs_remote_storage",
                self.repo_dir / "local_fs_remote_storage",
            )

        # restore storage controller (the db is small, don't bother with overlayfs)
        storcon_db_from_dir = repo_dir / "storage_controller_db"
        storcon_db_to_dir = self.repo_dir / "storage_controller_db"
        log.info(f"Copying storage_controller_db from {storcon_db_from_dir} to {storcon_db_to_dir}")
        assert storcon_db_from_dir.is_dir()
        assert not storcon_db_to_dir.exists()

        def ignore_postgres_log(path: str, _names):
            if Path(path) == storcon_db_from_dir:
                return {"postgres.log"}
            return set()

        shutil.copytree(storcon_db_from_dir, storcon_db_to_dir, ignore=ignore_postgres_log)
        assert not (storcon_db_to_dir / "postgres.log").exists()
        # NB: neon_local rewrites postgresql.conf on each start based on neon_local config. No need to patch it.
        # However, in this new NeonEnv, the pageservers listen on different ports, and the storage controller
        # will currently reject re-attach requests from them because the NodeMetadata isn't identical.
        # So, from_repo_dir patches up the the storcon database.
        patch_script_path = self.repo_dir / "storage_controller_db.startup.sql"
        assert not patch_script_path.exists()
        patch_script = ""
        for ps in self.env.pageservers:
            patch_script += f"UPDATE nodes SET listen_http_port={ps.service_port.http}, listen_pg_port={ps.service_port.pg}  WHERE node_id = '{ps.id}';"
        patch_script_path.write_text(patch_script)

        # Update the config with info about tenants and timelines
        with (self.repo_dir / "config").open("r") as f:
            config = toml.load(f)

        config["default_tenant_id"] = snapshot_config["default_tenant_id"]
        config["branch_name_mappings"] = snapshot_config["branch_name_mappings"]

        # Update the config with new neon + postgres path in case of compat test
        config["pg_distrib_dir"] = str(self.pg_distrib_dir)
        config["neon_distrib_dir"] = str(self.neon_binpath)

        with (self.repo_dir / "config").open("w") as f:
            toml.dump(config, f)

        return self.env

    def _mix_versions(self):
        assert self.version_combination is not None, "version combination must be set"
        for component, paths in COMPONENT_BINARIES.items():
            directory = (
                self.neon_binpath
                if self.version_combination[component] == "new"
                else self.compatibility_neon_binpath
            )
            for filename in paths:
                destination = self.mixdir / filename
                destination.symlink_to(directory / filename)
        if self.version_combination["compute"] == "old":
            self.pg_distrib_dir = self.compatibility_pg_distrib_dir
        self.neon_binpath = self.mixdir

    def overlay_mount(self, ident: str, srcdir: Path, dstdir: Path):
        """
        Mount `srcdir` as an overlayfs mount at `dstdir`.
        The overlayfs `upperdir` and `workdir` will be placed in test_overlay_dir.
        """
        assert self.test_overlay_dir
        assert (
            self.test_output_dir in dstdir.parents
        )  # so that teardown & test_overlay_dir fixture work
        assert srcdir.is_dir()
        dstdir.mkdir(exist_ok=False, parents=False)
        ident_state_dir = self.test_overlay_dir / ident
        upper = ident_state_dir / "upper"
        work = ident_state_dir / "work"
        ident_state_dir.mkdir(
            exist_ok=False, parents=False
        )  # exists_ok=False also checks uniqueness in self.overlay_mounts
        upper.mkdir()
        work.mkdir()
        cmd = [
            "sudo",
            "mount",
            "-t",
            "overlay",
            "overlay",
            "-o",
            f"lowerdir={srcdir},upperdir={upper},workdir={work}",
            str(dstdir),
        ]
        log.info(f"Mounting overlayfs srcdir={srcdir} dstdir={dstdir}: {cmd}")
        subprocess_capture(
            self.test_output_dir, cmd, check=True, echo_stderr=True, echo_stdout=True
        )
        self.overlay_mounts_created_by_us.append((ident, dstdir))

    def _overlay_umount(self, mountpoint: Path):
        cmd = ["sudo", "umount", str(mountpoint)]
        assert mountpoint.is_mount()
        subprocess_capture(
            self.test_output_dir, cmd, check=True, echo_stderr=True, echo_stdout=True
        )

    def overlay_unmount_and_move(self, ident: str, dst: Path):
        """
        Unmount previously established overlayfs mount at `dstdir` and move the upperdir contents to `dst`.
        If `dst` is an empty directory, it gets replaced.
        Caller is responsible for ensuring the unmount will succeed, i.e., that there aren't any nested mounts.

        Raises exception if self.test_overlay_dir is None
        """
        assert self.test_overlay_dir is not None
        # not mutating state yet, make checks
        ident_state_dir = self.test_overlay_dir / ident
        assert ident_state_dir.is_dir()
        upper = ident_state_dir / "upper"
        work = ident_state_dir / "work"
        assert upper.is_dir()
        assert work.is_dir()
        assert (
            self.test_overlay_dir not in dst.parents
        ), "otherwise workdir cleanup below wouldn't work"
        # find index, still not mutating state
        idxmap = {
            existing_ident: idx
            for idx, (existing_ident, _) in enumerate(self.overlay_mounts_created_by_us)
        }
        idx = idxmap.get(ident)
        if idx is None:
            raise RuntimeError(f"cannot find mount for ident {ident}")

        if dst.is_dir():
            dst.rmdir()  # raises exception if not empty, which is what we want

        _, mountpoint = self.overlay_mounts_created_by_us.pop(idx)
        self._overlay_umount(mountpoint)
        upper.rename(dst)
        # we moved the upperdir, clean up workdir and then its parent ident_state_dir
        cmd = ["sudo", "rm", "-rf", str(work)]
        subprocess_capture(
            self.test_output_dir, cmd, check=True, echo_stderr=True, echo_stdout=True
        )
        ident_state_dir.rmdir()  # should be empty since we moved `upper` out

    def disable_scrub_on_exit(self):
        """
        Some tests intentionally leave the remote storage contents empty or corrupt,
        so it doesn't make sense to do the usual scrub at the end of the test.
        """
        self.enable_scrub_on_exit = False

    def overlay_cleanup_teardown(self):
        """
        Unmount the overlayfs mounts created by `self.overlay_mount()`.
        Supposed to be called during env teardown.
        """
        if self.test_overlay_dir is None:
            return
        while len(self.overlay_mounts_created_by_us) > 0:
            (ident, mountpoint) = self.overlay_mounts_created_by_us.pop()
            ident_state_dir = self.test_overlay_dir / ident
            log.info(
                f"Unmounting overlayfs mount created during setup for ident {ident} at {mountpoint}"
            )
            self._overlay_umount(mountpoint)
            log.info(
                f"Cleaning up overlayfs state dir (owned by root user) for ident {ident} at {ident_state_dir}"
            )
            cmd = ["sudo", "rm", "-rf", str(ident_state_dir)]
            subprocess_capture(
                self.test_output_dir, cmd, check=True, echo_stderr=True, echo_stdout=True
            )

        # assert all overlayfs mounts in our test directory are gone
        assert [] == list(overlayfs.iter_mounts_beneath(self.test_overlay_dir))

    def enable_pageserver_remote_storage(
        self,
        remote_storage_kind: RemoteStorageKind,
    ):
        assert self.pageserver_remote_storage is None, "remote storage is enabled already"
        ret = self._configure_and_create_remote_storage(
            remote_storage_kind, RemoteStorageUser.PAGESERVER
        )
        self.pageserver_remote_storage = ret

    def enable_safekeeper_remote_storage(self, kind: RemoteStorageKind):
        assert (
            self.safekeepers_remote_storage is None
        ), "safekeepers_remote_storage already configured"

        self.safekeepers_remote_storage = self._configure_and_create_remote_storage(
            kind, RemoteStorageUser.SAFEKEEPER
        )

    def _configure_and_create_remote_storage(
        self,
        kind: RemoteStorageKind,
        user: RemoteStorageUser,
        bucket_name: str | None = None,
        bucket_region: str | None = None,
    ) -> RemoteStorage:
        ret = kind.configure(
            self.repo_dir,
            self.mock_s3_server,
            str(self.run_id),
            self.test_name,
            user,
            bucket_name=bucket_name,
            bucket_region=bucket_region,
        )

        if kind == RemoteStorageKind.MOCK_S3:
            assert isinstance(ret, S3Storage)
            ret.client.create_bucket(Bucket=ret.bucket_name)
        elif kind == RemoteStorageKind.REAL_S3:
            assert isinstance(ret, S3Storage)
            assert ret.cleanup, "we should not leave files in REAL_S3"

        return ret

    def cleanup_local_storage(self):
        if self.preserve_database_files:
            return

        overlayfs_mounts = {mountpoint for _, mountpoint in self.overlay_mounts_created_by_us}

        directories_to_clean: list[Path] = []
        for test_entry in Path(self.repo_dir).glob("**/*"):
            if test_entry in overlayfs_mounts:
                continue
            for parent in test_entry.parents:
                if parent in overlayfs_mounts:
                    continue
            if test_entry.is_file():
                test_file = test_entry
                if ATTACHMENT_NAME_REGEX.fullmatch(test_file.name):
                    continue
                if SMALL_DB_FILE_NAME_REGEX.fullmatch(test_file.name):
                    continue
                log.debug(f"Removing large database {test_file} file")
                test_file.unlink()
            elif test_entry.is_dir():
                directories_to_clean.append(test_entry)

        for directory_to_clean in reversed(directories_to_clean):
            if not os.listdir(directory_to_clean):
                log.debug(f"Removing empty directory {directory_to_clean}")
                try:
                    directory_to_clean.rmdir()
                except Exception as e:
                    log.error(f"Error removing empty directory {directory_to_clean}: {e}")

    def cleanup_remote_storage(self):
        for x in [self.pageserver_remote_storage, self.safekeepers_remote_storage]:
            if isinstance(x, S3Storage):
                x.do_cleanup()

    def __enter__(self) -> Self:
        return self

    def __exit__(
        self,
        exc_type: type[BaseException] | None,
        exc_value: BaseException | None,
        traceback: TracebackType | None,
    ):
        # Stop all the nodes.
        if self.env:
            log.info("Cleaning up all storage and compute nodes")
            self.env.stop(
                immediate=False,
                # if the test threw an exception, don't check for errors
                # as a failing assertion would cause the cleanup below to fail
                ps_assert_metric_no_errors=(exc_type is None),
                # do not fail on endpoint errors to allow the rest of cleanup to proceed
                fail_on_endpoint_errors=False,
            )
            cleanup_error = None

            # If we are running with S3Storage (required by the scrubber), check that whatever the test
            # did does not generate any corruption
            if (
                isinstance(self.env.pageserver_remote_storage, S3Storage)
                and self.enable_scrub_on_exit
            ):
                try:
                    healthy, _ = self.env.storage_scrubber.scan_metadata()
                    if not healthy:
                        e = Exception("Remote storage metadata corrupted")
                        cleanup_error = e
                except Exception as e:
                    log.error(f"Error during remote storage scrub: {e}")
                    cleanup_error = e

            try:
                self.cleanup_remote_storage()
            except Exception as e:
                log.error(f"Error during remote storage cleanup: {e}")
                if cleanup_error is not None:
                    cleanup_error = e

            try:
                self.cleanup_local_storage()
            except Exception as e:
                log.error(f"Error during local storage cleanup: {e}")
                if cleanup_error is not None:
                    cleanup_error = e

            if cleanup_error is not None:
                raise cleanup_error

            for pageserver in self.env.pageservers:
                pageserver.assert_no_errors()

            for safekeeper in self.env.safekeepers:
                safekeeper.assert_no_errors()

            self.env.storage_controller.assert_no_errors()

            self.env.broker.assert_no_errors()

        try:
            self.overlay_cleanup_teardown()
        except Exception as e:
            log.error(f"Error cleaning up overlay state: {e}")
            if cleanup_error is not None:
                cleanup_error = e


class NeonEnv:
    """
    An object representing the Neon runtime environment. It consists of
    the page server, 0-N safekeepers, and the compute nodes.

    NeonEnv contains functions for stopping/starting nodes in the
    environment, checking their status, creating tenants, connecting to the
    nodes, creating and destroying compute nodes, etc. The page server and
    the safekeepers are considered fixed in the environment, you cannot
    create or destroy them after the environment is initialized. (That will
    likely change in the future, as we start supporting multiple page
    servers and adding/removing safekeepers on the fly).

    Some notable functions and fields in NeonEnv:

    endpoints - A factory object for creating postgres compute nodes.

    pageservers - An array containing objects representing the pageservers

    safekeepers - An array containing objects representing the safekeepers

    initial_tenant - tenant ID of the initial tenant created in the repository

    neon_cli - can be used to run the 'neon_local' CLI tool

    create_tenant() - initializes a new tenant and an initial empty timeline on it,
        returns the tenant and timeline id

    create_branch() - branch a new timeline from an existing one, returns
        the new timeline id

    create_timeline() - initializes a new timeline by running initdb, returns
        the new timeline id
    """

    BASE_PAGESERVER_ID = 1
    storage_controller: NeonStorageController | NeonProxiedStorageController

    def __init__(self, config: NeonEnvBuilder):
        self.repo_dir = config.repo_dir
        self.rust_log_override = config.rust_log_override
        self.port_distributor = config.port_distributor
        self.s3_mock_server = config.mock_s3_server
        self.endpoints = EndpointFactory(self)
        self.safekeepers: list[Safekeeper] = []
        self.pageservers: list[NeonPageserver] = []
        self.broker = NeonBroker(self)
        self.pageserver_remote_storage = config.pageserver_remote_storage
        self.safekeepers_remote_storage = config.safekeepers_remote_storage
        self.pg_version = config.pg_version
        # Binary path for pageserver, safekeeper, etc
        self.neon_binpath = config.neon_binpath
        # Binary path for neon_local test-specific binaries
        self.neon_local_binpath = config.neon_local_binpath
        if self.neon_local_binpath is None:
            self.neon_local_binpath = self.neon_binpath
        self.pg_distrib_dir = config.pg_distrib_dir
        self.endpoint_counter = 0
        self.storage_controller_config = config.storage_controller_config
        self.initial_tenant = config.initial_tenant
        self.initial_timeline = config.initial_timeline

        neon_local_env_vars = {}
        if self.rust_log_override is not None:
            neon_local_env_vars["RUST_LOG"] = self.rust_log_override
        self.neon_cli = NeonLocalCli(
            extra_env=neon_local_env_vars,
            binpath=self.neon_local_binpath,
            repo_dir=self.repo_dir,
            pg_distrib_dir=self.pg_distrib_dir,
        )

        pagectl_env_vars = {}
        if self.rust_log_override is not None:
            pagectl_env_vars["RUST_LOG"] = self.rust_log_override
        self.pagectl = Pagectl(extra_env=pagectl_env_vars, binpath=self.neon_binpath)

        # The URL for the pageserver to use as its control_plane_api config
        if config.storage_controller_port_override is not None:
            log.info(
                f"Using storage controller api override {config.storage_controller_port_override}"
            )

            self.storage_controller_port = config.storage_controller_port_override
            self.storage_controller = NeonProxiedStorageController(
                self, config.storage_controller_port_override, config.auth_enabled
            )
        else:
            # Find two adjacent ports for storage controller and its postgres DB.  This
            # loop would eventually throw from get_port() if we run out of ports (extremely
            # unlikely): usually we find two adjacent free ports on the first iteration.
            while True:
                storage_controller_port = self.port_distributor.get_port()
                storage_controller_pg_port = self.port_distributor.get_port()
                if storage_controller_pg_port == storage_controller_port + 1:
                    break

            self.storage_controller_port = storage_controller_port
            self.storage_controller = NeonStorageController(
                self, storage_controller_port, config.auth_enabled
            )

            log.info(
                f"Using generated control_plane_api: {self.storage_controller.upcall_api_endpoint()}"
            )

        self.storage_controller_api: str = self.storage_controller.api_root()
        self.control_plane_api: str = self.storage_controller.upcall_api_endpoint()

        # For testing this with a fake HTTP server, enable passing through a URL from config
        self.control_plane_compute_hook_api = config.control_plane_compute_hook_api

        self.pageserver_virtual_file_io_engine = config.pageserver_virtual_file_io_engine
        self.pageserver_virtual_file_io_mode = config.pageserver_virtual_file_io_mode

        # Create the neon_local's `NeonLocalInitConf`
        cfg: dict[str, Any] = {
            "default_tenant_id": str(self.initial_tenant),
            "broker": {
                "listen_addr": self.broker.listen_addr(),
            },
            "safekeepers": [],
            "pageservers": [],
        }

        if self.control_plane_api is not None:
            cfg["control_plane_api"] = self.control_plane_api

        if self.control_plane_compute_hook_api is not None:
            cfg["control_plane_compute_hook_api"] = self.control_plane_compute_hook_api

        if self.storage_controller_config is not None:
            cfg["storage_controller"] = self.storage_controller_config

        # Create config for pageserver
        http_auth_type = "NeonJWT" if config.auth_enabled else "Trust"
        pg_auth_type = "NeonJWT" if config.auth_enabled else "Trust"
        for ps_id in range(
            self.BASE_PAGESERVER_ID, self.BASE_PAGESERVER_ID + config.num_pageservers
        ):
            pageserver_port = PageserverPort(
                pg=self.port_distributor.get_port(),
                http=self.port_distributor.get_port(),
            )

            ps_cfg: dict[str, Any] = {
                "id": ps_id,
                "listen_pg_addr": f"localhost:{pageserver_port.pg}",
                "listen_http_addr": f"localhost:{pageserver_port.http}",
                "pg_auth_type": pg_auth_type,
                "http_auth_type": http_auth_type,
                # Default which can be overriden with `NeonEnvBuilder.pageserver_config_override`
                "availability_zone": "us-east-2a",
                # Disable pageserver disk syncs in tests: when running tests concurrently, this avoids
                # the pageserver taking a long time to start up due to syncfs flushing other tests' data
                "no_sync": True,
            }
            if self.pageserver_virtual_file_io_engine is not None:
                ps_cfg["virtual_file_io_engine"] = self.pageserver_virtual_file_io_engine
            if config.pageserver_default_tenant_config_compaction_algorithm is not None:
                tenant_config = ps_cfg.setdefault("tenant_config", {})
                tenant_config["compaction_algorithm"] = (
                    config.pageserver_default_tenant_config_compaction_algorithm
                )

            if self.pageserver_remote_storage is not None:
                ps_cfg["remote_storage"] = remote_storage_to_toml_dict(
                    self.pageserver_remote_storage
                )

            if config.pageserver_config_override is not None:
                if callable(config.pageserver_config_override):
                    config.pageserver_config_override(ps_cfg)
                else:
                    assert isinstance(config.pageserver_config_override, str)
                    for o in config.pageserver_config_override.split(";"):
                        override = toml.loads(o)
                        for key, value in override.items():
                            ps_cfg[key] = value

            if self.pageserver_virtual_file_io_mode is not None:
                ps_cfg["virtual_file_io_mode"] = self.pageserver_virtual_file_io_mode

            # Create a corresponding NeonPageserver object
            self.pageservers.append(
                NeonPageserver(self, ps_id, port=pageserver_port, az_id=ps_cfg["availability_zone"])
            )
            cfg["pageservers"].append(ps_cfg)

        # Create config and a Safekeeper object for each safekeeper
        for i in range(1, config.num_safekeepers + 1):
            port = SafekeeperPort(
                pg=self.port_distributor.get_port(),
                pg_tenant_only=self.port_distributor.get_port(),
                http=self.port_distributor.get_port(),
            )
            id = config.safekeepers_id_start + i  # assign ids sequentially
            sk_cfg: dict[str, Any] = {
                "id": id,
                "pg_port": port.pg,
                "pg_tenant_only_port": port.pg_tenant_only,
                "http_port": port.http,
                "sync": config.safekeepers_enable_fsync,
            }
            if config.auth_enabled:
                sk_cfg["auth_enabled"] = True
            if self.safekeepers_remote_storage is not None:
                sk_cfg["remote_storage"] = (
                    self.safekeepers_remote_storage.to_toml_inline_table().strip()
                )
            self.safekeepers.append(
                Safekeeper(env=self, id=id, port=port, extra_opts=config.safekeeper_extra_opts)
            )
            cfg["safekeepers"].append(sk_cfg)

        # Scrubber instance for tests that use it, and for use during teardown checks
        self.storage_scrubber = StorageScrubber(self, log_dir=config.test_output_dir)

        log.info(f"Config: {cfg}")
        self.neon_cli.init(
            cfg,
            force=config.config_init_force,
        )

    def start(self, timeout_in_seconds: int | None = None):
        # Storage controller starts first, so that pageserver /re-attach calls don't
        # bounce through retries on startup
        self.storage_controller.start(timeout_in_seconds=timeout_in_seconds)

        # Wait for storage controller readiness to prevent unnecessary post start-up
        # reconcile.
        self.storage_controller.wait_until_ready()

        # Start up broker, pageserver and all safekeepers
        futs = []
        with concurrent.futures.ThreadPoolExecutor(
            max_workers=2 + len(self.pageservers) + len(self.safekeepers)
        ) as executor:
            futs.append(executor.submit(lambda: self.broker.start()))

            for pageserver in self.pageservers:
                futs.append(
                    executor.submit(
                        lambda ps=pageserver: ps.start(timeout_in_seconds=timeout_in_seconds)  # type: ignore[misc]
                    )
                )

            for safekeeper in self.safekeepers:
                futs.append(
                    executor.submit(
                        lambda sk=safekeeper: sk.start(timeout_in_seconds=timeout_in_seconds)  # type: ignore[misc]
                    )
                )

        for f in futs:
            f.result()

    def stop(self, immediate=False, ps_assert_metric_no_errors=False, fail_on_endpoint_errors=True):
        """
        After this method returns, there should be no child processes running.

        Unless of course, some stopping failed, in that case, all remaining child processes are leaked.
        """

        # the commonly failing components have special try-except behavior,
        # trying to get us to actually shutdown all processes over easier error
        # reporting.

        raise_later = None
        try:
            self.endpoints.stop_all(fail_on_endpoint_errors)
        except Exception as e:
            raise_later = e

        # Stop storage controller before pageservers: we don't want it to spuriously
        # detect a pageserver "failure" during test teardown
        self.storage_controller.stop(immediate=immediate)

        stop_later = []
        metric_errors = []

        for sk in self.safekeepers:
            sk.stop(immediate=immediate)
        for pageserver in self.pageservers:
            if ps_assert_metric_no_errors:
                try:
                    pageserver.assert_no_metric_errors()
                except Exception as e:
                    metric_errors.append(e)
                    log.error(f"metric validation failed on {pageserver.id}: {e}")
            try:
                pageserver.stop(immediate=immediate)
            except RuntimeError:
                stop_later.append(pageserver)
        self.broker.stop()

        # TODO: for nice logging we need python 3.11 ExceptionGroup
        for ps in stop_later:
            ps.stop(immediate=True)

        if raise_later is not None:
            raise raise_later

        for error in metric_errors:
            raise error

        if len(stop_later) > 0:
            raise RuntimeError(
                f"{len(stop_later)} out of {len(self.pageservers)} pageservers failed to stop gracefully"
            )

    @property
    def pageserver(self) -> NeonPageserver:
        """
        For tests that are naive to multiple pageservers: give them the 1st in the list, and
        assert that there is only one. Tests with multiple pageservers should always use
        get_pageserver with an explicit ID.
        """
        assert (
            len(self.pageservers) == 1
        ), "env.pageserver must only be used with single pageserver NeonEnv"
        return self.pageservers[0]

    def get_pageserver(self, id: int | None) -> NeonPageserver:
        """
        Look up a pageserver by its node ID.

        As a convenience for tests that do not use multiple pageservers, passing None
        will yield the same default pageserver as `self.pageserver`.
        """

        if id is None:
            return self.pageserver

        for ps in self.pageservers:
            if ps.id == id:
                return ps

        raise RuntimeError(f"Pageserver with ID {id} not found")

    def get_tenant_pageserver(self, tenant_id: TenantId | TenantShardId):
        """
        Get the NeonPageserver where this tenant shard is currently attached, according
        to the storage controller.
        """
        meta = self.storage_controller.inspect(tenant_id)
        if meta is None:
            return None
        pageserver_id = meta[1]
        return self.get_pageserver(pageserver_id)

    def get_safekeeper_connstrs(self) -> str:
        """Get list of safekeeper endpoints suitable for safekeepers GUC"""
        return ",".join(f"localhost:{wa.port.pg}" for wa in self.safekeepers)

    def get_binary_version(self, binary_name: str) -> str:
        bin_pageserver = str(self.neon_binpath / binary_name)
        res = subprocess.run(
            [bin_pageserver, "--version"],
            check=True,
            text=True,
            capture_output=True,
        )
        return res.stdout

    @cached_property
    def auth_keys(self) -> AuthKeys:
        priv = (Path(self.repo_dir) / "auth_private_key.pem").read_text()
        return AuthKeys(priv=priv)

    def regenerate_keys_at(self, privkey_path: Path, pubkey_path: Path):
        # compare generate_auth_keys() in local_env.rs
        subprocess.run(
            ["openssl", "genpkey", "-algorithm", "ed25519", "-out", privkey_path],
            cwd=self.repo_dir,
            check=True,
        )

        subprocess.run(
            [
                "openssl",
                "pkey",
                "-in",
                privkey_path,
                "-pubout",
                "-out",
                pubkey_path,
            ],
            cwd=self.repo_dir,
            check=True,
        )
        del self.auth_keys

    def generate_endpoint_id(self) -> str:
        """
        Generate a unique endpoint ID
        """
        self.endpoint_counter += 1
        return "ep-" + str(self.endpoint_counter)

    def create_tenant(
        self,
        tenant_id: TenantId | None = None,
        timeline_id: TimelineId | None = None,
        conf: dict[str, Any] | None = None,
        shard_count: int | None = None,
        shard_stripe_size: int | None = None,
        placement_policy: str | None = None,
        set_default: bool = False,
    ) -> tuple[TenantId, TimelineId]:
        """
        Creates a new tenant, returns its id and its initial timeline's id.
        """
        tenant_id = tenant_id or TenantId.generate()
        timeline_id = timeline_id or TimelineId.generate()

        self.neon_cli.tenant_create(
            tenant_id=tenant_id,
            timeline_id=timeline_id,
            pg_version=self.pg_version,
            conf=conf,
            shard_count=shard_count,
            shard_stripe_size=shard_stripe_size,
            placement_policy=placement_policy,
            set_default=set_default,
        )

        return tenant_id, timeline_id

    def config_tenant(self, tenant_id: TenantId | None, conf: dict[str, str]):
        """
        Update tenant config.
        """
        tenant_id = tenant_id or self.initial_tenant
        self.neon_cli.tenant_config(tenant_id, conf)

    def create_branch(
        self,
        new_branch_name: str = DEFAULT_BRANCH_NAME,
        tenant_id: TenantId | None = None,
        ancestor_branch_name: str | None = None,
        ancestor_start_lsn: Lsn | None = None,
        new_timeline_id: TimelineId | None = None,
    ) -> TimelineId:
        new_timeline_id = new_timeline_id or TimelineId.generate()
        tenant_id = tenant_id or self.initial_tenant

        self.neon_cli.timeline_branch(
            tenant_id, new_timeline_id, new_branch_name, ancestor_branch_name, ancestor_start_lsn
        )

        return new_timeline_id

    def create_timeline(
        self,
        new_branch_name: str,
        tenant_id: TenantId | None = None,
        timeline_id: TimelineId | None = None,
    ) -> TimelineId:
        timeline_id = timeline_id or TimelineId.generate()
        tenant_id = tenant_id or self.initial_tenant

        self.neon_cli.timeline_create(new_branch_name, tenant_id, timeline_id, self.pg_version)

        return timeline_id


@pytest.fixture(scope="function")
def neon_simple_env(
    request: FixtureRequest,
    pytestconfig: Config,
    port_distributor: PortDistributor,
    mock_s3_server: MockS3Server,
    run_id: uuid.UUID,
    top_output_dir: Path,
    test_output_dir: Path,
    neon_binpath: Path,
    compatibility_neon_binpath: Path,
    pg_distrib_dir: Path,
    compatibility_pg_distrib_dir: Path,
    pg_version: PgVersion,
    pageserver_virtual_file_io_engine: str,
    pageserver_default_tenant_config_compaction_algorithm: dict[str, Any] | None,
    pageserver_virtual_file_io_mode: str | None,
) -> Iterator[NeonEnv]:
    """
    Simple Neon environment, with 1 safekeeper and 1 pageserver. No authentication, no fsync.

    This fixture will use RemoteStorageKind.LOCAL_FS with pageserver.
    """

    # Create the environment in the per-test output directory
    repo_dir = get_test_repo_dir(request, top_output_dir)
    combination = (
        request._pyfuncitem.callspec.params["combination"]
        if "combination" in request._pyfuncitem.callspec.params
        else None
    )

    with NeonEnvBuilder(
        top_output_dir=top_output_dir,
        repo_dir=repo_dir,
        port_distributor=port_distributor,
        mock_s3_server=mock_s3_server,
        neon_binpath=neon_binpath,
        compatibility_neon_binpath=compatibility_neon_binpath,
        pg_distrib_dir=pg_distrib_dir,
        compatibility_pg_distrib_dir=compatibility_pg_distrib_dir,
        pg_version=pg_version,
        run_id=run_id,
        preserve_database_files=cast(bool, pytestconfig.getoption("--preserve-database-files")),
        test_name=request.node.name,
        test_output_dir=test_output_dir,
        pageserver_virtual_file_io_engine=pageserver_virtual_file_io_engine,
        pageserver_default_tenant_config_compaction_algorithm=pageserver_default_tenant_config_compaction_algorithm,
        pageserver_virtual_file_io_mode=pageserver_virtual_file_io_mode,
        combination=combination,
    ) as builder:
        env = builder.init_start()

        yield env


@pytest.fixture(scope="function")
def neon_env_builder(
    pytestconfig: Config,
    test_output_dir: Path,
    port_distributor: PortDistributor,
    mock_s3_server: MockS3Server,
    neon_binpath: Path,
    compatibility_neon_binpath: Path,
    pg_distrib_dir: Path,
    compatibility_pg_distrib_dir: Path,
    pg_version: PgVersion,
    run_id: uuid.UUID,
    request: FixtureRequest,
    test_overlay_dir: Path,
    top_output_dir: Path,
    pageserver_virtual_file_io_engine: str,
    pageserver_default_tenant_config_compaction_algorithm: dict[str, Any] | None,
    record_property: Callable[[str, object], None],
    pageserver_virtual_file_io_mode: str | None,
) -> Iterator[NeonEnvBuilder]:
    """
    Fixture to create a Neon environment for test.

    To use, define 'neon_env_builder' fixture in your test to get access to the
    builder object. Set properties on it to describe the environment.
    Finally, initialize and start up the environment by calling
    neon_env_builder.init_start().

    After the initialization, you can launch compute nodes by calling
    the functions in the 'env.endpoints' factory object, stop/start the
    nodes, etc.
    """

    # Create the environment in the test-specific output dir
    repo_dir = os.path.join(test_output_dir, "repo")
    combination = (
        request._pyfuncitem.callspec.params["combination"]
        if "combination" in request._pyfuncitem.callspec.params
        else None
    )

    # Return the builder to the caller
    with NeonEnvBuilder(
        top_output_dir=top_output_dir,
        repo_dir=Path(repo_dir),
        port_distributor=port_distributor,
        mock_s3_server=mock_s3_server,
        neon_binpath=neon_binpath,
        compatibility_neon_binpath=compatibility_neon_binpath,
        pg_distrib_dir=pg_distrib_dir,
        compatibility_pg_distrib_dir=compatibility_pg_distrib_dir,
        combination=combination,
        pg_version=pg_version,
        run_id=run_id,
        preserve_database_files=cast(bool, pytestconfig.getoption("--preserve-database-files")),
        pageserver_virtual_file_io_engine=pageserver_virtual_file_io_engine,
        test_name=request.node.name,
        test_output_dir=test_output_dir,
        test_overlay_dir=test_overlay_dir,
        pageserver_default_tenant_config_compaction_algorithm=pageserver_default_tenant_config_compaction_algorithm,
        pageserver_virtual_file_io_mode=pageserver_virtual_file_io_mode,
    ) as builder:
        yield builder
        # Propogate `preserve_database_files` to make it possible to use in other fixtures,
        # like `test_output_dir` fixture for attaching all database files to Allure report.
        record_property("preserve_database_files", builder.preserve_database_files)


@dataclass
class PageserverPort:
    pg: int
    http: int


class LogUtils:
    """
    A mixin class which provides utilities for inspecting the logs of a service.
    """

    def __init__(self, logfile: Path) -> None:
        self.logfile = logfile

    def assert_log_contains(
        self, pattern: str, offset: None | LogCursor = None
    ) -> tuple[str, LogCursor]:
        """Convenient for use inside wait_until()"""

        res = self.log_contains(pattern, offset=offset)
        assert res is not None
        return res

    def log_contains(
        self, pattern: str, offset: None | LogCursor = None
    ) -> tuple[str, LogCursor] | None:
        """Check that the log contains a line that matches the given regex"""
        logfile = self.logfile
        if not logfile.exists():
            log.warning(f"Skipping log check: {logfile} does not exist")
            return None

        contains_re = re.compile(pattern)

        # XXX: Our rust logging machinery buffers the messages, so if you
        # call this function immediately after it's been logged, there is
        # no guarantee it is already present in the log file. This hasn't
        # been a problem in practice, our python tests are not fast enough
        # to hit that race condition.
        skip_until_line_no = 0 if offset is None else offset._line_no
        cur_line_no = 0
        with logfile.open("r") as f:
            for line in f:
                if cur_line_no < skip_until_line_no:
                    cur_line_no += 1
                    continue
                elif contains_re.search(line):
                    # found it!
                    cur_line_no += 1
                    return (line, LogCursor(cur_line_no))
                else:
                    cur_line_no += 1
        return None


class StorageControllerApiException(Exception):
    def __init__(self, message, status_code: int):
        super().__init__(message)
        self.message = message
        self.status_code = status_code


# See libs/pageserver_api/src/controller_api.rs
# for the rust definitions of the enums below
class PageserverAvailability(StrEnum):
    ACTIVE = "Active"
    UNAVAILABLE = "Unavailable"
    OFFLINE = "Offline"


class PageserverSchedulingPolicy(StrEnum):
    ACTIVE = "Active"
    DRAINING = "Draining"
    FILLING = "Filling"
    PAUSE = "Pause"
    PAUSE_FOR_RESTART = "PauseForRestart"


class StorageControllerLeadershipStatus(StrEnum):
    LEADER = "leader"
    STEPPED_DOWN = "stepped_down"
    CANDIDATE = "candidate"


class NeonStorageController(MetricsGetter, LogUtils):
    def __init__(self, env: NeonEnv, port: int, auth_enabled: bool):
        self.env = env
        self.port: int = port
        self.api: str = f"http://127.0.0.1:{port}"
        self.running = False
        self.auth_enabled = auth_enabled
        self.allowed_errors: list[str] = DEFAULT_STORAGE_CONTROLLER_ALLOWED_ERRORS
        self.logfile = self.env.repo_dir / "storage_controller_1" / "storage_controller.log"

    def start(
        self,
        timeout_in_seconds: int | None = None,
        instance_id: int | None = None,
        base_port: int | None = None,
    ) -> Self:
        assert not self.running
        self.env.neon_cli.storage_controller_start(timeout_in_seconds, instance_id, base_port)
        self.running = True
        return self

    def stop(self, immediate: bool = False) -> Self:
        if self.running:
            self.env.neon_cli.storage_controller_stop(immediate)
            self.running = False
        return self

    def upcall_api_endpoint(self) -> str:
        return f"{self.api}/upcall/v1"

    def api_root(self) -> str:
        return self.api

    @staticmethod
    def retryable_node_operation(op, ps_id, max_attempts, backoff):
        while max_attempts > 0:
            try:
                op(ps_id)
                return
            except StorageControllerApiException as e:
                max_attempts -= 1
                log.info(f"Operation failed ({max_attempts} attempts left): {e}")

                if max_attempts == 0:
                    raise e

                time.sleep(backoff)

    @staticmethod
    def raise_api_exception(res: requests.Response):
        try:
            res.raise_for_status()
        except requests.RequestException as e:
            try:
                msg = res.json()["msg"]
            except:  # noqa: E722
                msg = ""
            raise StorageControllerApiException(msg, res.status_code) from e

    def assert_no_errors(self):
        assert_no_errors(
            self.logfile,
            "storage_controller",
            self.allowed_errors,
        )

    def pageserver_api(self, *args, **kwargs) -> PageserverHttpClient:
        """
        The storage controller implements a subset of the pageserver REST API, for mapping
        per-tenant actions into per-shard actions (e.g. timeline creation).  Tests should invoke those
        functions via the HttpClient, as an implicit check that these APIs remain compatible.
        """
        auth_token = None
        if self.auth_enabled:
            auth_token = self.env.auth_keys.generate_token(scope=TokenScope.PAGE_SERVER_API)
        return PageserverHttpClient(self.port, lambda: True, auth_token, *args, **kwargs)

    def request(self, method, *args, **kwargs) -> requests.Response:
        resp = requests.request(method, *args, **kwargs)
        NeonStorageController.raise_api_exception(resp)

        return resp

    def headers(self, scope: TokenScope | None) -> dict[str, str]:
        headers = {}
        if self.auth_enabled and scope is not None:
            jwt_token = self.env.auth_keys.generate_token(scope=scope)
            headers["Authorization"] = f"Bearer {jwt_token}"

        return headers

    def get_metrics(self) -> Metrics:
        res = self.request("GET", f"{self.api}/metrics")
        return parse_metrics(res.text)

    def ready(self) -> bool:
        status = None
        try:
            resp = self.request("GET", f"{self.api}/ready")
            status = resp.status_code
        except StorageControllerApiException as e:
            status = e.status_code

        if status == 503:
            return False
        elif status == 200:
            return True
        else:
            raise RuntimeError(f"Unexpected status {status} from readiness endpoint")

    def wait_until_ready(self):
        t1 = time.time()

        def storage_controller_ready():
            assert self.ready() is True

        wait_until(30, 1, storage_controller_ready)
        return time.time() - t1

    def attach_hook_issue(
        self,
        tenant_shard_id: TenantId | TenantShardId,
        pageserver_id: int,
        generation_override: int | None = None,
    ) -> int:
        body = {"tenant_shard_id": str(tenant_shard_id), "node_id": pageserver_id}
        if generation_override is not None:
            body["generation_override"] = generation_override

        response = self.request(
            "POST",
            f"{self.api}/debug/v1/attach-hook",
            json=body,
            headers=self.headers(TokenScope.ADMIN),
        )
        gen = response.json()["gen"]
        assert isinstance(gen, int)
        return gen

    def attach_hook_drop(self, tenant_shard_id: TenantId | TenantShardId):
        self.request(
            "POST",
            f"{self.api}/debug/v1/attach-hook",
            json={"tenant_shard_id": str(tenant_shard_id), "node_id": None},
            headers=self.headers(TokenScope.ADMIN),
        )

    def inspect(self, tenant_shard_id: TenantId | TenantShardId) -> tuple[int, int] | None:
        """
        :return: 2-tuple of (generation, pageserver id), or None if unknown
        """
        response = self.request(
            "POST",
            f"{self.api}/debug/v1/inspect",
            json={"tenant_shard_id": str(tenant_shard_id)},
            headers=self.headers(TokenScope.ADMIN),
        )
        json = response.json()
        log.info(f"Response: {json}")
        if json["attachment"]:
            # Explicit int() to make python type linter happy
            return (int(json["attachment"][0]), int(json["attachment"][1]))
        else:
            return None

    def node_register(self, node: NeonPageserver):
        body = {
            "node_id": int(node.id),
            "listen_http_addr": "localhost",
            "listen_http_port": node.service_port.http,
            "listen_pg_addr": "localhost",
            "listen_pg_port": node.service_port.pg,
            "availability_zone_id": node.az_id,
        }
        log.info(f"node_register({body})")
        self.request(
            "POST",
            f"{self.api}/control/v1/node",
            json=body,
            headers=self.headers(TokenScope.ADMIN),
        )

    def node_delete(self, node_id):
        log.info(f"node_delete({node_id})")
        self.request(
            "DELETE",
            f"{self.api}/control/v1/node/{node_id}",
            headers=self.headers(TokenScope.ADMIN),
        )

    def node_drain(self, node_id):
        log.info(f"node_drain({node_id})")
        self.request(
            "PUT",
            f"{self.api}/control/v1/node/{node_id}/drain",
            headers=self.headers(TokenScope.INFRA),
        )

    def cancel_node_drain(self, node_id):
        log.info(f"cancel_node_drain({node_id})")
        self.request(
            "DELETE",
            f"{self.api}/control/v1/node/{node_id}/drain",
            headers=self.headers(TokenScope.INFRA),
        )

    def node_fill(self, node_id):
        log.info(f"node_fill({node_id})")
        self.request(
            "PUT",
            f"{self.api}/control/v1/node/{node_id}/fill",
            headers=self.headers(TokenScope.INFRA),
        )

    def cancel_node_fill(self, node_id):
        log.info(f"cancel_node_fill({node_id})")
        self.request(
            "DELETE",
            f"{self.api}/control/v1/node/{node_id}/fill",
            headers=self.headers(TokenScope.INFRA),
        )

    def node_status(self, node_id):
        response = self.request(
            "GET",
            f"{self.api}/control/v1/node/{node_id}",
            headers=self.headers(TokenScope.INFRA),
        )
        return response.json()

    def get_leader(self):
        response = self.request(
            "GET",
            f"{self.api}/control/v1/leader",
            headers=self.headers(TokenScope.ADMIN),
        )
        return response.json()

    def node_list(self):
        response = self.request(
            "GET",
            f"{self.api}/control/v1/node",
            headers=self.headers(TokenScope.INFRA),
        )
        return response.json()

    def tenant_list(self):
        response = self.request(
            "GET",
            f"{self.api}/debug/v1/tenant",
            headers=self.headers(TokenScope.ADMIN),
        )
        return response.json()

    def node_configure(self, node_id, body: dict[str, Any]):
        log.info(f"node_configure({node_id}, {body})")
        body["node_id"] = node_id
        self.request(
            "PUT",
            f"{self.api}/control/v1/node/{node_id}/config",
            json=body,
            headers=self.headers(TokenScope.ADMIN),
        )

    def tenant_create(
        self,
        tenant_id: TenantId,
        shard_count: int | None = None,
        shard_stripe_size: int | None = None,
        tenant_config: dict[Any, Any] | None = None,
        placement_policy: dict[Any, Any] | str | None = None,
    ):
        """
        Use this rather than pageserver_api() when you need to include shard parameters
        """
        body: dict[str, Any] = {"new_tenant_id": str(tenant_id)}

        if shard_count is not None:
            shard_params = {"count": shard_count}
            if shard_stripe_size is not None:
                shard_params["stripe_size"] = shard_stripe_size
            else:
                shard_params["stripe_size"] = 32768

            body["shard_parameters"] = shard_params

        if tenant_config is not None:
            for k, v in tenant_config.items():
                body[k] = v

        body["placement_policy"] = placement_policy

        response = self.request(
            "POST",
            f"{self.api}/v1/tenant",
            json=body,
            headers=self.headers(TokenScope.PAGE_SERVER_API),
        )
        response.raise_for_status()
        log.info(f"tenant_create success: {response.json()}")

    def locate(self, tenant_id: TenantId) -> list[dict[str, Any]]:
        """
        :return: list of {"shard_id": "", "node_id": int, "listen_pg_addr": str, "listen_pg_port": int, "listen_http_addr": str, "listen_http_port": int}
        """
        response = self.request(
            "GET",
            f"{self.api}/debug/v1/tenant/{tenant_id}/locate",
            headers=self.headers(TokenScope.ADMIN),
        )
        body = response.json()
        shards: list[dict[str, Any]] = body["shards"]
        return shards

    def tenant_describe(self, tenant_id: TenantId):
        """
        :return: list of {"shard_id": "", "node_id": int, "listen_pg_addr": str, "listen_pg_port": int, "listen_http_addr: str, "listen_http_port: int, preferred_az_id: str}
        """
        response = self.request(
            "GET",
            f"{self.api}/control/v1/tenant/{tenant_id}",
            headers=self.headers(TokenScope.ADMIN),
        )
        response.raise_for_status()
        return response.json()

    def nodes(self):
        """
        :return: list of {"id": ""}
        """
        response = self.request(
            "GET",
            f"{self.api}/control/v1/node",
            headers=self.headers(TokenScope.ADMIN),
        )
        response.raise_for_status()
        return response.json()

    def node_shards(self, node_id: NodeId):
        """
        :return: list of {"shard_id": "", "is_secondary": bool}
        """
        response = self.request(
            "GET",
            f"{self.api}/control/v1/node/{node_id}/shards",
            headers=self.headers(TokenScope.ADMIN),
        )
        response.raise_for_status()
        return response.json()

    def tenant_shard_split(
        self, tenant_id: TenantId, shard_count: int, shard_stripe_size: int | None = None
    ) -> list[TenantShardId]:
        response = self.request(
            "PUT",
            f"{self.api}/control/v1/tenant/{tenant_id}/shard_split",
            json={"new_shard_count": shard_count, "new_stripe_size": shard_stripe_size},
            headers=self.headers(TokenScope.ADMIN),
        )
        body = response.json()
        log.info(f"tenant_shard_split success: {body}")
        shards: list[TenantShardId] = body["new_shards"]
        return shards

    def tenant_shard_migrate(self, tenant_shard_id: TenantShardId, dest_ps_id: int):
        self.request(
            "PUT",
            f"{self.api}/control/v1/tenant/{tenant_shard_id}/migrate",
            json={"tenant_shard_id": str(tenant_shard_id), "node_id": dest_ps_id},
            headers=self.headers(TokenScope.ADMIN),
        )
        log.info(f"Migrated tenant {tenant_shard_id} to pageserver {dest_ps_id}")
        assert self.env.get_tenant_pageserver(tenant_shard_id).id == dest_ps_id

    def tenant_policy_update(self, tenant_id: TenantId, body: dict[str, Any]):
        log.info(f"tenant_policy_update({tenant_id}, {body})")
        self.request(
            "PUT",
            f"{self.api}/control/v1/tenant/{tenant_id}/policy",
            json=body,
            headers=self.headers(TokenScope.ADMIN),
        )

    def tenant_import(self, tenant_id: TenantId):
        self.request(
            "POST",
            f"{self.api}/debug/v1/tenant/{tenant_id}/import",
            headers=self.headers(TokenScope.ADMIN),
        )

    def reconcile_all(self):
        r = self.request(
            "POST",
            f"{self.api}/debug/v1/reconcile_all",
            headers=self.headers(TokenScope.ADMIN),
        )
        r.raise_for_status()
        n = r.json()
        log.info(f"reconcile_all waited for {n} shards")
        return n

    def reconcile_until_idle(self, timeout_secs=30, max_interval=5):
        start_at = time.time()
        n = 1
        delay_sec = 0.1
        delay_max = max_interval
        while n > 0:
            n = self.reconcile_all()
            if n == 0:
                break
            elif time.time() - start_at > timeout_secs:
                raise RuntimeError("Timeout in reconcile_until_idle")
            else:
                # Don't call again right away: if we're waiting for many reconciles that
                # are blocked on the concurrency limit, it slows things down to call
                # reconcile_all frequently.
                time.sleep(delay_sec)
                delay_sec *= 2
                delay_sec = min(delay_sec, delay_max)

    def consistency_check(self):
        """
        Throw an exception if the service finds any inconsistencies in its state
        """
        self.request(
            "POST",
            f"{self.api}/debug/v1/consistency_check",
            headers=self.headers(TokenScope.ADMIN),
        )
        log.info("storage controller passed consistency check")

    def node_registered(self, node_id: int) -> bool:
        """
        Returns true if the storage controller can confirm
        it knows of pageserver with 'node_id'
        """
        try:
            self.node_status(node_id)
        except StorageControllerApiException as e:
            if e.status_code == 404:
                return False
            else:
                raise e

        return True

    def poll_node_status(
        self,
        node_id: int,
        desired_availability: PageserverAvailability | None,
        desired_scheduling_policy: PageserverSchedulingPolicy | None,
        max_attempts: int,
        backoff: float,
    ):
        """
        Poll the node status until it reaches 'desired_scheduling_policy' and 'desired_availability'
        or 'max_attempts' have been exhausted
        """
        log.info(
            f"Polling {node_id} for {desired_scheduling_policy} scheduling policy and {desired_availability} availability"
        )
        while max_attempts > 0:
            try:
                status = self.node_status(node_id)
                policy = status["scheduling"]
                availability = status["availability"]
                if (desired_scheduling_policy is None or policy == desired_scheduling_policy) and (
                    desired_availability is None or availability == desired_availability
                ):
                    return
                else:
                    max_attempts -= 1
                    log.info(
                        f"Status call returned {policy=} {availability=} ({max_attempts} attempts left)"
                    )

                    if max_attempts == 0:
                        raise AssertionError(
                            f"Status for {node_id=} did not reach {desired_scheduling_policy=} {desired_availability=}"
                        )

                    time.sleep(backoff)
            except StorageControllerApiException as e:
                max_attempts -= 1
                log.info(f"Status call failed ({max_attempts} retries left): {e}")

                if max_attempts == 0:
                    raise e

                time.sleep(backoff)

    def metadata_health_update(self, healthy: list[TenantShardId], unhealthy: list[TenantShardId]):
        body: dict[str, Any] = {
            "healthy_tenant_shards": [str(t) for t in healthy],
            "unhealthy_tenant_shards": [str(t) for t in unhealthy],
        }

        self.request(
            "POST",
            f"{self.api}/control/v1/metadata_health/update",
            json=body,
            headers=self.headers(TokenScope.SCRUBBER),
        )

    def metadata_health_list_unhealthy(self):
        response = self.request(
            "GET",
            f"{self.api}/control/v1/metadata_health/unhealthy",
            headers=self.headers(TokenScope.ADMIN),
        )
        return response.json()

    def metadata_health_list_outdated(self, duration: str):
        body: dict[str, Any] = {"not_scrubbed_for": duration}

        response = self.request(
            "POST",
            f"{self.api}/control/v1/metadata_health/outdated",
            json=body,
            headers=self.headers(TokenScope.ADMIN),
        )
        return response.json()

    def metadata_health_is_healthy(self, outdated_duration: str = "1h") -> bool:
        """Metadata is healthy if there is no unhealthy or outdated health records."""

        unhealthy = self.metadata_health_list_unhealthy()
        outdated = self.metadata_health_list_outdated(outdated_duration)

        healthy = (
            len(unhealthy["unhealthy_tenant_shards"]) == 0 and len(outdated["health_records"]) == 0
        )
        if not healthy:
            log.info(f"{unhealthy=}, {outdated=}")
        return healthy

    def step_down(self):
        log.info("Asking storage controller to step down")
        response = self.request(
            "PUT",
            f"{self.api}/control/v1/step_down",
            headers=self.headers(TokenScope.ADMIN),
        )

        response.raise_for_status()
        return response.json()

    def timeline_archival_config(
        self,
        tenant_id: TenantId,
        timeline_id: TimelineId,
        state: TimelineArchivalState,
    ):
        config = {"state": state.value}
        log.info(
            f"requesting timeline archival config {config} for tenant {tenant_id} and timeline {timeline_id}"
        )
        res = self.request(
            "PUT",
            f"{self.api}/v1/tenant/{tenant_id}/timeline/{timeline_id}/archival_config",
            json=config,
            headers=self.headers(TokenScope.ADMIN),
        )
        return res.json()

    def configure_failpoints(self, config_strings: tuple[str, str] | list[tuple[str, str]]):
        if isinstance(config_strings, tuple):
            pairs = [config_strings]
        else:
            pairs = config_strings

        log.info(f"Requesting config failpoints: {repr(pairs)}")

        res = self.request(
            "PUT",
            f"{self.api}/debug/v1/failpoints",
            json=[{"name": name, "actions": actions} for name, actions in pairs],
            headers=self.headers(TokenScope.ADMIN),
        )
        log.info(f"Got failpoints request response code {res.status_code}")
        res.raise_for_status()

    def get_tenants_placement(self) -> defaultdict[str, dict[str, Any]]:
        """
        Get the intent and observed placements of all tenants known to the storage controller.
        """
        tenants = self.tenant_list()

        tenant_placement: defaultdict[str, dict[str, Any]] = defaultdict(
            lambda: {
                "observed": {"attached": None, "secondary": []},
                "intent": {"attached": None, "secondary": []},
            }
        )

        for t in tenants:
            for node_id, loc_state in t["observed"]["locations"].items():
                if (
                    loc_state is not None
                    and "conf" in loc_state
                    and loc_state["conf"] is not None
                    and loc_state["conf"]["mode"]
                    in set(["AttachedSingle", "AttachedMulti", "AttachedStale"])
                ):
                    tenant_placement[t["tenant_shard_id"]]["observed"]["attached"] = int(node_id)

                if (
                    loc_state is not None
                    and "conf" in loc_state
                    and loc_state["conf"] is not None
                    and loc_state["conf"]["mode"] == "Secondary"
                ):
                    tenant_placement[t["tenant_shard_id"]]["observed"]["secondary"].append(
                        int(node_id)
                    )

            if "attached" in t["intent"]:
                tenant_placement[t["tenant_shard_id"]]["intent"]["attached"] = t["intent"][
                    "attached"
                ]

            if "secondary" in t["intent"]:
                tenant_placement[t["tenant_shard_id"]]["intent"]["secondary"] += t["intent"][
                    "secondary"
                ]

        return tenant_placement

    def warm_up_all_secondaries(self):
        log.info("Warming up all secondary locations")

        tenant_placement = self.get_tenants_placement()
        for tid, placement in tenant_placement.items():
            assert placement["observed"]["attached"] is not None
            primary_id = placement["observed"]["attached"]

            assert len(placement["observed"]["secondary"]) == 1
            secondary_id = placement["observed"]["secondary"][0]

            parsed_tid = TenantShardId.parse(tid)
            self.env.get_pageserver(primary_id).http_client().tenant_heatmap_upload(parsed_tid)
            self.env.get_pageserver(secondary_id).http_client().tenant_secondary_download(
                parsed_tid, wait_ms=250
            )

    def get_leadership_status(self) -> StorageControllerLeadershipStatus:
        metric_values = {}
        for status in StorageControllerLeadershipStatus:
            metric_value = self.get_metric_value(
                "storage_controller_leadership_status", filter={"status": status}
            )
            metric_values[status] = metric_value

        assert list(metric_values.values()).count(1) == 1

        for status, metric_value in metric_values.items():
            if metric_value == 1:
                return status

        raise AssertionError("unreachable")

    def on_safekeeper_deploy(self, id: int, body: dict[str, Any]):
        self.request(
            "POST",
            f"{self.api}/control/v1/safekeeper/{id}",
            headers=self.headers(TokenScope.ADMIN),
            json=body,
        )

    def get_safekeeper(self, id: int) -> dict[str, Any] | None:
        try:
            response = self.request(
                "GET",
                f"{self.api}/control/v1/safekeeper/{id}",
                headers=self.headers(TokenScope.ADMIN),
            )
            json = response.json()
            assert isinstance(json, dict)
            return json
        except StorageControllerApiException as e:
            if e.status_code == 404:
                return None
            raise e

    def set_preferred_azs(self, preferred_azs: dict[TenantShardId, str]) -> list[TenantShardId]:
        response = self.request(
            "PUT",
            f"{self.api}/control/v1/preferred_azs",
            headers=self.headers(TokenScope.ADMIN),
            json={str(tid): az for tid, az in preferred_azs.items()},
        )

        response.raise_for_status()
        return [TenantShardId.parse(tid) for tid in response.json()["updated"]]

    def __enter__(self) -> Self:
        return self

    def __exit__(
        self,
        exc_type: type[BaseException] | None,
        exc: BaseException | None,
        tb: TracebackType | None,
    ):
        self.stop(immediate=True)


class NeonProxiedStorageController(NeonStorageController):
    def __init__(self, env: NeonEnv, proxy_port: int, auth_enabled: bool):
        super().__init__(env, proxy_port, auth_enabled)
        self.instances: dict[int, dict[str, Any]] = {}

    def start(
        self,
        timeout_in_seconds: int | None = None,
        instance_id: int | None = None,
        base_port: int | None = None,
    ) -> Self:
        assert instance_id is not None and base_port is not None

        self.env.neon_cli.storage_controller_start(timeout_in_seconds, instance_id, base_port)
        self.instances[instance_id] = {"running": True}

        self.running = True
        return self

    def stop_instance(
        self, immediate: bool = False, instance_id: int | None = None
    ) -> NeonStorageController:
        assert instance_id in self.instances
        if self.instances[instance_id]["running"]:
            self.env.neon_cli.storage_controller_stop(immediate, instance_id)
            self.instances[instance_id]["running"] = False

        self.running = any(meta["running"] for meta in self.instances.values())
        return self

    def stop(self, immediate: bool = False) -> Self:
        for iid, details in self.instances.items():
            if details["running"]:
                self.env.neon_cli.storage_controller_stop(immediate, iid)
                self.instances[iid]["running"] = False

        self.running = False
        return self

    def assert_no_errors(self):
        for instance_id in self.instances.keys():
            assert_no_errors(
                self.env.repo_dir / f"storage_controller_{instance_id}" / "storage_controller.log",
                "storage_controller",
                self.allowed_errors,
            )

    def log_contains(
        self, pattern: str, offset: None | LogCursor = None
    ) -> tuple[str, LogCursor] | None:
        raise NotImplementedError()


@dataclass
class LogCursor:
    _line_no: int


class NeonPageserver(PgProtocol, LogUtils):
    """
    An object representing a running pageserver.
    """

    TEMP_FILE_SUFFIX = "___temp"

    def __init__(self, env: NeonEnv, id: int, port: PageserverPort, az_id: str):
        super().__init__(host="localhost", port=port.pg, user="cloud_admin")
        self.env = env
        self.id = id
        self.az_id = az_id
        self.running = False
        self.service_port = port
        self.version = env.get_binary_version("pageserver")
        self.logfile = self.workdir / "pageserver.log"
        # After a test finishes, we will scrape the log to see if there are any
        # unexpected error messages. If your test expects an error, add it to
        # 'allowed_errors' in the test with something like:
        #
        # env.pageserver.allowed_errors.append(".*could not open garage door.*")
        #
        # The entries in the list are regular experessions.
        self.allowed_errors: list[str] = list(DEFAULT_PAGESERVER_ALLOWED_ERRORS)
        # Store persistent failpoints that should be reapplied on each start
        self._persistent_failpoints: dict[str, str] = {}

    def add_persistent_failpoint(self, name: str, action: str):
        """
        Add a failpoint that will be automatically reapplied each time the pageserver starts.
        The failpoint will be set immediately if the pageserver is running.
        """
        self._persistent_failpoints[name] = action
        if self.running:
            self.http_client().configure_failpoints([(name, action)])

    def timeline_dir(
        self,
        tenant_shard_id: TenantId | TenantShardId,
        timeline_id: TimelineId | None = None,
    ) -> Path:
        """Get a timeline directory's path based on the repo directory of the test environment"""
        if timeline_id is None:
            return self.tenant_dir(tenant_shard_id) / "timelines"
        return self.tenant_dir(tenant_shard_id) / "timelines" / str(timeline_id)

    def tenant_dir(
        self,
        tenant_shard_id: TenantId | TenantShardId | None = None,
    ) -> Path:
        """Get a tenant directory's path based on the repo directory of the test environment"""
        if tenant_shard_id is None:
            return self.workdir / "tenants"
        return self.workdir / "tenants" / str(tenant_shard_id)

    @property
    def config_toml_path(self) -> Path:
        return self.workdir / "pageserver.toml"

    def edit_config_toml(self, edit_fn: Callable[[dict[str, Any]], T]) -> T:
        """
        Edit the pageserver's config toml file in place.
        """
        path = self.config_toml_path
        with open(path) as f:
            config = toml.load(f)
        res = edit_fn(config)
        with open(path, "w") as f:
            toml.dump(config, f)
        return res

    def patch_config_toml_nonrecursive(self, patch: dict[str, Any]) -> dict[str, Any]:
        """
        Non-recursively merge the given `patch` dict into the existing config toml, using `dict.update()`.
        Returns the replaced values.
        If there was no previous value, the key is mapped to None.
        This allows to restore the original value by calling this method with the returned dict.
        """
        replacements = {}

        def doit(config: dict[str, Any]):
            while len(patch) > 0:
                key, new = patch.popitem()
                old = config.get(key, None)
                config[key] = new
                replacements[key] = old

        self.edit_config_toml(doit)
        return replacements

    def start(
        self,
        extra_env_vars: dict[str, str] | None = None,
        timeout_in_seconds: int | None = None,
    ) -> Self:
        """
        Start the page server.
        `overrides` allows to add some config to this pageserver start.
        Returns self.
        """
        assert self.running is False

        if self._persistent_failpoints:
            # Tests shouldn't use this mechanism _and_ set FAILPOINTS explicitly
            assert extra_env_vars is None or "FAILPOINTS" not in extra_env_vars
            if extra_env_vars is None:
                extra_env_vars = {}
            extra_env_vars["FAILPOINTS"] = ",".join(
                f"{k}={v}" for (k, v) in self._persistent_failpoints.items()
            )

        storage = self.env.pageserver_remote_storage
        if isinstance(storage, S3Storage):
            s3_env_vars = storage.access_env_vars()
            extra_env_vars = (extra_env_vars or {}) | s3_env_vars
        self.env.neon_cli.pageserver_start(
            self.id, extra_env_vars=extra_env_vars, timeout_in_seconds=timeout_in_seconds
        )
        self.running = True

        if self.env.storage_controller.running and self.env.storage_controller.node_registered(
            self.id
        ):
            self.env.storage_controller.poll_node_status(
                self.id, PageserverAvailability.ACTIVE, None, max_attempts=200, backoff=0.1
            )

        return self

    def stop(self, immediate: bool = False) -> Self:
        """
        Stop the page server.
        Returns self.
        """
        if self.running:
            self.env.neon_cli.pageserver_stop(self.id, immediate)
            self.running = False
        return self

    def restart(
        self,
        immediate: bool = False,
        timeout_in_seconds: int | None = None,
    ):
        """
        High level wrapper for restart: restarts the process, and waits for
        tenant state to stabilize.
        """
        self.stop(immediate=immediate)
        self.start(timeout_in_seconds=timeout_in_seconds)
        self.quiesce_tenants()

    def quiesce_tenants(self):
        """
        Wait for all tenants to enter a stable state (Active or Broken)

        Call this after restarting the pageserver, or after attaching a tenant,
        to ensure that it is ready for use.
        """

        stable_states = {"Active", "Broken"}

        client = self.http_client()

        def complete():
            log.info("Checking tenants...")
            tenants = client.tenant_list()
            log.info(f"Tenant list: {tenants}...")
            any_unstable = any((t["state"]["slug"] not in stable_states) for t in tenants)
            if any_unstable:
                for t in tenants:
                    log.info(f"Waiting for tenant {t['id']} in state {t['state']['slug']}")
            log.info(f"any_unstable={any_unstable}")
            assert not any_unstable

        wait_until(20, 0.5, complete)

    def __enter__(self) -> Self:
        return self

    def __exit__(
        self,
        exc_type: type[BaseException] | None,
        exc: BaseException | None,
        tb: TracebackType | None,
    ):
        self.stop(immediate=True)

    def is_testing_enabled_or_skip(self):
        if '"testing"' not in self.version:
            pytest.skip("pageserver was built without 'testing' feature")

    def http_client(
        self, auth_token: str | None = None, retries: Retry | None = None
    ) -> PageserverHttpClient:
        return PageserverHttpClient(
            port=self.service_port.http,
            auth_token=auth_token,
            is_testing_enabled_or_skip=self.is_testing_enabled_or_skip,
            retries=retries,
        )

    @property
    def workdir(self) -> Path:
        return self.env.repo_dir / f"pageserver_{self.id}"

    def assert_no_errors(self):
        assert_no_errors(
            self.workdir / "pageserver.log", f"pageserver_{self.id}", self.allowed_errors
        )

    def assert_no_metric_errors(self):
        """
        Certain metrics should _always_ be zero: they track conditions that indicate a bug.
        """
        if not self.running:
            log.info(f"Skipping metrics check on pageserver {self.id}, it is not running")
            return

        for metric in [
            "pageserver_tenant_manager_unexpected_errors_total",
            "pageserver_deletion_queue_unexpected_errors_total",
        ]:
            value = self.http_client().get_metric_value(metric)
            assert value == 0, f"Nonzero {metric} == {value}"

    def tenant_attach(
        self,
        tenant_id: TenantId,
        config: None | dict[str, Any] = None,
        generation: int | None = None,
        override_storage_controller_generation: bool = False,
    ):
        """
        Tenant attachment passes through here to acquire a generation number before proceeding
        to call into the pageserver HTTP client.
        """
        client = self.http_client()
        if generation is None:
            generation = self.env.storage_controller.attach_hook_issue(tenant_id, self.id)
        elif override_storage_controller_generation:
            generation = self.env.storage_controller.attach_hook_issue(
                tenant_id, self.id, generation
            )
        return client.tenant_attach(
            tenant_id,
            generation,
            config,
        )

    def tenant_detach(self, tenant_id: TenantId):
        self.env.storage_controller.attach_hook_drop(tenant_id)

        client = self.http_client()
        return client.tenant_detach(tenant_id)

    def tenant_location_configure(self, tenant_id: TenantId, config: dict[str, Any], **kwargs):
        if config["mode"].startswith("Attached") and "generation" not in config:
            config["generation"] = self.env.storage_controller.attach_hook_issue(tenant_id, self.id)

        client = self.http_client()
        return client.tenant_location_conf(tenant_id, config, **kwargs)

    def read_tenant_location_conf(
        self, tenant_shard_id: TenantId | TenantShardId
    ) -> dict[str, Any]:
        path = self.tenant_dir(tenant_shard_id) / "config-v1"
        log.info(f"Reading location conf from {path}")
        bytes = open(path).read()
        try:
            decoded: dict[str, Any] = toml.loads(bytes)
            return decoded
        except:
            log.error(f"Failed to decode LocationConf, raw content ({len(bytes)} bytes): {bytes}")
            raise

    def tenant_create(
        self,
        tenant_id: TenantId,
        conf: dict[str, Any] | None = None,
        auth_token: str | None = None,
        generation: int | None = None,
    ) -> TenantId:
        if generation is None:
            generation = self.env.storage_controller.attach_hook_issue(tenant_id, self.id)
        client = self.http_client(auth_token=auth_token)

        conf = conf or {}

        client.tenant_location_conf(
            tenant_id,
            {
                "mode": "AttachedSingle",
                "generation": generation,
                "tenant_conf": conf,
                "secondary_conf": None,
            },
        )
        return tenant_id

    def list_layers(
        self, tenant_id: TenantId | TenantShardId, timeline_id: TimelineId
    ) -> list[Path]:
        """
        Inspect local storage on a pageserver to discover which layer files are present.

        :return: list of relative paths to layers, from the timeline root.
        """
        timeline_path = self.timeline_dir(tenant_id, timeline_id)

        def relative(p: Path) -> Path:
            return p.relative_to(timeline_path)

        return sorted(
            list(
                map(
                    relative,
                    filter(
                        lambda path: path.name != "metadata"
                        and "ephemeral" not in path.name
                        and "temp" not in path.name,
                        timeline_path.glob("*"),
                    ),
                )
            )
        )

    def layer_exists(
        self, tenant_id: TenantId, timeline_id: TimelineId, layer_name: LayerName
    ) -> bool:
        layers = self.list_layers(tenant_id, timeline_id)
        return layer_name in [parse_layer_file_name(p.name) for p in layers]

    def timeline_scan_no_disposable_keys(
        self, tenant_shard_id: TenantShardId, timeline_id: TimelineId
    ) -> TimelineAssertNoDisposableKeysResult:
        """
        Scan all keys in all layers of the tenant/timeline for disposable keys.
        Disposable keys are keys that are present in a layer referenced by the shard
        but are not going to be accessed by the shard.
        For example, after shard split, the child shards will reference the parent's layer
        files until new data is ingested and/or compaction rewrites the layers.
        """

        ps_http = self.http_client()
        tally = ScanDisposableKeysResponse(0, 0)
        per_layer = []
        with concurrent.futures.ThreadPoolExecutor(max_workers=5) as executor:
            futs = []
            shard_layer_map = ps_http.layer_map_info(tenant_shard_id, timeline_id)
            for layer in shard_layer_map.historic_layers:

                def do_layer(
                    shard_ps_http: PageserverHttpClient,
                    tenant_shard_id: TenantShardId,
                    timeline_id: TimelineId,
                    layer: HistoricLayerInfo,
                ) -> tuple[HistoricLayerInfo, ScanDisposableKeysResponse]:
                    return (
                        layer,
                        shard_ps_http.timeline_layer_scan_disposable_keys(
                            tenant_shard_id, timeline_id, layer.layer_file_name
                        ),
                    )

                futs.append(executor.submit(do_layer, ps_http, tenant_shard_id, timeline_id, layer))
            for fut in futs:
                layer, result = fut.result()
                tally += result
                per_layer.append((layer, result))
        return TimelineAssertNoDisposableKeysResult(tally, per_layer)


@dataclass
class TimelineAssertNoDisposableKeysResult:
    tally: ScanDisposableKeysResponse
    per_layer: list[tuple[HistoricLayerInfo, ScanDisposableKeysResponse]]


class PgBin:
    """A helper class for executing postgres binaries"""

    def __init__(self, log_dir: Path, pg_distrib_dir: Path, pg_version: PgVersion):
        self.log_dir = log_dir
        self.pg_version = pg_version
        self.pg_bin_path = pg_distrib_dir / pg_version.v_prefixed / "bin"
        self.pg_lib_dir = pg_distrib_dir / pg_version.v_prefixed / "lib"
        self.env = os.environ.copy()
        self.env["LD_LIBRARY_PATH"] = str(self.pg_lib_dir)

    def _fixpath(self, command: list[str]):
        if "/" not in str(command[0]):
            command[0] = str(self.pg_bin_path / command[0])

    def _build_env(self, env_add: Env | None) -> Env:
        if env_add is None:
            return self.env
        env = self.env.copy()
        env.update(env_add)
        return env

    def _log_env(self, env: dict[str, str]) -> None:
        env_s = {}
        for k, v in env.items():
            if k.startswith("PG") and k != "PGPASSWORD":
                env_s[k] = v
        log.debug(f"Environment: {env_s}")

    def run_nonblocking(
        self,
        command: list[str],
        env: Env | None = None,
        cwd: str | Path | None = None,
    ) -> subprocess.Popen[Any]:
        """
        Run one of the postgres binaries, not waiting for it to finish

        The command should be in list form, e.g. ['pgbench', '-p', '55432']

        All the necessary environment variables will be set.

        If the first argument (the command name) doesn't include a path (no '/'
        characters present), then it will be edited to include the correct path.

        If you want stdout/stderr captured to files, use `run_capture` instead.
        """
        self._fixpath(command)
        log.info(f"Running command '{' '.join(command)}'")
        env = self._build_env(env)
        self._log_env(env)
        return subprocess.Popen(command, env=env, cwd=cwd, stdout=subprocess.PIPE, text=True)

    def run(
        self,
        command: list[str],
        env: Env | None = None,
        cwd: str | Path | None = None,
    ) -> None:
        """
        Run one of the postgres binaries, waiting for it to finish

        The command should be in list form, e.g. ['pgbench', '-p', '55432']

        All the necessary environment variables will be set.

        If the first argument (the command name) doesn't include a path (no '/'
        characters present), then it will be edited to include the correct path.

        If you want stdout/stderr captured to files, use `run_capture` instead.
        """
        proc = self.run_nonblocking(command, env, cwd)
        proc.wait()
        if proc.returncode != 0:
            raise subprocess.CalledProcessError(proc.returncode, proc.args)

    def run_capture(
        self,
        command: list[str],
        env: Env | None = None,
        cwd: str | None = None,
        with_command_header=True,
        **popen_kwargs: Any,
    ) -> str:
        """
        Run one of the postgres binaries, with stderr and stdout redirected to a file.

        This is just like `run`, but for chatty programs. Returns basepath for files
        with captured output.
        """

        self._fixpath(command)
        log.info(f"Running command '{' '.join(command)}'")
        env = self._build_env(env)
        self._log_env(env)
        base_path, _, _ = subprocess_capture(
            self.log_dir,
            command,
            env=env,
            cwd=cwd,
            check=True,
            with_command_header=with_command_header,
            **popen_kwargs,
        )
        return base_path

    def get_pg_controldata_checkpoint_lsn(self, pgdata: Path) -> Lsn:
        """
        Run pg_controldata on given datadir and extract checkpoint lsn.
        """

        pg_controldata_path = self.pg_bin_path / "pg_controldata"
        cmd = f"{pg_controldata_path} -D {pgdata}"
        result = subprocess.run(cmd, capture_output=True, text=True, shell=True)
        checkpoint_lsn = re.findall(
            "Latest checkpoint location:\\s+([0-9A-F]+/[0-9A-F]+)", result.stdout
        )[0]
        log.info(f"last checkpoint at {checkpoint_lsn}")
        return Lsn(checkpoint_lsn)

    def take_fullbackup(
        self,
        pageserver: NeonPageserver,
        tenant: TenantId,
        timeline: TimelineId,
        lsn: Lsn,
        output: Path,
    ):
        """
        Request fullbackup from pageserver, store it at 'output'.
        """
        cmd = [
            "psql",
            "--no-psqlrc",
            pageserver.connstr(),
            "-c",
            f"fullbackup {tenant} {timeline} {lsn}",
            "-o",
            str(output),
        ]
        self.run_capture(cmd)


@pytest.fixture(scope="function")
def pg_bin(test_output_dir: Path, pg_distrib_dir: Path, pg_version: PgVersion) -> PgBin:
    """pg_bin.run() can be used to execute Postgres client binaries, like psql or pg_dump"""

    return PgBin(test_output_dir, pg_distrib_dir, pg_version)


# TODO make port an optional argument
class VanillaPostgres(PgProtocol):
    def __init__(self, pgdatadir: Path, pg_bin: PgBin, port: int, init: bool = True):
        super().__init__(host="localhost", port=port, dbname="postgres")
        self.pgdatadir = pgdatadir
        self.pg_bin = pg_bin
        self.running = False
        if init:
            self.pg_bin.run_capture(["initdb", "--pgdata", str(pgdatadir)])
        self.configure([f"port = {port}\n"])

    def enable_tls(self):
        assert not self.running
        # generate self-signed certificate
        subprocess.run(
            [
                "openssl",
                "req",
                "-new",
                "-x509",
                "-days",
                "365",
                "-nodes",
                "-text",
                "-out",
                self.pgdatadir / "server.crt",
                "-keyout",
                self.pgdatadir / "server.key",
                "-subj",
                "/CN=localhost",
            ]
        )
        # configure postgresql.conf
        self.configure(
            [
                "ssl = on",
                "ssl_cert_file = 'server.crt'",
                "ssl_key_file = 'server.key'",
            ]
        )

    def configure(self, options: list[str]):
        """Append lines into postgresql.conf file."""
        assert not self.running
        with open(os.path.join(self.pgdatadir, "postgresql.conf"), "a") as conf_file:
            conf_file.write("\n".join(options))
            conf_file.write("\n")

    def edit_hba(self, hba: list[str]):
        """Prepend hba lines into pg_hba.conf file."""
        assert not self.running
        with open(os.path.join(self.pgdatadir, "pg_hba.conf"), "r+") as conf_file:
            data = conf_file.read()
            conf_file.seek(0)
            conf_file.write("\n".join(hba) + "\n")
            conf_file.write(data)

    def start(self, log_path: str | None = None):
        assert not self.running
        self.running = True

        log_path = log_path or os.path.join(self.pgdatadir, "pg.log")

        self.pg_bin.run_capture(
            ["pg_ctl", "-w", "-D", str(self.pgdatadir), "-l", log_path, "start"]
        )

    def stop(self):
        assert self.running
        self.running = False
        self.pg_bin.run_capture(["pg_ctl", "-w", "-D", str(self.pgdatadir), "stop"])

    def get_subdir_size(self, subdir: Path) -> int:
        """Return size of pgdatadir subdirectory in bytes."""
        return get_dir_size(self.pgdatadir / subdir)

    def __enter__(self) -> Self:
        return self

    def __exit__(
        self,
        exc_type: type[BaseException] | None,
        exc: BaseException | None,
        tb: TracebackType | None,
    ):
        if self.running:
            self.stop()


@pytest.fixture(scope="function")
def vanilla_pg(
    test_output_dir: Path,
    port_distributor: PortDistributor,
    pg_distrib_dir: Path,
    pg_version: PgVersion,
) -> Iterator[VanillaPostgres]:
    pgdatadir = test_output_dir / "pgdata-vanilla"
    pg_bin = PgBin(test_output_dir, pg_distrib_dir, pg_version)
    port = port_distributor.get_port()
    with VanillaPostgres(pgdatadir, pg_bin, port) as vanilla_pg:
        vanilla_pg.configure(["shared_preload_libraries='neon_rmgr'"])
        yield vanilla_pg


class RemotePostgres(PgProtocol):
    def __init__(self, pg_bin: PgBin, remote_connstr: str):
        super().__init__(**parse_dsn(remote_connstr))
        self.pg_bin = pg_bin
        # The remote server is assumed to be running already
        self.running = True

    def configure(self, options: list[str]):
        raise Exception("cannot change configuration of remote Posgres instance")

    def start(self):
        raise Exception("cannot start a remote Postgres instance")

    def stop(self):
        raise Exception("cannot stop a remote Postgres instance")

    def get_subdir_size(self, subdir) -> int:
        # TODO: Could use the server's Generic File Access functions if superuser.
        # See https://www.postgresql.org/docs/14/functions-admin.html#FUNCTIONS-ADMIN-GENFILE
        raise Exception("cannot get size of a Postgres instance")

    def __enter__(self) -> Self:
        return self

    def __exit__(
        self,
        exc_type: type[BaseException] | None,
        exc: BaseException | None,
        tb: TracebackType | None,
    ):
        # do nothing
        pass


@pytest.fixture(scope="function")
def benchmark_project_pub(neon_api: NeonAPI, pg_version: PgVersion) -> NeonApiEndpoint:
    project_id = os.getenv("BENCHMARK_PROJECT_ID_PUB")
    return NeonApiEndpoint(neon_api, pg_version, project_id)


@pytest.fixture(scope="function")
def benchmark_project_sub(neon_api: NeonAPI, pg_version: PgVersion) -> NeonApiEndpoint:
    project_id = os.getenv("BENCHMARK_PROJECT_ID_SUB")
    return NeonApiEndpoint(neon_api, pg_version, project_id)


@pytest.fixture(scope="function")
def remote_pg(
    test_output_dir: Path, pg_distrib_dir: Path, pg_version: PgVersion
) -> Iterator[RemotePostgres]:
    pg_bin = PgBin(test_output_dir, pg_distrib_dir, pg_version)

    connstr = os.getenv("BENCHMARK_CONNSTR")
    if connstr is None:
        raise ValueError("no connstr provided, use BENCHMARK_CONNSTR environment variable")

    host = parse_dsn(connstr).get("host", "")
    is_neon = host.endswith(".neon.build")

    start_ms = int(datetime.utcnow().timestamp() * 1000)
    with RemotePostgres(pg_bin, connstr) as remote_pg:
        if is_neon:
            timeline_id = TimelineId(remote_pg.safe_psql("SHOW neon.timeline_id")[0][0])

        yield remote_pg

    end_ms = int(datetime.utcnow().timestamp() * 1000)
    if is_neon:
        # Add 10s margin to the start and end times
        allure_add_grafana_links(
            host,
            timeline_id,
            start_ms - 10_000,
            end_ms + 10_000,
        )


class PSQL:
    """
    Helper class to make it easier to run psql in the proxy tests.
    Copied and modified from PSQL from cloud/tests_e2e/common/psql.py
    """

    path: str
    database_url: str

    def __init__(
        self,
        path: str = "psql",
        host: str = "127.0.0.1",
        port: int = 5432,
    ):
        search_path = None
        if (d := os.getenv("POSTGRES_DISTRIB_DIR")) is not None and (
            v := os.getenv("DEFAULT_PG_VERSION")
        ) is not None:
            search_path = Path(d) / f"v{v}" / "bin"

        full_path = shutil.which(path, path=search_path)
        assert full_path is not None

        self.path = full_path
        self.database_url = f"postgres://{host}:{port}/main?options=project%3Dgeneric-project-name"

    async def run(self, query: str | None = None) -> asyncio.subprocess.Process:
        run_args = [self.path, "--no-psqlrc", "--quiet", "--tuples-only", self.database_url]
        if query is not None:
            run_args += ["--command", query]

        log.info(f"Run psql: {subprocess.list2cmdline(run_args)}")
        return await asyncio.create_subprocess_exec(
            *run_args,
            stdout=subprocess.PIPE,
            stderr=subprocess.PIPE,
            env={"LC_ALL": "C", **os.environ},  # one locale to rule them all
        )


def generate_proxy_tls_certs(common_name: str, key_path: Path, crt_path: Path):
    if not key_path.exists():
        r = subprocess.run(
            [
                "openssl",
                "req",
                "-new",
                "-x509",
                "-days",
                "365",
                "-nodes",
                "-text",
                "-out",
                str(crt_path),
                "-keyout",
                str(key_path),
                "-subj",
                f"/CN={common_name}",
                "-addext",
                f"subjectAltName = DNS:{common_name}",
            ]
        )
        assert r.returncode == 0


class NeonProxy(PgProtocol):
    link_auth_uri: str = "http://dummy-uri"

    class AuthBackend(abc.ABC):
        """All auth backends must inherit from this class"""

        @property
        def default_conn_url(self) -> str | None:
            return None

        @abc.abstractmethod
        def extra_args(self) -> list[str]:
            pass

    class Link(AuthBackend):
        def extra_args(self) -> list[str]:
            return [
                # Link auth backend params
                *["--auth-backend", "link"],
                *["--uri", NeonProxy.link_auth_uri],
                *["--allow-self-signed-compute", "true"],
            ]

    class Console(AuthBackend):
        def __init__(self, endpoint: str, fixed_rate_limit: int | None = None):
            self.endpoint = endpoint
            self.fixed_rate_limit = fixed_rate_limit

        def extra_args(self) -> list[str]:
            args = [
                # Console auth backend params
                *["--auth-backend", "console"],
                *["--auth-endpoint", self.endpoint],
                *["--sql-over-http-pool-opt-in", "false"],
            ]
            if self.fixed_rate_limit is not None:
                args += [
                    *["--disable-dynamic-rate-limiter", "false"],
                    *["--rate-limit-algorithm", "aimd"],
                    *["--initial-limit", str(1)],
                    *["--rate-limiter-timeout", "1s"],
                    *["--aimd-min-limit", "0"],
                    *["--aimd-increase-by", "1"],
                    *["--wake-compute-cache", "size=0"],  # Disable cache to test rate limiter.
                ]
            return args

    @dataclass(frozen=True)
    class Postgres(AuthBackend):
        pg_conn_url: str

        @property
        def default_conn_url(self) -> str | None:
            return self.pg_conn_url

        def extra_args(self) -> list[str]:
            return [
                # Postgres auth backend params
                *["--auth-backend", "postgres"],
                *["--auth-endpoint", self.pg_conn_url],
            ]

    def __init__(
        self,
        neon_binpath: Path,
        test_output_dir: Path,
        proxy_port: int,
        http_port: int,
        mgmt_port: int,
        external_http_port: int,
        auth_backend: NeonProxy.AuthBackend,
        metric_collection_endpoint: str | None = None,
        metric_collection_interval: str | None = None,
    ):
        host = "127.0.0.1"
        domain = "proxy.localtest.me"  # resolves to 127.0.0.1
        super().__init__(dsn=auth_backend.default_conn_url, host=domain, port=proxy_port)

        self.domain = domain
        self.host = host
        self.http_port = http_port
        self.external_http_port = external_http_port
        self.neon_binpath = neon_binpath
        self.test_output_dir = test_output_dir
        self.proxy_port = proxy_port
        self.mgmt_port = mgmt_port
        self.auth_backend = auth_backend
        self.metric_collection_endpoint = metric_collection_endpoint
        self.metric_collection_interval = metric_collection_interval
        self.http_timeout_seconds = 15
        self._popen: subprocess.Popen[bytes] | None = None

    def start(self) -> Self:
        assert self._popen is None

        # generate key of it doesn't exist
        crt_path = self.test_output_dir / "proxy.crt"
        key_path = self.test_output_dir / "proxy.key"
        generate_proxy_tls_certs("*.localtest.me", key_path, crt_path)

        args = [
            str(self.neon_binpath / "proxy"),
            *["--http", f"{self.host}:{self.http_port}"],
            *["--proxy", f"{self.host}:{self.proxy_port}"],
            *["--mgmt", f"{self.host}:{self.mgmt_port}"],
            *["--wss", f"{self.host}:{self.external_http_port}"],
            *["--sql-over-http-timeout", f"{self.http_timeout_seconds}s"],
            *["-c", str(crt_path)],
            *["-k", str(key_path)],
            *self.auth_backend.extra_args(),
        ]

        if (
            self.metric_collection_endpoint is not None
            and self.metric_collection_interval is not None
        ):
            args += [
                *["--metric-collection-endpoint", self.metric_collection_endpoint],
                *["--metric-collection-interval", self.metric_collection_interval],
            ]

        logfile = open(self.test_output_dir / "proxy.log", "w")
        self._popen = subprocess.Popen(args, stdout=logfile, stderr=logfile)
        self._wait_until_ready()
        return self

    # Sends SIGTERM to the proxy if it has been started
    def terminate(self):
        if self._popen:
            self._popen.terminate()

    # Waits for proxy to exit if it has been opened with a default timeout of
    # two seconds. Raises subprocess.TimeoutExpired if the proxy does not exit in time.
    def wait_for_exit(self, timeout=2):
        if self._popen:
            self._popen.wait(timeout=timeout)

    @backoff.on_exception(backoff.expo, requests.exceptions.RequestException, max_time=10)
    def _wait_until_ready(self):
        assert (
            self._popen and self._popen.poll() is None
        ), "Proxy exited unexpectedly. Check test log."
        requests.get(f"http://{self.host}:{self.http_port}/v1/status")

    def http_query(self, query, args, **kwargs):
        # TODO maybe use default values if not provided
        user = quote(kwargs["user"])
        password = quote(kwargs["password"])
        expected_code = kwargs.get("expected_code")
        timeout = kwargs.get("timeout")

        log.info(f"Executing http query: {query}")

        connstr = f"postgresql://{user}:{password}@{self.domain}:{self.proxy_port}/postgres"
        response = requests.post(
            f"https://{self.domain}:{self.external_http_port}/sql",
            data=json.dumps({"query": query, "params": args}),
            headers={
                "Content-Type": "application/sql",
                "Neon-Connection-String": connstr,
                "Neon-Pool-Opt-In": "true",
            },
            verify=str(self.test_output_dir / "proxy.crt"),
            timeout=timeout,
        )

        if expected_code is not None:
            assert response.status_code == expected_code, f"response: {response.json()}"
        return response.json()

    async def http2_query(self, query, args, **kwargs):
        # TODO maybe use default values if not provided
        user = kwargs["user"]
        password = kwargs["password"]
        expected_code = kwargs.get("expected_code")

        log.info(f"Executing http2 query: {query}")

        connstr = f"postgresql://{user}:{password}@{self.domain}:{self.proxy_port}/postgres"
        async with httpx.AsyncClient(
            http2=True, verify=str(self.test_output_dir / "proxy.crt")
        ) as client:
            response = await client.post(
                f"https://{self.domain}:{self.external_http_port}/sql",
                json={"query": query, "params": args},
                headers={
                    "Content-Type": "application/sql",
                    "Neon-Connection-String": connstr,
                    "Neon-Pool-Opt-In": "true",
                },
            )
            assert response.http_version == "HTTP/2"

            if expected_code is not None:
                assert response.status_code == expected_code, f"response: {response.json()}"
            return response.json()

    def get_metrics(self) -> str:
        request_result = requests.get(f"http://{self.host}:{self.http_port}/metrics")
        return request_result.text

    @staticmethod
    def get_session_id(uri_prefix, uri_line):
        assert uri_prefix in uri_line

        url_parts = urlparse(uri_line)
        psql_session_id = url_parts.path[1:]
        assert psql_session_id.isalnum(), "session_id should only contain alphanumeric chars"

        return psql_session_id

    @staticmethod
    async def find_auth_link(link_auth_uri, proc):
        for _ in range(100):
            line = (await proc.stderr.readline()).decode("utf-8").strip()
            log.info(f"psql line: {line}")
            if link_auth_uri in line:
                log.info(f"SUCCESS, found auth url: {line}")
                return line

    def __enter__(self) -> Self:
        return self

    def __exit__(
        self,
        exc_type: type[BaseException] | None,
        exc: BaseException | None,
        tb: TracebackType | None,
    ):
        if self._popen is not None:
            self._popen.terminate()
            try:
                self._popen.wait(timeout=5)
            except subprocess.TimeoutExpired:
                log.warning("failed to gracefully terminate proxy; killing")
                self._popen.kill()

    @staticmethod
    async def activate_link_auth(
        local_vanilla_pg, proxy_with_metric_collector, psql_session_id, create_user=True
    ):
        pg_user = "proxy"

        if create_user:
            log.info("creating a new user for link auth test")
            local_vanilla_pg.enable_tls()
            local_vanilla_pg.start()
            local_vanilla_pg.safe_psql(f"create user {pg_user} with login superuser")

        db_info = json.dumps(
            {
                "session_id": psql_session_id,
                "result": {
                    "Success": {
                        "host": local_vanilla_pg.default_options["host"],
                        "port": local_vanilla_pg.default_options["port"],
                        "dbname": local_vanilla_pg.default_options["dbname"],
                        "user": pg_user,
                        "aux": {
                            "project_id": "test_project_id",
                            "endpoint_id": "test_endpoint_id",
                            "branch_id": "test_branch_id",
                        },
                    }
                },
            }
        )

        log.info("sending session activation message")
        psql = await PSQL(
            host=proxy_with_metric_collector.host,
            port=proxy_with_metric_collector.mgmt_port,
        ).run(db_info)
        assert psql.stdout is not None
        out = (await psql.stdout.read()).decode("utf-8").strip()
        assert out == "ok"


class NeonAuthBroker:
    class ControlPlane:
        def __init__(self, endpoint: str):
            self.endpoint = endpoint

        def extra_args(self) -> list[str]:
            args = [
                *["--auth-backend", "console"],
                *["--auth-endpoint", self.endpoint],
            ]
            return args

    def __init__(
        self,
        neon_binpath: Path,
        test_output_dir: Path,
        http_port: int,
        mgmt_port: int,
        external_http_port: int,
        auth_backend: NeonAuthBroker.ControlPlane,
    ):
        self.domain = "apiauth.localtest.me"  # resolves to 127.0.0.1
        self.host = "127.0.0.1"
        self.http_port = http_port
        self.external_http_port = external_http_port
        self.neon_binpath = neon_binpath
        self.test_output_dir = test_output_dir
        self.mgmt_port = mgmt_port
        self.auth_backend = auth_backend
        self.http_timeout_seconds = 15
        self._popen: subprocess.Popen[bytes] | None = None

    def start(self) -> Self:
        assert self._popen is None

        # generate key of it doesn't exist
        crt_path = self.test_output_dir / "proxy.crt"
        key_path = self.test_output_dir / "proxy.key"
        generate_proxy_tls_certs("apiauth.localtest.me", key_path, crt_path)

        args = [
            str(self.neon_binpath / "proxy"),
            *["--http", f"{self.host}:{self.http_port}"],
            *["--mgmt", f"{self.host}:{self.mgmt_port}"],
            *["--wss", f"{self.host}:{self.external_http_port}"],
            *["-c", str(crt_path)],
            *["-k", str(key_path)],
            *["--sql-over-http-pool-opt-in", "false"],
            *["--is-auth-broker", "true"],
            *self.auth_backend.extra_args(),
        ]

        logfile = open(self.test_output_dir / "proxy.log", "w")
        self._popen = subprocess.Popen(args, stdout=logfile, stderr=logfile)
        self._wait_until_ready()
        return self

    # Sends SIGTERM to the proxy if it has been started
    def terminate(self):
        if self._popen:
            self._popen.terminate()

    # Waits for proxy to exit if it has been opened with a default timeout of
    # two seconds. Raises subprocess.TimeoutExpired if the proxy does not exit in time.
    def wait_for_exit(self, timeout=2):
        if self._popen:
            self._popen.wait(timeout=timeout)

    @backoff.on_exception(backoff.expo, requests.exceptions.RequestException, max_time=10)
    def _wait_until_ready(self):
        assert (
            self._popen and self._popen.poll() is None
        ), "Proxy exited unexpectedly. Check test log."
        requests.get(f"http://{self.host}:{self.http_port}/v1/status")

    async def query(self, query, args, **kwargs):
        user = kwargs["user"]
        token = kwargs["token"]
        expected_code = kwargs.get("expected_code")

        log.info(f"Executing http query: {query}")

        connstr = f"postgresql://{user}@{self.domain}/postgres"
        async with httpx.AsyncClient(verify=str(self.test_output_dir / "proxy.crt")) as client:
            response = await client.post(
                f"https://{self.domain}:{self.external_http_port}/sql",
                json={"query": query, "params": args},
                headers={
                    "Neon-Connection-String": connstr,
                    "Authorization": f"Bearer {token}",
                },
            )

            if expected_code is not None:
                assert response.status_code == expected_code, f"response: {response.json()}"
            return response.json()

    def get_metrics(self) -> str:
        request_result = requests.get(f"http://{self.host}:{self.http_port}/metrics")
        return request_result.text

    def __enter__(self) -> Self:
        return self

    def __exit__(
        self,
        _exc_type: type[BaseException] | None,
        _exc_value: BaseException | None,
        _traceback: TracebackType | None,
    ):
        if self._popen is not None:
            self._popen.terminate()
            try:
                self._popen.wait(timeout=5)
            except subprocess.TimeoutExpired:
                log.warning("failed to gracefully terminate proxy; killing")
                self._popen.kill()


@pytest.fixture(scope="function")
def link_proxy(
    port_distributor: PortDistributor, neon_binpath: Path, test_output_dir: Path
) -> Iterator[NeonProxy]:
    """Neon proxy that routes through link auth."""

    http_port = port_distributor.get_port()
    proxy_port = port_distributor.get_port()
    mgmt_port = port_distributor.get_port()
    external_http_port = port_distributor.get_port()

    with NeonProxy(
        neon_binpath=neon_binpath,
        test_output_dir=test_output_dir,
        proxy_port=proxy_port,
        http_port=http_port,
        mgmt_port=mgmt_port,
        external_http_port=external_http_port,
        auth_backend=NeonProxy.Link(),
    ) as proxy:
        proxy.start()
        yield proxy


@pytest.fixture(scope="function")
def static_proxy(
    vanilla_pg: VanillaPostgres,
    port_distributor: PortDistributor,
    neon_binpath: Path,
    test_output_dir: Path,
) -> Iterator[NeonProxy]:
    """Neon proxy that routes directly to vanilla postgres."""

    port = vanilla_pg.default_options["port"]
    host = vanilla_pg.default_options["host"]
    dbname = vanilla_pg.default_options["dbname"]
    auth_endpoint = f"postgres://proxy:password@{host}:{port}/{dbname}"

    # For simplicity, we use the same user for both `--auth-endpoint` and `safe_psql`
    vanilla_pg.start()
    vanilla_pg.safe_psql("create user proxy with login superuser password 'password'")
    vanilla_pg.safe_psql("CREATE SCHEMA IF NOT EXISTS neon_control_plane")
    vanilla_pg.safe_psql(
        "CREATE TABLE neon_control_plane.endpoints (endpoint_id VARCHAR(255) PRIMARY KEY, allowed_ips VARCHAR(255))"
    )

    proxy_port = port_distributor.get_port()
    mgmt_port = port_distributor.get_port()
    http_port = port_distributor.get_port()
    external_http_port = port_distributor.get_port()

    with NeonProxy(
        neon_binpath=neon_binpath,
        test_output_dir=test_output_dir,
        proxy_port=proxy_port,
        http_port=http_port,
        mgmt_port=mgmt_port,
        external_http_port=external_http_port,
        auth_backend=NeonProxy.Postgres(auth_endpoint),
    ) as proxy:
        proxy.start()
        yield proxy


@pytest.fixture(scope="function")
def neon_authorize_jwk() -> jwk.JWK:
    kid = str(uuid.uuid4())
    key = jwk.JWK.generate(kty="RSA", size=2048, alg="RS256", use="sig", kid=kid)
    assert isinstance(key, jwk.JWK)
    return key


@pytest.fixture(scope="function")
def static_auth_broker(
    port_distributor: PortDistributor,
    neon_binpath: Path,
    test_output_dir: Path,
    httpserver: HTTPServer,
    neon_authorize_jwk: jwk.JWK,
    http2_echoserver: H2Server,
) -> Iterable[NeonAuthBroker]:
    """Neon Auth Broker that routes to a mocked local_proxy and a mocked cplane HTTP API."""

    local_proxy_addr = f"{http2_echoserver.host}:{http2_echoserver.port}"

    # return local_proxy addr on ProxyWakeCompute.
    httpserver.expect_request("/cplane/proxy_wake_compute").respond_with_json(
        {
            "address": local_proxy_addr,
            "aux": {
                "endpoint_id": "ep-foo-bar-1234",
                "branch_id": "br-foo-bar",
                "project_id": "foo-bar",
            },
        }
    )

    # return jwks mock addr on GetEndpointJwks
    httpserver.expect_request(re.compile("^/cplane/endpoints/.+/jwks$")).respond_with_json(
        {
            "jwks": [
                {
                    "id": "foo",
                    "jwks_url": httpserver.url_for("/authorize/jwks.json"),
                    "provider_name": "test",
                    "jwt_audience": None,
                    "role_names": ["anonymous", "authenticated"],
                }
            ]
        }
    )

    # return static fixture jwks.
    jwk = neon_authorize_jwk.export_public(as_dict=True)
    httpserver.expect_request("/authorize/jwks.json").respond_with_json({"keys": [jwk]})

    mgmt_port = port_distributor.get_port()
    http_port = port_distributor.get_port()
    external_http_port = port_distributor.get_port()

    with NeonAuthBroker(
        neon_binpath=neon_binpath,
        test_output_dir=test_output_dir,
        http_port=http_port,
        mgmt_port=mgmt_port,
        external_http_port=external_http_port,
        auth_backend=NeonAuthBroker.ControlPlane(httpserver.url_for("/cplane")),
    ) as proxy:
        proxy.start()
        yield proxy


class Endpoint(PgProtocol, LogUtils):
    """An object representing a Postgres compute endpoint managed by the control plane."""

    def __init__(
        self,
        env: NeonEnv,
        tenant_id: TenantId,
        pg_port: int,
        http_port: int,
        check_stop_result: bool = True,
    ):
        super().__init__(host="localhost", port=pg_port, user="cloud_admin", dbname="postgres")
        self.env = env
        self.branch_name: str | None = None  # dubious
        self.endpoint_id: str | None = None  # dubious, see asserts below
        self.pgdata_dir: Path | None = None  # Path to computenode PGDATA
        self.tenant_id = tenant_id
        self.pg_port = pg_port
        self.http_port = http_port
        self.check_stop_result = check_stop_result
        # passed to endpoint create and endpoint reconfigure
        self.active_safekeepers: list[int] = list(map(lambda sk: sk.id, env.safekeepers))
        # path to conf is <repo_dir>/endpoints/<endpoint_id>/pgdata/postgresql.conf

        # Semaphore is set to 1 when we start, and acquire'd back to zero when we stop
        #
        # We use a semaphore rather than a bool so that racing calls to stop() don't
        # try and stop the same process twice, as stop() is called by test teardown and
        # potentially by some __del__ chains in other threads.
        self._running = threading.Semaphore(0)

    def http_client(
        self, auth_token: str | None = None, retries: Retry | None = None
    ) -> EndpointHttpClient:
        return EndpointHttpClient(
            port=self.http_port,
        )

    def create(
        self,
        branch_name: str,
        endpoint_id: str | None = None,
        hot_standby: bool = False,
        lsn: Lsn | None = None,
        config_lines: list[str] | None = None,
        pageserver_id: int | None = None,
        allow_multiple: bool = False,
    ) -> Self:
        """
        Create a new Postgres endpoint.
        Returns self.
        """

        if not config_lines:
            config_lines = []

        endpoint_id = endpoint_id or self.env.generate_endpoint_id()
        self.endpoint_id = endpoint_id
        self.branch_name = branch_name

        self.env.neon_cli.endpoint_create(
            branch_name,
            endpoint_id=self.endpoint_id,
            tenant_id=self.tenant_id,
            lsn=lsn,
            hot_standby=hot_standby,
            pg_port=self.pg_port,
            http_port=self.http_port,
            pg_version=self.env.pg_version,
            pageserver_id=pageserver_id,
            allow_multiple=allow_multiple,
        )
        path = Path("endpoints") / self.endpoint_id / "pgdata"
        self.pgdata_dir = self.env.repo_dir / path
        self.logfile = self.endpoint_path() / "compute.log"

        # set small 'max_replication_write_lag' to enable backpressure
        # and make tests more stable.
        config_lines = ["max_replication_write_lag=15MB"] + config_lines

        # Delete file cache if it exists (and we're recreating the endpoint)
        if USE_LFC:
            if (lfc_path := Path(self.lfc_path())).exists():
                lfc_path.unlink()
            else:
                lfc_path.parent.mkdir(parents=True, exist_ok=True)
            for line in config_lines:
                if (
                    line.find("neon.max_file_cache_size") > -1
                    or line.find("neon.file_cache_size_limit") > -1
                ):
                    m = re.search(r"=\s*(\S+)", line)
                    assert m is not None, f"malformed config line {line}"
                    size = m.group(1)
                    assert size_to_bytes(size) >= size_to_bytes(
                        "1MB"
                    ), "LFC size cannot be set less than 1MB"
            # shared_buffers = 512kB to make postgres use LFC intensively
            # neon.max_file_cache_size and neon.file_cache size limit are
            # set to 1MB because small LFC is better for testing (helps to find more problems)
            config_lines = [
                "shared_buffers = 512kB",
                f"neon.file_cache_path = '{self.lfc_path()}'",
                "neon.max_file_cache_size = 1MB",
                "neon.file_cache_size_limit = 1MB",
            ] + config_lines
        else:
            for line in config_lines:
                assert (
                    line.find("neon.max_file_cache_size") == -1
                ), "Setting LFC parameters is not allowed when LFC is disabled"
                assert (
                    line.find("neon.file_cache_size_limit") == -1
                ), "Setting LFC parameters is not allowed when LFC is disabled"

        self.config(config_lines)

        return self

    def start(
        self,
        remote_ext_config: str | None = None,
        pageserver_id: int | None = None,
        safekeepers: list[int] | None = None,
        allow_multiple: bool = False,
        basebackup_request_tries: int | None = None,
    ) -> Self:
        """
        Start the Postgres instance.
        Returns self.
        """

        assert self.endpoint_id is not None

        # If `safekeepers` is not None, they are remember them as active and use
        # in the following commands.
        if safekeepers is not None:
            self.active_safekeepers = safekeepers

        self.env.neon_cli.endpoint_start(
            self.endpoint_id,
            safekeepers=self.active_safekeepers,
            remote_ext_config=remote_ext_config,
            pageserver_id=pageserver_id,
            allow_multiple=allow_multiple,
            basebackup_request_tries=basebackup_request_tries,
        )
        self._running.release(1)
        self.log_config_value("shared_buffers")
        self.log_config_value("neon.max_file_cache_size")
        self.log_config_value("neon.file_cache_size_limit")

        return self

    def endpoint_path(self) -> Path:
        """Path to endpoint directory"""
        assert self.endpoint_id
        path = Path("endpoints") / self.endpoint_id
        return self.env.repo_dir / path

    def pg_data_dir_path(self) -> Path:
        """Path to Postgres data directory"""
        return self.endpoint_path() / "pgdata"

    def pg_xact_dir_path(self) -> Path:
        """Path to pg_xact dir"""
        return self.pg_data_dir_path() / "pg_xact"

    def pg_twophase_dir_path(self) -> Path:
        """Path to pg_twophase dir"""
        return self.pg_data_dir_path() / "pg_twophase"

    def config_file_path(self) -> Path:
        """Path to the postgresql.conf in the endpoint directory (not the one in pgdata)"""
        return self.endpoint_path() / "postgresql.conf"

<<<<<<< HEAD
    def lfc_path(self) -> Path:
        """Path to the lfc file"""
        return self.endpoint_path() / "file_cache" / "file.cache"

    def config(self, lines: list[str]) -> Endpoint:
=======
    def config(self, lines: list[str]) -> Self:
>>>>>>> c1937d07
        """
        Add lines to postgresql.conf.
        Lines should be an array of valid postgresql.conf rows.
        Returns self.
        """

        with open(self.config_file_path(), "a") as conf:
            for line in lines:
                conf.write(line)
                conf.write("\n")

        return self

    def edit_hba(self, hba: list[str]):
        """Prepend hba lines into pg_hba.conf file."""
        with open(os.path.join(self.pg_data_dir_path(), "pg_hba.conf"), "r+") as conf_file:
            data = conf_file.read()
            conf_file.seek(0)
            conf_file.write("\n".join(hba) + "\n")
            conf_file.write(data)

        if self.is_running():
            self.safe_psql("SELECT pg_reload_conf()")

    def is_running(self):
        return self._running._value > 0

    def reconfigure(self, pageserver_id: int | None = None, safekeepers: list[int] | None = None):
        assert self.endpoint_id is not None
        # If `safekeepers` is not None, they are remember them as active and use
        # in the following commands.
        if safekeepers is not None:
            self.active_safekeepers = safekeepers
        self.env.neon_cli.endpoint_reconfigure(
            self.endpoint_id, self.tenant_id, pageserver_id, self.active_safekeepers
        )

    def respec(self, **kwargs: Any) -> None:
        """Update the endpoint.json file used by control_plane."""
        # Read config
        config_path = os.path.join(self.endpoint_path(), "endpoint.json")
        with open(config_path) as f:
            data_dict: dict[str, Any] = json.load(f)

        # Write it back updated
        with open(config_path, "w") as file:
            log.info(json.dumps(dict(data_dict, **kwargs)))
            json.dump(dict(data_dict, **kwargs), file, indent=4)

    # Please note: Migrations only run if pg_skip_catalog_updates is false
    def wait_for_migrations(self, num_migrations: int = 11):
        with self.cursor() as cur:

            def check_migrations_done():
                cur.execute("SELECT id FROM neon_migration.migration_id")
                migration_id: int = cur.fetchall()[0][0]
                assert migration_id >= num_migrations

            wait_until(20, 0.5, check_migrations_done)

    # Mock the extension part of spec passed from control plane for local testing
    # endpooint.rs adds content of this file as a part of the spec.json
    def create_remote_extension_spec(self, spec: dict[str, Any]):
        """Create a remote extension spec file for the endpoint."""
        remote_extensions_spec_path = os.path.join(
            self.endpoint_path(), "remote_extensions_spec.json"
        )

        with open(remote_extensions_spec_path, "w") as file:
            json.dump(spec, file, indent=4)

    def stop(
        self,
        mode: str = "fast",
        sks_wait_walreceiver_gone: tuple[list[Safekeeper], TimelineId] | None = None,
    ) -> Self:
        """
        Stop the Postgres instance if it's running.

        Because test teardown might try and stop an endpoint concurrently with
        test code stopping the endpoint, this method is thread safe

        If sks_wait_walreceiever_gone is not None, wait for the safekeepers in
        this list to have no walreceivers, i.e. compute endpoint connection be
        gone. When endpoint is stopped in immediate mode and started again this
        avoids race of old connection delivering some data after
        sync-safekeepers check, which makes basebackup unusable. TimelineId is
        needed because endpoint doesn't know it.

        A better solution would be bump term when sync-safekeepers is skipped on
        start, see #9079.

        Returns self.
        """

        running = self._running.acquire(blocking=False)
        if running:
            assert self.endpoint_id is not None
            self.env.neon_cli.endpoint_stop(
                self.endpoint_id, check_return_code=self.check_stop_result, mode=mode
            )

        if sks_wait_walreceiver_gone is not None:
            for sk in sks_wait_walreceiver_gone[0]:
                cli = sk.http_client()
                wait_walreceivers_absent(cli, self.tenant_id, sks_wait_walreceiver_gone[1])

        return self

    def stop_and_destroy(self, mode: str = "immediate") -> Self:
        """
        Stop the Postgres instance, then destroy the endpoint.
        Returns self.
        """

        running = self._running.acquire(blocking=False)
        if running:
            assert self.endpoint_id is not None
            self.env.neon_cli.endpoint_stop(
                self.endpoint_id, True, check_return_code=self.check_stop_result, mode=mode
            )
            self.endpoint_id = None

        return self

    def create_start(
        self,
        branch_name: str,
        endpoint_id: str | None = None,
        hot_standby: bool = False,
        lsn: Lsn | None = None,
        config_lines: list[str] | None = None,
        remote_ext_config: str | None = None,
        pageserver_id: int | None = None,
        allow_multiple: bool = False,
        basebackup_request_tries: int | None = None,
    ) -> Self:
        """
        Create an endpoint, apply config, and start Postgres.
        Returns self.
        """

        self.create(
            branch_name=branch_name,
            endpoint_id=endpoint_id,
            config_lines=config_lines,
            hot_standby=hot_standby,
            lsn=lsn,
            pageserver_id=pageserver_id,
            allow_multiple=allow_multiple,
        ).start(
            remote_ext_config=remote_ext_config,
            pageserver_id=pageserver_id,
            allow_multiple=allow_multiple,
            basebackup_request_tries=basebackup_request_tries,
        )

        return self

    def __enter__(self) -> Self:
        return self

    def __exit__(
        self,
        exc_type: type[BaseException] | None,
        exc: BaseException | None,
        tb: TracebackType | None,
    ):
        self.stop()

    # Checkpoints running endpoint and returns pg_wal size in MB.
    def get_pg_wal_size(self):
        log.info(f'checkpointing at LSN {self.safe_psql("select pg_current_wal_lsn()")[0][0]}')
        self.safe_psql("checkpoint")
        assert self.pgdata_dir is not None  # please mypy
        return get_dir_size(self.pgdata_dir / "pg_wal") / 1024 / 1024

    def clear_buffers(self, cursor: Any | None = None):
        """
        Best-effort way to clear postgres buffers. Pinned buffers will not be 'cleared.'
        It clears LFC as well by setting neon.file_cache_size_limit to 0 and then returning it to the previous value,
        if LFC is enabled
        """
        if cursor is not None:
            cursor.execute("select clear_buffer_cache()")
            if not USE_LFC:
                return
            cursor.execute("SHOW neon.file_cache_size_limit")
            res = cursor.fetchone()
            assert res, "Cannot get neon.file_cache_size_limit"
            file_cache_size_limit = res[0]
            if file_cache_size_limit == 0:
                return
            cursor.execute("ALTER SYSTEM SET neon.file_cache_size_limit=0")
            cursor.execute("SELECT pg_reload_conf()")
            cursor.execute(f"ALTER SYSTEM SET neon.file_cache_size_limit='{file_cache_size_limit}'")
            cursor.execute("SELECT pg_reload_conf()")
        else:
            self.safe_psql("select clear_buffer_cache()")
            if not USE_LFC:
                return
            file_cache_size_limit = self.safe_psql_scalar(
                "SHOW neon.file_cache_size_limit", log_query=False
            )
            if file_cache_size_limit == 0:
                return
            self.safe_psql("ALTER SYSTEM SET neon.file_cache_size_limit=0")
            self.safe_psql("SELECT pg_reload_conf()")
            self.safe_psql(f"ALTER SYSTEM SET neon.file_cache_size_limit='{file_cache_size_limit}'")
            self.safe_psql("SELECT pg_reload_conf()")

    def log_config_value(self, param):
        """
        Writes the config value param to log
        """
        res = self.safe_psql_scalar(f"SHOW {param}", log_query=False)
        log.info("%s = %s", param, res)


class EndpointFactory:
    """An object representing multiple compute endpoints."""

    def __init__(self, env: NeonEnv):
        self.env = env
        self.num_instances: int = 0
        self.endpoints: list[Endpoint] = []

    def create_start(
        self,
        branch_name: str,
        endpoint_id: str | None = None,
        tenant_id: TenantId | None = None,
        lsn: Lsn | None = None,
        hot_standby: bool = False,
        config_lines: list[str] | None = None,
        remote_ext_config: str | None = None,
        pageserver_id: int | None = None,
        basebackup_request_tries: int | None = None,
    ) -> Endpoint:
        ep = Endpoint(
            self.env,
            tenant_id=tenant_id or self.env.initial_tenant,
            pg_port=self.env.port_distributor.get_port(),
            http_port=self.env.port_distributor.get_port(),
        )
        self.num_instances += 1
        self.endpoints.append(ep)

        return ep.create_start(
            branch_name=branch_name,
            endpoint_id=endpoint_id,
            hot_standby=hot_standby,
            config_lines=config_lines,
            lsn=lsn,
            remote_ext_config=remote_ext_config,
            pageserver_id=pageserver_id,
            basebackup_request_tries=basebackup_request_tries,
        )

    def create(
        self,
        branch_name: str,
        endpoint_id: str | None = None,
        tenant_id: TenantId | None = None,
        lsn: Lsn | None = None,
        hot_standby: bool = False,
        config_lines: list[str] | None = None,
        pageserver_id: int | None = None,
    ) -> Endpoint:
        ep = Endpoint(
            self.env,
            tenant_id=tenant_id or self.env.initial_tenant,
            pg_port=self.env.port_distributor.get_port(),
            http_port=self.env.port_distributor.get_port(),
        )

        endpoint_id = endpoint_id or self.env.generate_endpoint_id()

        self.num_instances += 1
        self.endpoints.append(ep)

        return ep.create(
            branch_name=branch_name,
            endpoint_id=endpoint_id,
            lsn=lsn,
            hot_standby=hot_standby,
            config_lines=config_lines,
            pageserver_id=pageserver_id,
        )

    def stop_all(self, fail_on_error=True) -> Self:
        exception = None
        for ep in self.endpoints:
            try:
                ep.stop()
            except Exception as e:
                log.error(f"Failed to stop endpoint {ep.endpoint_id}: {e}")
                exception = e

        if fail_on_error and exception is not None:
            raise exception

        return self

    def new_replica(
        self, origin: Endpoint, endpoint_id: str, config_lines: list[str] | None = None
    ):
        branch_name = origin.branch_name
        assert origin in self.endpoints
        assert branch_name is not None

        return self.create(
            branch_name=branch_name,
            endpoint_id=endpoint_id,
            tenant_id=origin.tenant_id,
            lsn=None,
            hot_standby=True,
            config_lines=config_lines,
        )

    def new_replica_start(
        self, origin: Endpoint, endpoint_id: str, config_lines: list[str] | None = None
    ):
        branch_name = origin.branch_name
        assert origin in self.endpoints
        assert branch_name is not None

        return self.create_start(
            branch_name=branch_name,
            endpoint_id=endpoint_id,
            tenant_id=origin.tenant_id,
            lsn=None,
            hot_standby=True,
            config_lines=config_lines,
        )


@dataclass
class SafekeeperPort:
    pg: int
    pg_tenant_only: int
    http: int


@dataclass
class Safekeeper(LogUtils):
    """An object representing a running safekeeper daemon."""

    env: NeonEnv
    port: SafekeeperPort
    id: int
    running: bool = False

    def __init__(
        self,
        env: NeonEnv,
        port: SafekeeperPort,
        id: int,
        running: bool = False,
        extra_opts: list[str] | None = None,
    ):
        self.env = env
        self.port = port
        self.id = id
        self.running = running
        self.logfile = Path(self.data_dir) / f"safekeeper-{id}.log"

        if extra_opts is None:
            # Testing defaults: enable everything, and set short timeouts so that background
            # work will happen during short tests.
            # **Note**: Any test that explicitly sets extra_opts will not get these defaults.
            extra_opts = [
                "--enable-offload",
                "--delete-offloaded-wal",
                "--partial-backup-timeout",
                "10s",
                "--control-file-save-interval",
                "1s",
                "--eviction-min-resident",
                "10s",
            ]

        self.extra_opts = extra_opts

    def start(
        self, extra_opts: list[str] | None = None, timeout_in_seconds: int | None = None
    ) -> Self:
        if extra_opts is None:
            # Apply either the extra_opts passed in, or the ones from our constructor: we do not merge the two.
            extra_opts = self.extra_opts

        assert self.running is False

        s3_env_vars = None
        if isinstance(self.env.safekeepers_remote_storage, S3Storage):
            s3_env_vars = self.env.safekeepers_remote_storage.access_env_vars()

        self.env.neon_cli.safekeeper_start(
            self.id,
            extra_opts=extra_opts,
            timeout_in_seconds=timeout_in_seconds,
            extra_env_vars=s3_env_vars,
        )
        self.running = True
        # wait for wal acceptor start by checking its status
        started_at = time.time()
        while True:
            try:
                with self.http_client() as http_cli:
                    http_cli.check_status()
            except Exception as e:
                elapsed = time.time() - started_at
                if elapsed > 3:
                    raise RuntimeError(
                        f"timed out waiting {elapsed:.0f}s for wal acceptor start: {e}"
                    ) from e
                time.sleep(0.5)
            else:
                break  # success
        return self

    def stop(self, immediate: bool = False) -> Self:
        self.env.neon_cli.safekeeper_stop(self.id, immediate)
        self.running = False
        return self

    def assert_no_errors(self):
        not_allowed = [
            "manager task finished prematurely",
            "error while acquiring WalResidentTimeline guard",
            "timeout while acquiring WalResidentTimeline guard",
            "invalid xlog page header:",
            "WAL record crc mismatch at",
        ]
        for na in not_allowed:
            assert not self.log_contains(na)

    def append_logical_message(
        self, tenant_id: TenantId, timeline_id: TimelineId, request: dict[str, Any]
    ) -> dict[str, Any]:
        """
        Send JSON_CTRL query to append LogicalMessage to WAL and modify
        safekeeper state. It will construct LogicalMessage from provided
        prefix and message, and then will write it to WAL.
        """

        # "replication=0" hacks psycopg not to send additional queries
        # on startup, see https://github.com/psycopg/psycopg2/pull/482
        token = self.env.auth_keys.generate_tenant_token(tenant_id)
        connstr = f"host=localhost port={self.port.pg} password={token} replication=0 options='-c timeline_id={timeline_id} tenant_id={tenant_id}'"

        with closing(psycopg2.connect(connstr)) as conn:
            # server doesn't support transactions
            conn.autocommit = True
            with conn.cursor() as cur:
                request_json = json.dumps(request)
                log.info(f"JSON_CTRL request on port {self.port.pg}: {request_json}")
                cur.execute("JSON_CTRL " + request_json)
                all = cur.fetchall()
                log.info(f"JSON_CTRL response: {all[0][0]}")
                res = json.loads(all[0][0])
                assert isinstance(res, dict)
                return res

    def http_client(
        self, auth_token: str | None = None, gen_sk_wide_token: bool = True
    ) -> SafekeeperHttpClient:
        """
        When auth_token is None but gen_sk_wide is True creates safekeeper wide
        token, which is a reasonable default.
        """
        if auth_token is None and gen_sk_wide_token:
            auth_token = self.env.auth_keys.generate_safekeeper_token()
        is_testing_enabled = '"testing"' in self.env.get_binary_version("safekeeper")
        return SafekeeperHttpClient(
            port=self.port.http, auth_token=auth_token, is_testing_enabled=is_testing_enabled
        )

    def get_timeline_start_lsn(self, tenant_id: TenantId, timeline_id: TimelineId) -> Lsn:
        timeline_status = self.http_client().timeline_status(tenant_id, timeline_id)
        timeline_start_lsn = timeline_status.timeline_start_lsn
        log.info(f"sk {self.id} timeline start LSN: {timeline_start_lsn}")
        return timeline_start_lsn

    def get_flush_lsn(self, tenant_id: TenantId, timeline_id: TimelineId) -> Lsn:
        timeline_status = self.http_client().timeline_status(tenant_id, timeline_id)
        flush_lsn = timeline_status.flush_lsn
        log.info(f"sk {self.id} flush LSN: {flush_lsn}")
        return flush_lsn

    def pull_timeline(
        self, srcs: list[Safekeeper], tenant_id: TenantId, timeline_id: TimelineId
    ) -> dict[str, Any]:
        """
        pull_timeline from srcs to self.
        """
        src_https = [f"http://localhost:{sk.port.http}" for sk in srcs]
        res = self.http_client().pull_timeline(
            {"tenant_id": str(tenant_id), "timeline_id": str(timeline_id), "http_hosts": src_https}
        )
        src_ids = [sk.id for sk in srcs]
        log.info(f"finished pulling timeline from {src_ids} to {self.id}")
        return res

    @property
    def data_dir(self) -> Path:
        return self.env.repo_dir / "safekeepers" / f"sk{self.id}"

    def timeline_dir(self, tenant_id, timeline_id) -> Path:
        return self.data_dir / str(tenant_id) / str(timeline_id)

    # list partial uploaded segments of this safekeeper. Works only for
    # RemoteStorageKind.LOCAL_FS.
    def list_uploaded_segments(self, tenant_id: TenantId, timeline_id: TimelineId):
        tline_path = (
            self.env.repo_dir
            / "local_fs_remote_storage"
            / "safekeeper"
            / str(tenant_id)
            / str(timeline_id)
        )
        assert isinstance(self.env.safekeepers_remote_storage, LocalFsStorage)
        segs = self._list_segments_in_dir(
            tline_path, lambda name: ".metadata" not in name and ".___temp" not in name
        )
        mysegs = [s for s in segs if f"sk{self.id}" in s]
        return mysegs

    def list_segments(self, tenant_id, timeline_id) -> list[str]:
        """
        Get list of segment names of the given timeline.
        """
        tli_dir = self.timeline_dir(tenant_id, timeline_id)
        return self._list_segments_in_dir(
            tli_dir, lambda name: not name.startswith("safekeeper.control")
        )

    def _list_segments_in_dir(self, path: Path, keep_filter: Callable[[str], bool]) -> list[str]:
        segments = []
        for _, _, filenames in os.walk(path):
            segments.extend([f for f in filenames if keep_filter(f)])
        segments.sort()
        return segments

    def checkpoint_up_to(
        self, tenant_id: TenantId, timeline_id: TimelineId, lsn: Lsn, wait_wal_removal=True
    ):
        """
        Assuming pageserver(s) uploaded to s3 up to `lsn`,
        1) wait for remote_consistent_lsn and wal_backup_lsn on safekeeper to reach it.
        2) checkpoint timeline on safekeeper, which should remove WAL before this LSN; optionally wait for that.
        """
        client = self.http_client()

        target_segment_file = lsn.segment_name()

        def are_segments_removed():
            segments = self.list_segments(tenant_id, timeline_id)
            log.info(
                f"waiting for all segments before {target_segment_file} to be removed from sk {self.id}, current segments: {segments}"
            )
            assert all(target_segment_file <= s for s in segments)

        def are_lsns_advanced():
            stat = client.timeline_status(tenant_id, timeline_id)
            log.info(
                f"waiting for remote_consistent_lsn and backup_lsn on sk {self.id} to reach {lsn}, currently remote_consistent_lsn={stat.remote_consistent_lsn}, backup_lsn={stat.backup_lsn}"
            )
            assert stat.remote_consistent_lsn >= lsn and stat.backup_lsn >= lsn.segment_lsn()

        # xxx: max wait is long because we might be waiting for reconnection from
        # pageserver to this safekeeper
        wait_until(30, 1, are_lsns_advanced)
        client.checkpoint(tenant_id, timeline_id)
        if wait_wal_removal:
            wait_until(30, 1, are_segments_removed)

    def wait_until_paused(self, failpoint: str):
        msg = f"at failpoint {failpoint}"

        def paused():
            log.info(f"waiting for hitting failpoint {failpoint}")
            self.assert_log_contains(msg)

        wait_until(20, 0.5, paused)


class NeonBroker(LogUtils):
    """An object managing storage_broker instance"""

    def __init__(self, env: NeonEnv):
        super().__init__(logfile=env.repo_dir / "storage_broker.log")
        self.env = env
        self.port: int = self.env.port_distributor.get_port()
        self.running = False

    def start(
        self,
        timeout_in_seconds: int | None = None,
    ) -> Self:
        assert not self.running
        self.env.neon_cli.storage_broker_start(timeout_in_seconds)
        self.running = True
        return self

    def stop(self) -> Self:
        if self.running:
            self.env.neon_cli.storage_broker_stop()
            self.running = False
        return self

    def listen_addr(self):
        return f"127.0.0.1:{self.port}"

    def client_url(self):
        return f"http://{self.listen_addr()}"

    def assert_no_errors(self):
        assert_no_errors(self.logfile, "storage_controller", [])


class NodeKind(StrEnum):
    PAGESERVER = "pageserver"
    SAFEKEEPER = "safekeeper"


class StorageScrubber:
    def __init__(self, env: NeonEnv, log_dir: Path):
        self.env = env
        self.log_dir = log_dir

    def scrubber_cli(
        self, args: list[str], timeout, extra_env: dict[str, str] | None = None
    ) -> str:
        assert isinstance(self.env.pageserver_remote_storage, S3Storage)
        s3_storage = self.env.pageserver_remote_storage

        env = {
            "REGION": s3_storage.bucket_region,
            "BUCKET": s3_storage.bucket_name,
            "BUCKET_PREFIX": s3_storage.prefix_in_bucket,
            "RUST_LOG": "INFO",
            "PAGESERVER_DISABLE_FILE_LOGGING": "1",
        }
        env.update(s3_storage.access_env_vars())

        if s3_storage.endpoint is not None:
            env.update({"AWS_ENDPOINT_URL": s3_storage.endpoint})

        if extra_env is not None:
            env.update(extra_env)

        base_args = [
            str(self.env.neon_binpath / "storage_scrubber"),
            f"--controller-api={self.env.storage_controller.api_root()}",
        ]
        args = base_args + args

        log.info(f"Invoking scrubber command {args} with env: {env}")
        (output_path, stdout, status_code) = subprocess_capture(
            self.log_dir,
            args,
            env=env,
            check=True,
            capture_stdout=True,
            timeout=timeout,
        )
        if status_code:
            log.warning(f"Scrub command {args} failed")
            log.warning(f"Scrub environment: {env}")
            log.warning(f"Output at: {output_path}")

            raise RuntimeError(f"Scrubber failed while running {args}")

        assert stdout is not None
        return stdout

    def scan_metadata_safekeeper(
        self,
        timeline_lsns: list[dict[str, Any]],
        cloud_admin_api_url: str,
        cloud_admin_api_token: str,
    ) -> tuple[bool, Any]:
        extra_env = {
            "CLOUD_ADMIN_API_URL": cloud_admin_api_url,
            "CLOUD_ADMIN_API_TOKEN": cloud_admin_api_token,
        }
        return self.scan_metadata(
            node_kind=NodeKind.SAFEKEEPER, timeline_lsns=timeline_lsns, extra_env=extra_env
        )

    def scan_metadata(
        self,
        post_to_storage_controller: bool = False,
        node_kind: NodeKind = NodeKind.PAGESERVER,
        timeline_lsns: list[dict[str, Any]] | None = None,
        extra_env: dict[str, str] | None = None,
    ) -> tuple[bool, Any]:
        """
        Returns the health status and the metadata summary.
        """
        args = ["scan-metadata", "--node-kind", node_kind.value, "--json"]
        if post_to_storage_controller:
            args.append("--post")
        if timeline_lsns is not None:
            args.append("--timeline-lsns")
            args.append(json.dumps(timeline_lsns))
        stdout = self.scrubber_cli(args, timeout=30, extra_env=extra_env)

        try:
            summary = json.loads(stdout)
            # summary does not contain "with_warnings" if node_kind is the safekeeper
            no_warnings = "with_warnings" not in summary or not summary["with_warnings"]
            healthy = not summary["with_errors"] and no_warnings
            return healthy, summary
        except:
            log.error("Failed to decode JSON output from `scan-metadata`.  Dumping stdout:")
            log.error(stdout)
            raise

    def tenant_snapshot(self, tenant_id: TenantId, output_path: Path):
        stdout = self.scrubber_cli(
            ["tenant-snapshot", "--tenant-id", str(tenant_id), "--output-path", str(output_path)],
            timeout=30,
        )
        log.info(f"tenant-snapshot output: {stdout}")

    def pageserver_physical_gc(
        self,
        min_age_secs: int,
        tenant_ids: list[TenantId] | None = None,
        mode: str | None = None,
    ):
        args = ["pageserver-physical-gc", "--min-age", f"{min_age_secs}s"]

        if tenant_ids is None:
            tenant_ids = []

        for tenant_id in tenant_ids:
            args.extend(["--tenant-id", str(tenant_id)])

        if mode is not None:
            args.extend(["--mode", mode])

        stdout = self.scrubber_cli(
            args,
            timeout=30,
        )
        try:
            return json.loads(stdout)
        except:
            log.error(
                "Failed to decode JSON output from `pageserver-physical_gc`.  Dumping stdout:"
            )
            log.error(stdout)
            raise


def pytest_addoption(parser: Parser):
    parser.addoption(
        "--preserve-database-files",
        action="store_true",
        default=False,
        help="Preserve timeline files after the test suite is over",
    )


SMALL_DB_FILE_NAME_REGEX: re.Pattern[str] = re.compile(
    r"config-v1|heatmap-v1|tenant-manifest|metadata|.+\.(?:toml|pid|json|sql|conf)"
)


SKIP_DIRS = frozenset(
    (
        "pg_wal",
        "pg_stat",
        "pg_stat_tmp",
        "pg_subtrans",
        "pg_logical",
        "pg_replslot/wal_proposer_slot",
    )
)

SKIP_FILES = frozenset(
    (
        "pg_internal.init",
        "pg.log",
        "zenith.signal",
        "pg_hba.conf",
        "postgresql.conf",
        "postmaster.opts",
        "postmaster.pid",
        "pg_control",
        "pg_dynshmem",
    )
)


def should_skip_dir(dirname: str) -> bool:
    return dirname in SKIP_DIRS


def should_skip_file(filename: str) -> bool:
    if filename in SKIP_FILES:
        return True
    # check for temp table files according to https://www.postgresql.org/docs/current/storage-file-layout.html
    # i e "tBBB_FFF"
    if not filename.startswith("t"):
        return False

    tmp_name = filename[1:].split("_")
    if len(tmp_name) != 2:
        return False

    try:
        list(map(int, tmp_name))
    except:  # noqa: E722
        return False
    return True


#
# Test helpers
#
def list_files_to_compare(pgdata_dir: Path) -> list[str]:
    pgdata_files = []
    for root, _dirs, filenames in os.walk(pgdata_dir):
        for filename in filenames:
            rel_dir = os.path.relpath(root, pgdata_dir)
            # Skip some dirs and files we don't want to compare
            if should_skip_dir(rel_dir) or should_skip_file(filename):
                continue
            rel_file = os.path.join(rel_dir, filename)
            pgdata_files.append(rel_file)

    pgdata_files.sort()
    log.info(pgdata_files)
    return pgdata_files


# pg is the existing and running compute node, that we want to compare with a basebackup
def check_restored_datadir_content(
    test_output_dir: Path,
    env: NeonEnv,
    endpoint: Endpoint,
    ignored_files: list[str] | None = None,
):
    pg_bin = PgBin(test_output_dir, env.pg_distrib_dir, env.pg_version)

    # Get the timeline ID. We need it for the 'basebackup' command
    timeline_id = TimelineId(endpoint.safe_psql("SHOW neon.timeline_id")[0][0])

    # stop postgres to ensure that files won't change
    endpoint.stop()

    # Read the shutdown checkpoint's LSN
    checkpoint_lsn = pg_bin.get_pg_controldata_checkpoint_lsn(endpoint.pg_data_dir_path())

    # Take a basebackup from pageserver
    restored_dir_path = env.repo_dir / f"{endpoint.endpoint_id}_restored_datadir"
    restored_dir_path.mkdir(exist_ok=True)

    psql_path = os.path.join(pg_bin.pg_bin_path, "psql")

    pageserver_id = env.storage_controller.locate(endpoint.tenant_id)[0]["node_id"]
    cmd = rf"""
        {psql_path}                                    \
            --no-psqlrc                                \
            postgres://localhost:{env.get_pageserver(pageserver_id).service_port.pg}  \
            -c 'basebackup {endpoint.tenant_id} {timeline_id} {checkpoint_lsn}'  \
         | tar -x -C {restored_dir_path}
    """

    # Set LD_LIBRARY_PATH in the env properly, otherwise we may use the wrong libpq.
    # PgBin sets it automatically, but here we need to pipe psql output to the tar command.
    psql_env = {"LD_LIBRARY_PATH": pg_bin.pg_lib_dir}
    result = subprocess.run(cmd, env=psql_env, capture_output=True, text=True, shell=True)

    # Print captured stdout/stderr if basebackup cmd failed.
    if result.returncode != 0:
        log.error("Basebackup shell command failed with:")
        log.error(result.stdout)
        log.error(result.stderr)
    assert result.returncode == 0

    # list files we're going to compare
    assert endpoint.pgdata_dir
    pgdata_files = list_files_to_compare(Path(endpoint.pgdata_dir))

    restored_files = list_files_to_compare(restored_dir_path)

    if pgdata_files != restored_files:
        # filter pg_xact and multixact files which are downloaded on demand
        pgdata_files = [
            f
            for f in pgdata_files
            if not f.startswith("pg_xact") and not f.startswith("pg_multixact")
        ]

    if ignored_files:
        pgdata_files = [f for f in pgdata_files if f not in ignored_files]
        restored_files = [f for f in restored_files if f not in ignored_files]

    # check that file sets are equal
    assert pgdata_files == restored_files

    # compare content of the files
    # filecmp returns (match, mismatch, error) lists
    # We've already filtered all mismatching files in list_files_to_compare(),
    # so here expect that the content is identical
    (match, mismatch, error) = filecmp.cmpfiles(
        endpoint.pgdata_dir, restored_dir_path, pgdata_files, shallow=False
    )
    log.info(f"filecmp result mismatch and error lists:\n\t mismatch={mismatch}\n\t error={error}")

    for f in mismatch:
        f1 = os.path.join(endpoint.pgdata_dir, f)
        f2 = os.path.join(restored_dir_path, f)
        stdout_filename = f"{f2}.filediff"

        with open(stdout_filename, "w") as stdout_f:
            subprocess.run(f"xxd -b {f1} > {f1}.hex ", shell=True)
            subprocess.run(f"xxd -b {f2} > {f2}.hex ", shell=True)

            cmd = f"diff {f1}.hex {f2}.hex"
            subprocess.run([cmd], stdout=stdout_f, shell=True)

    assert (mismatch, error) == ([], [])


def logical_replication_sync(subscriber: PgProtocol, publisher: PgProtocol) -> Lsn:
    """Wait logical replication subscriber to sync with publisher."""
    publisher_lsn = Lsn(publisher.safe_psql("SELECT pg_current_wal_flush_lsn()")[0][0])
    while True:
        res = subscriber.safe_psql("select latest_end_lsn from pg_catalog.pg_stat_subscription")[0][
            0
        ]
        if res:
            log.info(f"subscriber_lsn={res}")
            subscriber_lsn = Lsn(res)
            log.info(f"Subscriber LSN={subscriber_lsn}, publisher LSN={ publisher_lsn}")
            if subscriber_lsn >= publisher_lsn:
                return subscriber_lsn
        time.sleep(0.5)


def tenant_get_shards(
    env: NeonEnv, tenant_id: TenantId, pageserver_id: int | None = None
) -> list[tuple[TenantShardId, NeonPageserver]]:
    """
    Helper for when you want to talk to one or more pageservers, and the
    caller _might_ have specified a pageserver, or they might leave it to
    us to figure out the shards for a tenant.

    If the caller provides `pageserver_id`, it will be used for all shards, even
    if the shard is indicated by storage controller to be on some other pageserver.
    If the storage controller is not running, assume an unsharded tenant.

    Caller should over the response to apply their per-pageserver action to
    each shard
    """
    if pageserver_id is not None:
        override_pageserver = [p for p in env.pageservers if p.id == pageserver_id][0]
    else:
        override_pageserver = None

    if not env.storage_controller.running and override_pageserver is not None:
        log.warning(f"storage controller not running, assuming unsharded tenant {tenant_id}")
        return [(TenantShardId(tenant_id, 0, 0), override_pageserver)]

    return [
        (
            TenantShardId.parse(s["shard_id"]),
            override_pageserver or env.get_pageserver(s["node_id"]),
        )
        for s in env.storage_controller.locate(tenant_id)
    ]


def wait_replica_caughtup(primary: Endpoint, secondary: Endpoint):
    primary_lsn = Lsn(
        primary.safe_psql_scalar("SELECT pg_current_wal_flush_lsn()", log_query=False)
    )
    while True:
        secondary_lsn = Lsn(
            secondary.safe_psql_scalar("SELECT pg_last_wal_replay_lsn()", log_query=False)
        )
        caught_up = secondary_lsn >= primary_lsn
        log.info(f"caughtup={caught_up}, primary_lsn={primary_lsn}, secondary_lsn={secondary_lsn}")
        if caught_up:
            return
        time.sleep(1)


def log_replica_lag(primary: Endpoint, secondary: Endpoint):
    last_replay_lsn = Lsn(
        secondary.safe_psql_scalar("SELECT pg_last_wal_replay_lsn()", log_query=False)
    )
    primary_lsn = Lsn(
        primary.safe_psql_scalar("SELECT pg_current_wal_flush_lsn()", log_query=False)
    )
    lag = primary_lsn - last_replay_lsn
    log.info(f"primary_lsn={primary_lsn}, replay_lsn={last_replay_lsn}, lag={lag}")


def wait_for_last_flush_lsn(
    env: NeonEnv,
    endpoint: Endpoint,
    tenant: TenantId,
    timeline: TimelineId,
    pageserver_id: int | None = None,
    auth_token: str | None = None,
) -> Lsn:
    """Wait for pageserver to catch up the latest flush LSN, returns the last observed lsn."""

    shards = tenant_get_shards(env, tenant, pageserver_id)

    last_flush_lsn = Lsn(endpoint.safe_psql("SELECT pg_current_wal_flush_lsn()")[0][0])

    results = []
    for tenant_shard_id, pageserver in shards:
        log.info(
            f"wait_for_last_flush_lsn: waiting for {last_flush_lsn} on shard {tenant_shard_id} on pageserver {pageserver.id})"
        )
        waited = wait_for_last_record_lsn(
            pageserver.http_client(auth_token=auth_token), tenant_shard_id, timeline, last_flush_lsn
        )

        assert waited >= last_flush_lsn
        results.append(waited)

    # Return the lowest LSN that has been ingested by all shards
    return min(results)


def flush_ep_to_pageserver(
    env: NeonEnv,
    ep: Endpoint,
    tenant: TenantId,
    timeline: TimelineId,
    pageserver_id: int | None = None,
) -> Lsn:
    """
    Stop endpoint and wait until all committed WAL reaches the pageserver
    (last_record_lsn). This is for use by tests which want everything written so
    far to reach pageserver *and* expecting that no more data will arrive until
    endpoint starts again, so unlike wait_for_last_flush_lsn it polls
    safekeepers instead of compute to learn LSN.

    Returns the catch up LSN.
    """
    ep.stop()

    commit_lsn: Lsn = Lsn(0)
    # In principle in the absense of failures polling single sk would be enough.
    for sk in env.safekeepers:
        client = sk.http_client()
        # wait until compute connections are gone
        wait_walreceivers_absent(client, tenant, timeline)
        commit_lsn = max(client.get_commit_lsn(tenant, timeline), commit_lsn)

    # Note: depending on WAL filtering implementation, probably most shards
    # won't be able to reach commit_lsn (unless gaps are also ack'ed), so this
    # is broken in sharded case.
    shards = tenant_get_shards(env, tenant, pageserver_id)
    for tenant_shard_id, pageserver in shards:
        log.info(
            f"flush_ep_to_pageserver: waiting for {commit_lsn} on shard {tenant_shard_id} on pageserver {pageserver.id})"
        )
        waited = wait_for_last_record_lsn(
            pageserver.http_client(), tenant_shard_id, timeline, commit_lsn
        )

        assert waited >= commit_lsn

    return commit_lsn


def wait_for_wal_insert_lsn(
    env: NeonEnv,
    endpoint: Endpoint,
    tenant: TenantId,
    timeline: TimelineId,
    pageserver_id: int | None = None,
) -> Lsn:
    """Wait for pageserver to catch up the latest flush LSN, returns the last observed lsn."""
    last_flush_lsn = Lsn(endpoint.safe_psql("SELECT pg_current_wal_insert_lsn()")[0][0])
    result = None
    for tenant_shard_id, pageserver in tenant_get_shards(env, tenant, pageserver_id):
        shard_r = wait_for_last_record_lsn(
            pageserver.http_client(), tenant_shard_id, timeline, last_flush_lsn
        )
        if result is None:
            result = shard_r

    assert result is not None
    return result


def fork_at_current_lsn(
    env: NeonEnv,
    endpoint: Endpoint,
    new_branch_name: str,
    ancestor_branch_name: str,
    tenant_id: TenantId | None = None,
) -> TimelineId:
    """
    Create new branch at the last LSN of an existing branch.
    The "last LSN" is taken from the given Postgres instance. The pageserver will wait for all the
    the WAL up to that LSN to arrive in the pageserver before creating the branch.
    """
    current_lsn = endpoint.safe_psql("SELECT pg_current_wal_lsn()")[0][0]
    return env.create_branch(
        new_branch_name=new_branch_name,
        tenant_id=tenant_id,
        ancestor_branch_name=ancestor_branch_name,
        ancestor_start_lsn=current_lsn,
    )


def import_timeline_from_vanilla_postgres(
    test_output_dir: Path,
    env: NeonEnv,
    pg_bin: PgBin,
    tenant_id: TenantId,
    timeline_id: TimelineId,
    branch_name: str,
    vanilla_pg_connstr: str,
):
    """
    Create a new timeline, by importing an existing PostgreSQL cluster.

    This works by taking a physical backup of the running PostgreSQL cluster, and importing that.
    """

    # Take backup of the existing PostgreSQL server with pg_basebackup
    basebackup_dir = test_output_dir / "basebackup"
    base_tar = basebackup_dir / "base.tar"
    wal_tar = basebackup_dir / "pg_wal.tar"
    os.mkdir(basebackup_dir)
    pg_bin.run(
        [
            "pg_basebackup",
            "-F",
            "tar",
            "-d",
            vanilla_pg_connstr,
            "-D",
            str(basebackup_dir),
        ]
    )

    # Extract start_lsn and end_lsn form the backup manifest file
    with open(os.path.join(basebackup_dir, "backup_manifest")) as f:
        manifest = json.load(f)
        start_lsn = Lsn(manifest["WAL-Ranges"][0]["Start-LSN"])
        end_lsn = Lsn(manifest["WAL-Ranges"][0]["End-LSN"])

    # Import the backup tarballs into the pageserver
    env.neon_cli.timeline_import(
        tenant_id=tenant_id,
        timeline_id=timeline_id,
        new_branch_name=branch_name,
        base_lsn=start_lsn,
        base_tarfile=base_tar,
        end_lsn=end_lsn,
        wal_tarfile=wal_tar,
        pg_version=env.pg_version,
    )
    wait_for_last_record_lsn(env.pageserver.http_client(), tenant_id, timeline_id, end_lsn)


def last_flush_lsn_upload(
    env: NeonEnv,
    endpoint: Endpoint,
    tenant_id: TenantId,
    timeline_id: TimelineId,
    pageserver_id: int | None = None,
    auth_token: str | None = None,
    wait_until_uploaded: bool = True,
) -> Lsn:
    """
    Wait for pageserver to catch to the latest flush LSN of given endpoint,
    checkpoint pageserver, and wait for it to be uploaded (remote_consistent_lsn
    reaching flush LSN).
    """
    last_flush_lsn = wait_for_last_flush_lsn(
        env, endpoint, tenant_id, timeline_id, pageserver_id=pageserver_id, auth_token=auth_token
    )
    shards = tenant_get_shards(env, tenant_id, pageserver_id)
    for tenant_shard_id, pageserver in shards:
        ps_http = pageserver.http_client(auth_token=auth_token)
        wait_for_last_record_lsn(ps_http, tenant_shard_id, timeline_id, last_flush_lsn)
        ps_http.timeline_checkpoint(
            tenant_shard_id, timeline_id, wait_until_uploaded=wait_until_uploaded
        )
    return last_flush_lsn


def parse_project_git_version_output(s: str) -> str:
    """
    Parses the git commit hash out of the --version output supported at least by neon_local.

    The information is generated by utils::project_git_version!
    """
    res = re.search(r"git(-env)?:([0-9a-fA-F]{8,40})(-\S+)?", s)
    if res and (commit := res.group(2)):
        return commit

    raise ValueError(f"unable to parse --version output: '{s}'")


def generate_uploads_and_deletions(
    env: NeonEnv,
    *,
    init: bool = True,
    tenant_id: TenantId | None = None,
    timeline_id: TimelineId | None = None,
    data: str | None = None,
    pageserver: NeonPageserver,
    wait_until_uploaded: bool = True,
):
    """
    Using the environment's default tenant + timeline, generate a load pattern
    that results in some uploads and some deletions to remote storage.
    """

    if tenant_id is None:
        tenant_id = env.initial_tenant
    assert tenant_id is not None

    if timeline_id is None:
        timeline_id = env.initial_timeline
    assert timeline_id is not None

    ps_http = pageserver.http_client()

    with env.endpoints.create_start(
        "main", tenant_id=tenant_id, pageserver_id=pageserver.id
    ) as endpoint:
        if init:
            endpoint.safe_psql("CREATE TABLE foo (id INTEGER PRIMARY KEY, val text)")
            last_flush_lsn_upload(
                env,
                endpoint,
                tenant_id,
                timeline_id,
                pageserver_id=pageserver.id,
                wait_until_uploaded=wait_until_uploaded,
            )

        def churn(data):
            endpoint.safe_psql_many(
                [
                    f"""
                INSERT INTO foo (id, val)
                SELECT g, '{data}'
                FROM generate_series(1, 200) g
                ON CONFLICT (id) DO UPDATE
                SET val = EXCLUDED.val
                """,
                    # to ensure that GC can actually remove some layers
                    "VACUUM foo",
                ]
            )
            assert tenant_id is not None
            assert timeline_id is not None
            # We are waiting for uploads as well as local flush, in order to avoid leaving the system
            # in a state where there are "future layers" in remote storage that will generate deletions
            # after a restart.
            last_flush_lsn_upload(
                env,
                endpoint,
                tenant_id,
                timeline_id,
                pageserver_id=pageserver.id,
                wait_until_uploaded=wait_until_uploaded,
            )

        # Compaction should generate some GC-elegible layers
        for i in range(0, 2):
            churn(f"{i if data is None else data}")

        gc_result = ps_http.timeline_gc(tenant_id, timeline_id, 0)
        print_gc_result(gc_result)
        assert gc_result["layers_removed"] > 0

        # Stop endpoint and flush all data to pageserver, then checkpoint it: this
        # ensures that the pageserver is in a fully idle state: there will be no more
        # background ingest, no more uploads pending, and therefore no non-determinism
        # in subsequent actions like pageserver restarts.
        flush_ep_to_pageserver(env, endpoint, tenant_id, timeline_id, pageserver.id)
        ps_http.timeline_checkpoint(tenant_id, timeline_id, wait_until_uploaded=wait_until_uploaded)<|MERGE_RESOLUTION|>--- conflicted
+++ resolved
@@ -3830,15 +3830,11 @@
         """Path to the postgresql.conf in the endpoint directory (not the one in pgdata)"""
         return self.endpoint_path() / "postgresql.conf"
 
-<<<<<<< HEAD
     def lfc_path(self) -> Path:
         """Path to the lfc file"""
         return self.endpoint_path() / "file_cache" / "file.cache"
 
-    def config(self, lines: list[str]) -> Endpoint:
-=======
     def config(self, lines: list[str]) -> Self:
->>>>>>> c1937d07
         """
         Add lines to postgresql.conf.
         Lines should be an array of valid postgresql.conf rows.
