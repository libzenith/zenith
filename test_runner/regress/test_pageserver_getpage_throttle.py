from __future__ import annotations

import copy
import json
import uuid

import pytest
from anyio import Path
from fixtures.common_types import TenantId, TimelineId
from fixtures.log_helper import log
from fixtures.neon_fixtures import NeonEnvBuilder, PgBin
from fixtures.pg_version import PgVersion
from fixtures.utils import wait_until


def test_pageserver_getpage_throttle(neon_env_builder: NeonEnvBuilder, pg_bin: PgBin):
    env = neon_env_builder.init_start()

    env.pageserver.tenant_detach(env.initial_tenant)

    env.pageserver.allowed_errors.append(
        # https://github.com/neondatabase/neon/issues/6925
        r".*query handler for.*pagestream.*failed: unexpected message: CopyFail during COPY.*"
    )

    tenant_id = TenantId.generate()
    timeline_id = TimelineId.generate()

    rate_limit_rps = 100
    compaction_period = 5
    env.pageserver.tenant_create(
        tenant_id,
        conf={
            "compaction_period": f"{compaction_period}s",
            "timeline_get_throttle": {
                "task_kinds": [],  # this field is ignored as of https://github.com/neondatabase/neon/pull/9962
                "initial": 0,
                "refill_interval": "100ms",
                "refill_amount": int(rate_limit_rps / 10),
                "max": int(rate_limit_rps / 10),
                "fair": True,
            },
        },
    )

    ps_http = env.pageserver.http_client()

    ps_http.timeline_create(PgVersion.V16, tenant_id, timeline_id)

    def run_pagebench_at_max_speed_and_get_total_requests_completed(duration_secs: int):
        cmd = [
            str(env.neon_binpath / "pagebench"),
            "get-page-latest-lsn",
            "--mgmt-api-endpoint",
            ps_http.base_url,
            "--page-service-connstring",
            env.pageserver.connstr(password=None),
            "--runtime",
            f"{duration_secs}s",
            f"{tenant_id}/{timeline_id}",
        ]

        basepath = pg_bin.run_capture(cmd, with_command_header=False)
        results_path = Path(basepath + ".stdout")
        log.info(f"Benchmark results at: {results_path}")

        with open(results_path) as f:
            results = json.load(f)
        log.info(f"Results:\n{json.dumps(results, sort_keys=True, indent=2)}")
        return int(results["total"]["request_count"])

    log.info("warmup / make sure metrics are present")
    run_pagebench_at_max_speed_and_get_total_requests_completed(2)
    smgr_metrics_query = {
        "tenant_id": str(tenant_id),
        "timeline_id": str(timeline_id),
        "smgr_query_type": "get_page_at_lsn",
    }
    smgr_metric_name = "pageserver_smgr_query_seconds_sum"
    throttle_metrics_query = {
        "tenant_id": str(tenant_id),
    }
    throttle_metric_name = "pageserver_tenant_throttling_wait_usecs_sum_total"

    smgr_query_seconds_pre = ps_http.get_metric_value(smgr_metric_name, smgr_metrics_query)
    assert smgr_query_seconds_pre is not None
    throttled_usecs_pre = ps_http.get_metric_value(throttle_metric_name, throttle_metrics_query)
    assert throttled_usecs_pre is not None

    marker = uuid.uuid4().hex
    ps_http.post_tracing_event("info", marker)
    _, marker_offset = wait_until(lambda: env.pageserver.assert_log_contains(marker, offset=None))

    log.info("run pagebench")
    duration_secs = 10
    actual_ncompleted = run_pagebench_at_max_speed_and_get_total_requests_completed(duration_secs)

    log.info("validate the client is capped at the configured rps limit")
    expect_ncompleted = duration_secs * rate_limit_rps
    delta_abs = abs(expect_ncompleted - actual_ncompleted)
    threshold = 0.05 * expect_ncompleted
    assert (
        threshold / rate_limit_rps < 0.1 * duration_secs
    ), "test self-test: unrealistic expecations regarding precision in this test"
    assert (
        delta_abs < 0.05 * expect_ncompleted
    ), "the throttling deviates more than 5percent from the expectation"

    log.info("validate that we logged the throttling")

    wait_until(
        lambda: env.pageserver.assert_log_contains(
            f".*{tenant_id}.*shard was throttled in the last n_seconds.*",
            offset=marker_offset,
        ),
        timeout=compaction_period,
    )

<<<<<<< HEAD
=======
    log.info("the smgr metric includes throttle time")
>>>>>>> cb10be71
    smgr_query_seconds_post = ps_http.get_metric_value(smgr_metric_name, smgr_metrics_query)
    assert smgr_query_seconds_post is not None
    throttled_usecs_post = ps_http.get_metric_value(throttle_metric_name, throttle_metrics_query)
    assert throttled_usecs_post is not None
    actual_smgr_query_seconds = smgr_query_seconds_post - smgr_query_seconds_pre
    actual_throttled_usecs = throttled_usecs_post - throttled_usecs_pre
    actual_throttled_secs = actual_throttled_usecs / 1_000_000

    log.info("validate that the metric doesn't include throttle wait time")
    assert (
        pytest.approx(duration_secs, 0.1) == actual_smgr_query_seconds
    ), "smgr metrics include throttle wait time"
    smgr_ex_throttle = actual_smgr_query_seconds - actual_throttled_secs
    assert smgr_ex_throttle > 0
    assert (
        duration_secs > 10 * smgr_ex_throttle
    ), "most of the time in this test is spent throttled because the rate-limit's contribution to latency dominates"

    log.info("validate that the throttling wait time metrics is correct")
    assert (
        pytest.approx(actual_throttled_secs + actual_smgr_query_seconds, 0.1) == duration_secs
    ), "most of the time in this test is spent throttled because the rate-limit's contribution to latency dominates"


throttle_config_with_field_fair_set = {
    "task_kinds": ["PageRequestHandler"],
    "fair": True,
    "initial": 27,
    "refill_interval": "43s",
    "refill_amount": 23,
    "max": 42,
}


def assert_throttle_config_with_field_fair_set(conf):
    """
    Field `fair` is ignored, so, responses don't contain it
    """
    without_fair = copy.deepcopy(throttle_config_with_field_fair_set)
    without_fair.pop("fair")

    assert conf == without_fair


def test_throttle_fair_config_is_settable_but_ignored_in_mgmt_api(neon_env_builder: NeonEnvBuilder):
    """
    To be removed after https://github.com/neondatabase/neon/pull/8539 is rolled out.
    """
    env = neon_env_builder.init_start()
    vps_http = env.storage_controller.pageserver_api()
    # with_fair config should still be settable
    vps_http.set_tenant_config(
        env.initial_tenant,
        {"timeline_get_throttle": throttle_config_with_field_fair_set},
    )
    conf = vps_http.tenant_config(env.initial_tenant)
    assert_throttle_config_with_field_fair_set(conf.effective_config["timeline_get_throttle"])
    assert_throttle_config_with_field_fair_set(
        conf.tenant_specific_overrides["timeline_get_throttle"]
    )


def test_throttle_fair_config_is_settable_but_ignored_in_config_toml(
    neon_env_builder: NeonEnvBuilder,
):
    """
    To be removed after https://github.com/neondatabase/neon/pull/8539 is rolled out.
    """

    def set_tenant_config(ps_cfg):
        ps_cfg["tenant_config"] = {"timeline_get_throttle": throttle_config_with_field_fair_set}

    neon_env_builder.pageserver_config_override = set_tenant_config
    env = neon_env_builder.init_start()
    ps_http = env.pageserver.http_client()
    conf = ps_http.tenant_config(env.initial_tenant)
    assert_throttle_config_with_field_fair_set(conf.effective_config["timeline_get_throttle"])<|MERGE_RESOLUTION|>--- conflicted
+++ resolved
@@ -116,10 +116,6 @@
         timeout=compaction_period,
     )
 
-<<<<<<< HEAD
-=======
-    log.info("the smgr metric includes throttle time")
->>>>>>> cb10be71
     smgr_query_seconds_post = ps_http.get_metric_value(smgr_metric_name, smgr_metrics_query)
     assert smgr_query_seconds_post is not None
     throttled_usecs_post = ps_http.get_metric_value(throttle_metric_name, throttle_metrics_query)
@@ -130,13 +126,8 @@
 
     log.info("validate that the metric doesn't include throttle wait time")
     assert (
-        pytest.approx(duration_secs, 0.1) == actual_smgr_query_seconds
-    ), "smgr metrics include throttle wait time"
-    smgr_ex_throttle = actual_smgr_query_seconds - actual_throttled_secs
-    assert smgr_ex_throttle > 0
-    assert (
-        duration_secs > 10 * smgr_ex_throttle
-    ), "most of the time in this test is spent throttled because the rate-limit's contribution to latency dominates"
+        duration_secs >= 10 * actual_smgr_query_seconds
+    ), "smgr metrics should not include throttle wait time"
 
     log.info("validate that the throttling wait time metrics is correct")
     assert (
