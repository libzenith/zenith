--- conflicted
+++ resolved
@@ -234,11 +234,7 @@
         generate_updates_on_main(env, ep_main, i, end=100)
 
     # Wait for the existing lease to expire.
-<<<<<<< HEAD
     time.sleep(LSN_LEASE_LENGTH + 1)
-=======
-    time.sleep(LSN_LEASE_LENGTH)
->>>>>>> c4cdfe66
     # Now trigger GC again, layers should be removed.
     for shard, ps in tenant_get_shards(env, env.initial_tenant):
         client = ps.http_client()
