--- conflicted
+++ resolved
@@ -80,13 +80,9 @@
     # Second timeline will fail during basebackup, because the local layer file is corrupt.
     # It will fail when we try to read (and reconstruct) a page from it, ergo the error message.
     # (We don't check layer file contents on startup, when loading the timeline)
-<<<<<<< HEAD
     #
     # This will change when we implement checksums for layers
-    with pytest.raises(Exception, match="Failed to load delta layer") as err:
-=======
     with pytest.raises(Exception, match="layer loading failed:") as err:
->>>>>>> c508d3b5
         pg2.start()
     log.info(
         f"As expected, compute startup failed for timeline {tenant2}/{timeline2} with corrupt layers: {err}"
