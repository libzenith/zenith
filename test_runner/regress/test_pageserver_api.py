from typing import Optional

from fixtures.common_types import Lsn, TenantId, TimelineId
from fixtures.neon_fixtures import (
    DEFAULT_BRANCH_NAME,
    NeonEnv,
    NeonEnvBuilder,
)
from fixtures.pageserver.http import PageserverHttpClient
from fixtures.utils import wait_until


<<<<<<< HEAD
=======
def test_pageserver_init_node_id(neon_simple_env: NeonEnv, neon_binpath: Path):
    """
    NB: The neon_local doesn't use `--init` mode anymore, but our production
    deployment still does => https://github.com/neondatabase/aws/pull/1322
    """
    workdir = neon_simple_env.pageserver.workdir
    pageserver_config = workdir / "pageserver.toml"
    pageserver_bin = neon_binpath / "pageserver"

    def run_pageserver(args):
        return subprocess.run(
            [str(pageserver_bin), "-D", str(workdir), *args],
            check=False,
            universal_newlines=True,
            stdout=subprocess.PIPE,
            stderr=subprocess.PIPE,
        )

    neon_simple_env.pageserver.stop()

    with open(neon_simple_env.pageserver.config_toml_path, "r") as f:
        ps_config = toml.load(f)

    required_config_keys = [
        "pg_distrib_dir",
        "listen_pg_addr",
        "listen_http_addr",
        "pg_auth_type",
        "http_auth_type",
        # TODO: only needed for NEON_PAGESERVER_PANIC_ON_UNSPECIFIED_COMPACTION_ALGORITHM in https://github.com/neondatabase/neon/pull/7748
        # "tenant_config",
    ]
    required_config_overrides = [
        f"--config-override={toml.dumps({k: ps_config[k]})}" for k in required_config_keys
    ]

    pageserver_config.unlink()

    bad_init = run_pageserver(["--init", *required_config_overrides])
    assert (
        bad_init.returncode == 1
    ), "pageserver should not be able to init new config without the node id"
    assert 'missing config value "id"' in bad_init.stderr
    assert not pageserver_config.exists(), "config file should not be created after init error"

    good_init_cmd = [
        "--init",
        f"--config-override=id={ps_config['id']}",
        *required_config_overrides,
    ]
    completed_init = run_pageserver(good_init_cmd)
    assert (
        completed_init.returncode == 0
    ), "pageserver should be able to create a new config with the node id given"
    assert pageserver_config.exists(), "config file should be created successfully"

    bad_reinit = run_pageserver(good_init_cmd)
    assert bad_reinit.returncode == 1, "pageserver refuses to init if already exists"
    assert "config file already exists" in bad_reinit.stderr


>>>>>>> 8b15864f
def check_client(env: NeonEnv, client: PageserverHttpClient):
    pg_version = env.pg_version
    initial_tenant = env.initial_tenant

    client.check_status()

    # check initial tenant is there
    assert initial_tenant in {TenantId(t["id"]) for t in client.tenant_list()}

    # create new tenant and check it is also there
    tenant_id = TenantId.generate()
    env.pageserver.tenant_create(
        tenant_id,
        generation=env.storage_controller.attach_hook_issue(tenant_id, env.pageserver.id),
        auth_token=client.auth_token,
    )
    assert tenant_id in {TenantId(t["id"]) for t in client.tenant_list()}

    timelines = client.timeline_list(tenant_id)
    assert len(timelines) == 0, "initial tenant should not have any timelines"

    # create timeline
    timeline_id = TimelineId.generate()
    client.timeline_create(
        pg_version=pg_version,
        tenant_id=tenant_id,
        new_timeline_id=timeline_id,
    )

    timelines = client.timeline_list(tenant_id)
    assert len(timelines) > 0

    # check it is there
    assert timeline_id in {TimelineId(b["timeline_id"]) for b in client.timeline_list(tenant_id)}
    for timeline in timelines:
        timeline_id = TimelineId(timeline["timeline_id"])
        timeline_details = client.timeline_detail(
            tenant_id=tenant_id,
            timeline_id=timeline_id,
            include_non_incremental_logical_size=True,
        )

        assert TenantId(timeline_details["tenant_id"]) == tenant_id
        assert TimelineId(timeline_details["timeline_id"]) == timeline_id


def test_pageserver_http_get_wal_receiver_not_found(neon_simple_env: NeonEnv):
    env = neon_simple_env
    with env.pageserver.http_client() as client:
        tenant_id, timeline_id = env.neon_cli.create_tenant()

        timeline_details = client.timeline_detail(
            tenant_id=tenant_id, timeline_id=timeline_id, include_non_incremental_logical_size=True
        )

        assert (
            timeline_details.get("wal_source_connstr") is None
        ), "Should not be able to connect to WAL streaming without PG compute node running"
        assert (
            timeline_details.get("last_received_msg_lsn") is None
        ), "Should not be able to connect to WAL streaming without PG compute node running"
        assert (
            timeline_details.get("last_received_msg_ts") is None
        ), "Should not be able to connect to WAL streaming without PG compute node running"


def expect_updated_msg_lsn(
    client: PageserverHttpClient,
    tenant_id: TenantId,
    timeline_id: TimelineId,
    prev_msg_lsn: Optional[Lsn],
) -> Lsn:
    timeline_details = client.timeline_detail(tenant_id, timeline_id=timeline_id)

    # a successful `timeline_details` response must contain the below fields
    assert "wal_source_connstr" in timeline_details.keys()
    assert "last_received_msg_lsn" in timeline_details.keys()
    assert "last_received_msg_ts" in timeline_details.keys()

    assert (
        timeline_details["last_received_msg_lsn"] is not None
    ), "the last received message's LSN is empty"

    last_msg_lsn = Lsn(timeline_details["last_received_msg_lsn"])
    assert (
        prev_msg_lsn is None or prev_msg_lsn < last_msg_lsn
    ), f"the last received message's LSN {last_msg_lsn} hasn't been updated compared to the previous message's LSN {prev_msg_lsn}"

    return last_msg_lsn


# Test the WAL-receiver related fields in the response to `timeline_details` API call
#
# These fields used to be returned by a separate API call, but they're part of
# `timeline_details` now.
def test_pageserver_http_get_wal_receiver_success(neon_simple_env: NeonEnv):
    env = neon_simple_env
    with env.pageserver.http_client() as client:
        tenant_id, timeline_id = env.neon_cli.create_tenant()
        endpoint = env.endpoints.create_start(DEFAULT_BRANCH_NAME, tenant_id=tenant_id)

        # insert something to force sk -> ps message
        endpoint.safe_psql("CREATE TABLE t(key int primary key, value text)")
        # Wait to make sure that we get a latest WAL receiver data.
        # We need to wait here because it's possible that we don't have access to
        # the latest WAL yet, when the `timeline_detail` API is first called.
        # See: https://github.com/neondatabase/neon/issues/1768.
        lsn = wait_until(
            number_of_iterations=5,
            interval=1,
            func=lambda: expect_updated_msg_lsn(client, tenant_id, timeline_id, None),
        )

        # Make a DB modification then expect getting a new WAL receiver's data.
        endpoint.safe_psql("INSERT INTO t VALUES (1, 'hey')")
        wait_until(
            number_of_iterations=5,
            interval=1,
            func=lambda: expect_updated_msg_lsn(client, tenant_id, timeline_id, lsn),
        )


def test_pageserver_http_api_client(neon_simple_env: NeonEnv):
    env = neon_simple_env
    with env.pageserver.http_client() as client:
        check_client(env, client)


def test_pageserver_http_api_client_auth_enabled(neon_env_builder: NeonEnvBuilder):
    neon_env_builder.auth_enabled = True
    env = neon_env_builder.init_start()

    pageserver_token = env.auth_keys.generate_pageserver_token()

    with env.pageserver.http_client(auth_token=pageserver_token) as client:
        check_client(env, client)<|MERGE_RESOLUTION|>--- conflicted
+++ resolved
@@ -10,70 +10,6 @@
 from fixtures.utils import wait_until
 
 
-<<<<<<< HEAD
-=======
-def test_pageserver_init_node_id(neon_simple_env: NeonEnv, neon_binpath: Path):
-    """
-    NB: The neon_local doesn't use `--init` mode anymore, but our production
-    deployment still does => https://github.com/neondatabase/aws/pull/1322
-    """
-    workdir = neon_simple_env.pageserver.workdir
-    pageserver_config = workdir / "pageserver.toml"
-    pageserver_bin = neon_binpath / "pageserver"
-
-    def run_pageserver(args):
-        return subprocess.run(
-            [str(pageserver_bin), "-D", str(workdir), *args],
-            check=False,
-            universal_newlines=True,
-            stdout=subprocess.PIPE,
-            stderr=subprocess.PIPE,
-        )
-
-    neon_simple_env.pageserver.stop()
-
-    with open(neon_simple_env.pageserver.config_toml_path, "r") as f:
-        ps_config = toml.load(f)
-
-    required_config_keys = [
-        "pg_distrib_dir",
-        "listen_pg_addr",
-        "listen_http_addr",
-        "pg_auth_type",
-        "http_auth_type",
-        # TODO: only needed for NEON_PAGESERVER_PANIC_ON_UNSPECIFIED_COMPACTION_ALGORITHM in https://github.com/neondatabase/neon/pull/7748
-        # "tenant_config",
-    ]
-    required_config_overrides = [
-        f"--config-override={toml.dumps({k: ps_config[k]})}" for k in required_config_keys
-    ]
-
-    pageserver_config.unlink()
-
-    bad_init = run_pageserver(["--init", *required_config_overrides])
-    assert (
-        bad_init.returncode == 1
-    ), "pageserver should not be able to init new config without the node id"
-    assert 'missing config value "id"' in bad_init.stderr
-    assert not pageserver_config.exists(), "config file should not be created after init error"
-
-    good_init_cmd = [
-        "--init",
-        f"--config-override=id={ps_config['id']}",
-        *required_config_overrides,
-    ]
-    completed_init = run_pageserver(good_init_cmd)
-    assert (
-        completed_init.returncode == 0
-    ), "pageserver should be able to create a new config with the node id given"
-    assert pageserver_config.exists(), "config file should be created successfully"
-
-    bad_reinit = run_pageserver(good_init_cmd)
-    assert bad_reinit.returncode == 1, "pageserver refuses to init if already exists"
-    assert "config file already exists" in bad_reinit.stderr
-
-
->>>>>>> 8b15864f
 def check_client(env: NeonEnv, client: PageserverHttpClient):
     pg_version = env.pg_version
     initial_tenant = env.initial_tenant
