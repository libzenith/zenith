--- conflicted
+++ resolved
@@ -1785,7 +1785,6 @@
     env.storage_controller.consistency_check()
 
 
-<<<<<<< HEAD
 @pytest.mark.parametrize("shard_count", [None, 2])
 def test_storage_controller_metadata_health(
     neon_env_builder: NeonEnvBuilder,
@@ -1891,7 +1890,8 @@
 
     # A's unhealthy metadata health status should be deleted as well.
     assert env.storage_controller.metadata_health_is_healthy()
-=======
+
+
 def test_storage_controller_step_down(neon_env_builder: NeonEnvBuilder):
     """
     Test the `/control/v1/step_down` storage controller API. Upon receiving such
@@ -1964,5 +1964,4 @@
             "storage_controller_leadership_status", filter={"status": "candidate"}
         )
         == 0
-    )
->>>>>>> 68241f5a
+    )