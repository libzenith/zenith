--- conflicted
+++ resolved
@@ -17,15 +17,9 @@
 
     # for non existing tenant:
     invalid_tenant_id = uuid4()
-<<<<<<< HEAD
-    with pytest.raises(NeonPageserverApiException,
-                       match=f"Tenant {invalid_tenant_id.hex} not found"):
-=======
     with pytest.raises(
-        NeonPageserverApiException,
-        match=f"Tenant {invalid_tenant_id.hex} not found in local tenant state",
+        NeonPageserverApiException, match=f"Tenant {invalid_tenant_id.hex} not found"
     ):
->>>>>>> 39a3bcac
         ps_http.timeline_delete(tenant_id=invalid_tenant_id, timeline_id=invalid_timeline_id)
 
     # construct pair of branches to validate that pageserver prohibits
@@ -37,14 +31,9 @@
     )
 
     ps_http = env.pageserver.http_client()
-<<<<<<< HEAD
-    with pytest.raises(NeonPageserverApiException,
-                       match="Cannot delete timeline which has child timelines"):
-=======
     with pytest.raises(
-        NeonPageserverApiException, match="Cannot detach timeline which has child timelines"
+        NeonPageserverApiException, match="Cannot delete timeline which has child timelines"
     ):
->>>>>>> 39a3bcac
 
         timeline_path = (
             env.repo_dir / "tenants" / env.initial_tenant.hex / "timelines" / parent_timeline_id.hex
@@ -70,14 +59,9 @@
     assert not timeline_path.exists()
 
     # check 404
-<<<<<<< HEAD
-    with pytest.raises(NeonPageserverApiException,
-                       match=f"Timeline {leaf_timeline_id.hex} not found"):
-=======
     with pytest.raises(
-        NeonPageserverApiException, match="is not found neither locally nor remotely"
+        NeonPageserverApiException, match=f"Timeline {leaf_timeline_id.hex} not found"
     ):
->>>>>>> 39a3bcac
         ps_http.timeline_detail(env.initial_tenant, leaf_timeline_id)
 
         # FIXME leaves tenant without timelines, should we prevent deletion of root timeline?
