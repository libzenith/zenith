--- conflicted
+++ resolved
@@ -95,13 +95,6 @@
         assert timeline_details["tenant_id"] == tenant_id.hex
         assert timeline_details["timeline_id"] == timeline_id_str
 
-<<<<<<< HEAD
-=======
-        local_timeline_details = timeline_details.get("local")
-        assert local_timeline_details is not None
-        assert local_timeline_details["timeline_state"] == "Loaded"
-
->>>>>>> 39a3bcac
 
 def test_pageserver_http_get_wal_receiver_not_found(neon_simple_env: NeonEnv):
     env = neon_simple_env
@@ -132,31 +125,18 @@
     timeline_details = client.timeline_detail(tenant_id, timeline_id=timeline_id)
 
     # a successful `timeline_details` response must contain the below fields
-<<<<<<< HEAD
     assert "wal_source_connstr" in timeline_details.keys()
     assert "last_received_msg_lsn" in timeline_details.keys()
     assert "last_received_msg_ts" in timeline_details.keys()
 
-    assert timeline_details["last_received_msg_lsn"] is not None, "the last received message's LSN is empty"
+    assert (
+        timeline_details["last_received_msg_lsn"] is not None
+    ), "the last received message's LSN is empty"
 
     last_msg_lsn = lsn_from_hex(timeline_details["last_received_msg_lsn"])
-    assert prev_msg_lsn is None or prev_msg_lsn < last_msg_lsn, \
-        f"the last received message's LSN {last_msg_lsn} hasn't been updated \
-=======
-    local_timeline_details = timeline_details["local"]
-    assert "wal_source_connstr" in local_timeline_details.keys()
-    assert "last_received_msg_lsn" in local_timeline_details.keys()
-    assert "last_received_msg_ts" in local_timeline_details.keys()
-
-    assert (
-        local_timeline_details["last_received_msg_lsn"] is not None
-    ), "the last received message's LSN is empty"
-
-    last_msg_lsn = lsn_from_hex(local_timeline_details["last_received_msg_lsn"])
     assert (
         prev_msg_lsn is None or prev_msg_lsn < last_msg_lsn
     ), f"the last received message's LSN {last_msg_lsn} hasn't been updated \
->>>>>>> 39a3bcac
         compared to the previous message's LSN {prev_msg_lsn}"
 
     return last_msg_lsn
