--- conflicted
+++ resolved
@@ -13,12 +13,8 @@
                        jq   \
                        netcat-openbsd
 #This is required for the pg_hintplan test
-<<<<<<< HEAD
-RUN mkdir -p /ext-src/pg_hint_plan-src && chown postgres /ext-src/pg_hint_plan-src 
+RUN mkdir -p /ext-src/pg_hint_plan-src /postgres/contrib/file_fdw && chown postgres /ext-src/pg_hint_plan-src /postgres/contrib/file_fdw
 #This is required for the PostGIS test
 RUN mkdir -p /ext-src/postgis-src && chown postgres /ext-src/postgis-src
-=======
-RUN mkdir -p /ext-src/pg_hint_plan-src /postgres/contrib/file_fdw && chown postgres /ext-src/pg_hint_plan-src /postgres/contrib/file_fdw
->>>>>>> 423e2396
 
 USER postgres