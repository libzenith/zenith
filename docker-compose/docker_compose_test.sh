--- conflicted
+++ resolved
@@ -18,12 +18,6 @@
 COMPUTE_CONTAINER_NAME=docker-compose-compute-1
 TEST_CONTAINER_NAME=docker-compose-neon-test-extensions-1
 PSQL_OPTION="-h localhost -U cloud_admin -p 55433 -d postgres"
-<<<<<<< HEAD
-: "${http_proxy:=}"
-: "${https_proxy:=}"
-export http_proxy https_proxy
-=======
->>>>>>> b2472713
 
 cleanup() {
     echo "show container information"
@@ -37,17 +31,7 @@
     echo "clean up containers if exists"
     cleanup
     PG_TEST_VERSION=$((pg_version < 16 ? 16 : pg_version))
-<<<<<<< HEAD
-    # The support of pg_anon not yet added to PG17, so we have to add the corresponding option for other PG versions
-    if [ "${pg_version}" -ne 17 ]; then
-      SPEC_PATH="compute_wrapper/var/db/postgres/specs"
-      mv "${SPEC_PATH}/spec.json" "${SPEC_PATH}/spec.bak"
-      jq '.cluster.settings += [{"name": "session_preload_libraries","value": "anon","vartype": "string"}]' "${SPEC_PATH}/spec.bak" > "${SPEC_PATH}/spec.json"
-    fi
-    PG_VERSION=${pg_version} PG_TEST_VERSION=${PG_TEST_VERSION} docker compose --profile test-extensions -f "${COMPOSE_FILE}" up --build -d
-=======
     PG_VERSION=$pg_version PG_TEST_VERSION=$PG_TEST_VERSION docker compose --profile test-extensions -f $COMPOSE_FILE up --quiet-pull --build -d
->>>>>>> b2472713
 
     echo "wait until the compute is ready. timeout after 60s. "
     cnt=0
@@ -66,36 +50,6 @@
         fi
     done
 
-<<<<<<< HEAD
-    if [ "${pg_version}" -ge 16 ]; then
-        echo Enabling trust connection
-        docker exec "${COMPUTE_CONTAINER_NAME}" bash -c "sed -i '\$d' /var/db/postgres/compute/pg_hba.conf && echo -e 'host\t all\t all\t all\t trust' >> /var/db/postgres/compute/pg_hba.conf && psql ${PSQL_OPTION} -c 'select pg_reload_conf()' "
-        echo Adding postgres role
-        docker exec "${COMPUTE_CONTAINER_NAME}" psql $PSQL_OPTION -c "CREATE ROLE postgres SUPERUSER LOGIN"
-        # This is required for the pg_hint_plan test, to prevent flaky log message causing the test to fail
-        # It cannot be moved to Dockerfile now because the database directory is created after the start of the container
-        echo Adding dummy config
-        docker exec "${COMPUTE_CONTAINER_NAME}" touch /var/db/postgres/compute/compute_ctl_temp_override.conf
-        # This block is required for the pg_anon extension test.
-        # The test assumes that it is running on the same host with the postgres engine.
-        # In our case it's not true, that's why we are copying files to the compute node
-        TMPDIR=$(mktemp -d)
-        # Add support for pg_anon for pg_v16
-        if [ "${pg_version}" -ne 17 ]; then
-          docker cp "${TEST_CONTAINER_NAME}:/ext-src/pg_anon-src/data" "${TMPDIR}/data"
-          echo -e '1\t too \t many \t tabs' > "${TMPDIR}/data/bad.csv"
-          docker cp "${TMPDIR}/data" "${COMPUTE_CONTAINER_NAME}:/tmp/tmp_anon_alternate_data"
-        rm -rf "${TMPDIR}"
-        fi
-        TMPDIR=$(mktemp -d)
-        # The following block does the same for the pg_hintplan test
-        docker cp "${TEST_CONTAINER_NAME}:/ext-src/pg_hint_plan-src/data" "${TMPDIR}/data"
-        docker cp "${TMPDIR}/data" "${COMPUTE_CONTAINER_NAME}:/ext-src/pg_hint_plan-src/"
-        rm -rf "${TMPDIR}"
-        # We are running tests now
-        if docker exec -e SKIP=timescaledb-src,rdkit-src,postgis-src,pgx_ulid-src,pgtap-src,pg_tiktoken-src,pg_jsonschema-src,pg_graphql-src,kq_imcx-src,wal2json_2_5-src \
-            "${TEST_CONTAINER_NAME}" /run-tests.sh | tee testout.txt
-=======
     if [ $pg_version -ge 16 ]; then
         docker cp ext-src $TEST_CONTAINER_NAME:/
         # This is required for the pg_hint_plan test, to prevent flaky log message causing the test to fail
@@ -107,10 +61,13 @@
         docker cp $TEST_CONTAINER_NAME:/ext-src/pg_hint_plan-src/data $TMPDIR/data
         docker cp $TMPDIR/data $COMPUTE_CONTAINER_NAME:/ext-src/pg_hint_plan-src/
         rm -rf $TMPDIR
+        # The following block does the same for the pg_hintplan test
+        docker cp "${TEST_CONTAINER_NAME}:/ext-src/pg_hint_plan-src/data" "${TMPDIR}/data"
+        docker cp "${TMPDIR}/data" "${COMPUTE_CONTAINER_NAME}:/ext-src/pg_hint_plan-src/"
+        rm -rf "${TMPDIR}"
         # We are running tests now
         if ! docker exec -e SKIP=timescaledb-src,rdkit-src,postgis-src,pgx_ulid-src,pgtap-src,pg_tiktoken-src,pg_jsonschema-src,kq_imcx-src,wal2json_2_5-src \
             $TEST_CONTAINER_NAME /run-tests.sh | tee testout.txt
->>>>>>> b2472713
         then
             FAILED=$(tail -1 testout.txt)
             for d in ${FAILED}
@@ -120,21 +77,8 @@
                 docker cp "${TEST_CONTAINER_NAME}:/ext-src/${d}/regression.out" "${d}" || true
                 cat "${d}/regression.out" "${d}/regression.diffs" || true
             done
-<<<<<<< HEAD
         rm -rf "${FAILED}"
-        cleanup
         exit 1
         fi
     fi
-    cleanup
-    # Restore the original spec.json
-    if [ "${pg_version}" -ne 17 ]; then
-      mv "${SPEC_PATH}/spec.bak" "${SPEC_PATH}/spec.json"
-    fi
-=======
-        rm -rf $FAILED
-        exit 1
-        fi
-    fi
->>>>>>> b2472713
 done