--- conflicted
+++ resolved
@@ -85,14 +85,10 @@
         AWS_SECRET_ACCESS_KEY: ${{ inputs.real_s3_secret_access_key }}
       shell: bash -euxo pipefail {0}
       run: |
-<<<<<<< HEAD
-        export POSTGRES_DISTRIB_DIR=${POSTGRES_DISTRIB_DIR:-/tmp/neon/pg_install/v14}
-=======
         # PLATFORM will be embedded in the perf test report
         # and it is needed to distinguish different environments
         export PLATFORM=${PLATFORM:-github-actions-selfhosted}
-        export POSTGRES_DISTRIB_DIR=${POSTGRES_DISTRIB_DIR:-/tmp/neon/pg_install}
->>>>>>> ee0071e9
+        export POSTGRES_DISTRIB_DIR=${POSTGRES_DISTRIB_DIR:-/tmp/neon/pg_install/v14}
 
         if [ "${BUILD_TYPE}" = "remote" ]; then
           export REMOTE_ENV=1
