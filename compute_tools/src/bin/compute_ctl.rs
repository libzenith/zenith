--- conflicted
+++ resolved
@@ -56,11 +56,8 @@
 use compute_tools::params::*;
 use compute_tools::spec::*;
 
-<<<<<<< HEAD
 use tokio::runtime::Runtime;
-=======
 const BUILD_TAG_DEFAULT: &str = "local";
->>>>>>> 2f618f46
 
 fn main() -> Result<()> {
     init_tracing_and_logging(DEFAULT_LOG_LEVEL)?;
