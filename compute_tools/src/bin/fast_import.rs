--- conflicted
+++ resolved
@@ -53,6 +53,16 @@
         interactive: bool,
         #[clap(long, default_value_t = 5432)]
         pg_port: u16, // port to run postgres on, 5432 is default
+
+        /// Number of CPUs in the system. This is used to configure # of
+        /// parallel worker processes, for index creation.
+        #[clap(long, env = "NEON_IMPORTER_NUM_CPUS")]
+        num_cpus: Option<usize>,
+
+        /// Amount of RAM in the system. This is used to configure shared_buffers
+        /// and maintenance_work_mem.
+        #[clap(long, env = "NEON_IMPORTER_MEMORY_MB")]
+        memory_mb: Option<usize>,
     },
 
     DumpRestore {
@@ -73,24 +83,9 @@
     pg_bin_dir: Utf8PathBuf,
     #[clap(long, env = "NEON_IMPORTER_PG_LIB_DIR")]
     pg_lib_dir: Utf8PathBuf,
-<<<<<<< HEAD
 
     #[clap(subcommand)]
     command: Command,
-=======
-    #[clap(long)]
-    pg_port: Option<u16>, // port to run postgres on, 5432 is default
-
-    /// Number of CPUs in the system. This is used to configure # of
-    /// parallel worker processes, for index creation.
-    #[clap(long, env = "NEON_IMPORTER_NUM_CPUS")]
-    num_cpus: Option<usize>,
-
-    /// Amount of RAM in the system. This is used to configure shared_buffers
-    /// and maintenance_work_mem.
-    #[clap(long, env = "NEON_IMPORTER_MEMORY_MB")]
-    memory_mb: Option<usize>,
->>>>>>> 9537829c
 }
 
 #[serde_with::serde_as]
@@ -186,8 +181,15 @@
         initdb_user: &str,
         port: u16,
         nproc: usize,
+        memory_mb: usize,
     ) -> Result<&tokio::process::Child, anyhow::Error> {
         self.prepare(initdb_user).await?;
+
+        // Somewhat arbitrarily, use 10 % of memory for shared buffer cache, 70% for
+        // maintenance_work_mem (i.e. for sorting during index creation), and leave the rest
+        // available for misc other stuff that PostgreSQL uses memory for.
+        let shared_buffers_mb = ((memory_mb as f32) * 0.10) as usize;
+        let maintenance_work_mem_mb = ((memory_mb as f32) * 0.70) as usize;
 
         //
         // Launch postgres process
@@ -197,12 +199,16 @@
             .arg(&self.pgdata_dir)
             .args(["-p", &format!("{port}")])
             .args(["-c", "wal_level=minimal"])
+            .args(["-c", &format!("shared_buffers={shared_buffers_mb}MB")])
             .args(["-c", "shared_buffers=10GB"])
             .args(["-c", "max_wal_senders=0"])
             .args(["-c", "fsync=off"])
             .args(["-c", "full_page_writes=off"])
             .args(["-c", "synchronous_commit=off"])
-            .args(["-c", "maintenance_work_mem=8388608"])
+            .args([
+                "-c",
+                &format!("maintenance_work_mem={maintenance_work_mem_mb}MB"),
+            ])
             .args(["-c", &format!("max_parallel_maintenance_workers={nproc}")])
             .args(["-c", &format!("max_parallel_workers={nproc}")])
             .args(["-c", &format!("max_parallel_workers_per_gather={nproc}")])
@@ -223,7 +229,6 @@
             .spawn()
             .context("spawn postgres")?;
 
-<<<<<<< HEAD
         info!("spawned postgres, waiting for it to become ready");
         tokio::spawn(
             child_stdio_to_log::relay_process_output(proc.stdout.take(), proc.stderr.take())
@@ -240,67 +245,6 @@
         nix::sys::signal::kill(
             Pid::from_raw(i32::try_from(proc.id().unwrap()).expect("convert child pid to i32")),
             nix::sys::signal::SIGTERM,
-=======
-    // If the caller didn't specify CPU / RAM to use for sizing, default to
-    // number of CPUs in the system, and pretty arbitrarily, 256 MB of RAM.
-    let nproc = args.num_cpus.unwrap_or_else(num_cpus::get);
-    let memory_mb = args.memory_mb.unwrap_or(256);
-
-    // Somewhat arbitrarily, use 10 % of memory for shared buffer cache, 70% for
-    // maintenance_work_mem (i.e. for sorting during index creation), and leave the rest
-    // available for misc other stuff that PostgreSQL uses memory for.
-    let shared_buffers_mb = ((memory_mb as f32) * 0.10) as usize;
-    let maintenance_work_mem_mb = ((memory_mb as f32) * 0.70) as usize;
-
-    //
-    // Launch postgres process
-    //
-    let mut postgres_proc = tokio::process::Command::new(pgbin)
-        .arg("-D")
-        .arg(&pgdata_dir)
-        .args(["-p", &format!("{pg_port}")])
-        .args(["-c", "wal_level=minimal"])
-        .args(["-c", &format!("shared_buffers={shared_buffers_mb}MB")])
-        .args(["-c", "max_wal_senders=0"])
-        .args(["-c", "fsync=off"])
-        .args(["-c", "full_page_writes=off"])
-        .args(["-c", "synchronous_commit=off"])
-        .args([
-            "-c",
-            &format!("maintenance_work_mem={maintenance_work_mem_mb}MB"),
-        ])
-        .args(["-c", &format!("max_parallel_maintenance_workers={nproc}")])
-        .args(["-c", &format!("max_parallel_workers={nproc}")])
-        .args(["-c", &format!("max_parallel_workers_per_gather={nproc}")])
-        .args(["-c", &format!("max_worker_processes={nproc}")])
-        .args([
-            "-c",
-            &format!(
-                "effective_io_concurrency={}",
-                if cfg!(target_os = "macos") { 0 } else { 100 }
-            ),
-        ])
-        .env_clear()
-        .env("LD_LIBRARY_PATH", &pg_lib_dir)
-        .env(
-            "ASAN_OPTIONS",
-            std::env::var("ASAN_OPTIONS").unwrap_or_default(),
-        )
-        .env(
-            "UBSAN_OPTIONS",
-            std::env::var("UBSAN_OPTIONS").unwrap_or_default(),
-        )
-        .stdout(std::process::Stdio::piped())
-        .stderr(std::process::Stdio::piped())
-        .spawn()
-        .context("spawn postgres")?;
-
-    info!("spawned postgres, waiting for it to become ready");
-    tokio::spawn(
-        child_stdio_to_log::relay_process_output(
-            postgres_proc.stdout.take(),
-            postgres_proc.stderr.take(),
->>>>>>> 9537829c
         )
         .context("signal postgres to shut down")?;
         proc.wait()
@@ -475,6 +419,8 @@
     workdir: Utf8PathBuf,
     pg_bin_dir: Utf8PathBuf,
     pg_lib_dir: Utf8PathBuf,
+    num_cpus: Option<usize>,
+    memory_mb: Option<usize>,
 ) -> Result<(), anyhow::Error> {
     if maybe_spec.is_none() && source_connection_string.is_none() {
         bail!("spec must be provided for pgdata command");
@@ -506,8 +452,9 @@
 
     let pgdata_dir = workdir.join("pgdata");
     let mut proc = PostgresProcess::new(pgdata_dir.clone(), pg_bin_dir.clone(), pg_lib_dir.clone());
-    let nproc = num_cpus::get();
-    proc.start(superuser, pg_port, nproc).await?;
+    let nproc = num_cpus.unwrap_or_else(num_cpus::get);
+    let memory_mb = memory_mb.unwrap_or(256);
+    proc.start(superuser, pg_port, nproc, memory_mb).await?;
     wait_until_ready(destination_connstring.clone(), "neondb".to_string()).await;
 
     run_dump_restore(
@@ -662,6 +609,8 @@
             source_connection_string,
             interactive,
             pg_port,
+            num_cpus,
+            memory_mb,
         } => {
             cmd_pgdata(
                 kms_client,
@@ -673,6 +622,8 @@
                 args.working_directory,
                 args.pg_bin_dir,
                 args.pg_lib_dir,
+                num_cpus,
+                memory_mb,
             )
             .await?;
         }
