use std::collections::HashMap;
use std::fs;
use std::os::unix::fs::PermissionsExt;
use std::path::Path;
use std::process::{Command, Stdio};
use std::str::FromStr;
use std::sync::{Condvar, Mutex};

use anyhow::{Context, Result};
use chrono::{DateTime, Utc};
use postgres::{Client, NoTls};
use tokio;
use tokio_postgres;
use tracing::{info, instrument, warn};
use utils::id::{TenantId, TimelineId};
use utils::lsn::Lsn;

use compute_api::responses::{ComputeMetrics, ComputeStatus};
use compute_api::spec::{ComputeMode, ComputeSpec};

use remote_storage::{GenericRemoteStorage, RemotePath};

use crate::pg_helpers::*;
use crate::spec::*;
use crate::{config, extension_server};

/// Compute node info shared across several `compute_ctl` threads.
pub struct ComputeNode {
    // Url type maintains proper escaping
    pub connstr: url::Url,
    pub pgdata: String,
    pub pgbin: String,
    pub pgversion: String,
    /// We should only allow live re- / configuration of the compute node if
    /// it uses 'pull model', i.e. it can go to control-plane and fetch
    /// the latest configuration. Otherwise, there could be a case:
    /// - we start compute with some spec provided as argument
    /// - we push new spec and it does reconfiguration
    /// - but then something happens and compute pod / VM is destroyed,
    ///   so k8s controller starts it again with the **old** spec
    /// and the same for empty computes:
    /// - we started compute without any spec
    /// - we push spec and it does configuration
    /// - but then it is restarted without any spec again
    pub live_config_allowed: bool,
    /// Volatile part of the `ComputeNode`, which should be used under `Mutex`.
    /// To allow HTTP API server to serving status requests, while configuration
    /// is in progress, lock should be held only for short periods of time to do
    /// read/write, not the whole configuration process.
    pub state: Mutex<ComputeState>,
    /// `Condvar` to allow notifying waiters about state changes.
    pub state_changed: Condvar,
    ///  S3 extensions configuration variables
    pub ext_remote_storage: Option<GenericRemoteStorage>,
    pub available_libraries: Mutex<HashMap<String, RemotePath>>,
}

#[derive(Clone, Debug)]
pub struct ComputeState {
    pub start_time: DateTime<Utc>,
    pub status: ComputeStatus,
    /// Timestamp of the last Postgres activity. It could be `None` if
    /// compute wasn't used since start.
    pub last_active: Option<DateTime<Utc>>,
    pub error: Option<String>,
    pub pspec: Option<ParsedSpec>,
    pub metrics: ComputeMetrics,
}

impl ComputeState {
    pub fn new() -> Self {
        Self {
            start_time: Utc::now(),
            status: ComputeStatus::Empty,
            last_active: None,
            error: None,
            pspec: None,
            metrics: ComputeMetrics::default(),
        }
    }
}

impl Default for ComputeState {
    fn default() -> Self {
        Self::new()
    }
}

#[derive(Clone, Debug)]
pub struct ParsedSpec {
    pub spec: ComputeSpec,
    pub tenant_id: TenantId,
    pub timeline_id: TimelineId,
    pub pageserver_connstr: String,
    pub storage_auth_token: Option<String>,
}

impl TryFrom<ComputeSpec> for ParsedSpec {
    type Error = String;
    fn try_from(spec: ComputeSpec) -> Result<Self, String> {
        // Extract the options from the spec file that are needed to connect to
        // the storage system.
        //
        // For backwards-compatibility, the top-level fields in the spec file
        // may be empty. In that case, we need to dig them from the GUCs in the
        // cluster.settings field.
        let pageserver_connstr = spec
            .pageserver_connstring
            .clone()
            .or_else(|| spec.cluster.settings.find("neon.pageserver_connstring"))
            .ok_or("pageserver connstr should be provided")?;
        let storage_auth_token = spec.storage_auth_token.clone();
        let tenant_id: TenantId = if let Some(tenant_id) = spec.tenant_id {
            tenant_id
        } else {
            spec.cluster
                .settings
                .find("neon.tenant_id")
                .ok_or("tenant id should be provided")
                .map(|s| TenantId::from_str(&s))?
                .or(Err("invalid tenant id"))?
        };
        let timeline_id: TimelineId = if let Some(timeline_id) = spec.timeline_id {
            timeline_id
        } else {
            spec.cluster
                .settings
                .find("neon.timeline_id")
                .ok_or("timeline id should be provided")
                .map(|s| TimelineId::from_str(&s))?
                .or(Err("invalid timeline id"))?
        };

        Ok(ParsedSpec {
            spec,
            pageserver_connstr,
            storage_auth_token,
            tenant_id,
            timeline_id,
        })
    }
}

/// Create special neon_superuser role, that's a slightly nerfed version of a real superuser
/// that we give to customers
fn create_neon_superuser(spec: &ComputeSpec, client: &mut Client) -> Result<()> {
    let roles = spec
        .cluster
        .roles
        .iter()
        .map(|r| format!("'{}'", escape_literal(&r.name)))
        .collect::<Vec<_>>();

    let dbs = spec
        .cluster
        .databases
        .iter()
        .map(|db| format!("'{}'", escape_literal(&db.name)))
        .collect::<Vec<_>>();

    let roles_decl = if roles.is_empty() {
        String::from("roles text[] := NULL;")
    } else {
        format!(
            r#"
               roles text[] := ARRAY(SELECT rolname
                                     FROM pg_catalog.pg_roles
                                     WHERE rolname IN ({}));"#,
            roles.join(", ")
        )
    };

    let database_decl = if dbs.is_empty() {
        String::from("dbs text[] := NULL;")
    } else {
        format!(
            r#"
               dbs text[] := ARRAY(SELECT datname
                                   FROM pg_catalog.pg_database
                                   WHERE datname IN ({}));"#,
            dbs.join(", ")
        )
    };

    // ALL PRIVILEGES grants CREATE, CONNECT, and TEMPORARY on all databases
    // (see https://www.postgresql.org/docs/current/ddl-priv.html)
    let query = format!(
        r#"
            DO $$
                DECLARE
                    r text;
                    {}
                    {}
                BEGIN
                    IF NOT EXISTS (
                        SELECT FROM pg_catalog.pg_roles WHERE rolname = 'neon_superuser')
                    THEN
                        CREATE ROLE neon_superuser CREATEDB CREATEROLE NOLOGIN IN ROLE pg_read_all_data, pg_write_all_data;
                        IF array_length(roles, 1) IS NOT NULL THEN
                            EXECUTE format('GRANT neon_superuser TO %s',
                                           array_to_string(ARRAY(SELECT quote_ident(x) FROM unnest(roles) as x), ', '));
                            FOREACH r IN ARRAY roles LOOP
                                EXECUTE format('ALTER ROLE %s CREATEROLE CREATEDB', quote_ident(r));
                            END LOOP;
                        END IF;
                        IF array_length(dbs, 1) IS NOT NULL THEN
                            EXECUTE format('GRANT ALL PRIVILEGES ON DATABASE %s TO neon_superuser',
                                           array_to_string(ARRAY(SELECT quote_ident(x) FROM unnest(dbs) as x), ', '));
                        END IF;
                    END IF;
                END
            $$;"#,
        roles_decl, database_decl,
    );
    info!("Neon superuser created:\n{}", &query);
    client
        .simple_query(&query)
        .map_err(|e| anyhow::anyhow!(e).context(query))?;
    Ok(())
}

impl ComputeNode {
    pub fn set_status(&self, status: ComputeStatus) {
        let mut state = self.state.lock().unwrap();
        state.status = status;
        self.state_changed.notify_all();
    }

    pub fn get_status(&self) -> ComputeStatus {
        self.state.lock().unwrap().status
    }

    // Remove `pgdata` directory and create it again with right permissions.
    fn create_pgdata(&self) -> Result<()> {
        // Ignore removal error, likely it is a 'No such file or directory (os error 2)'.
        // If it is something different then create_dir() will error out anyway.
        let _ok = fs::remove_dir_all(&self.pgdata);
        fs::create_dir(&self.pgdata)?;
        fs::set_permissions(&self.pgdata, fs::Permissions::from_mode(0o700))?;

        Ok(())
    }

    // Get basebackup from the libpq connection to pageserver using `connstr` and
    // unarchive it to `pgdata` directory overriding all its previous content.
    #[instrument(skip(self, compute_state))]
    fn get_basebackup(&self, compute_state: &ComputeState, lsn: Lsn) -> Result<()> {
        let spec = compute_state.pspec.as_ref().expect("spec must be set");
        let start_time = Utc::now();

        let mut config = postgres::Config::from_str(&spec.pageserver_connstr)?;

        // Use the storage auth token from the config file, if given.
        // Note: this overrides any password set in the connection string.
        if let Some(storage_auth_token) = &spec.storage_auth_token {
            info!("Got storage auth token from spec file");
            config.password(storage_auth_token);
        } else {
            info!("Storage auth token not set");
        }

        let mut client = config.connect(NoTls)?;
        let basebackup_cmd = match lsn {
            Lsn(0) => format!("basebackup {} {}", spec.tenant_id, spec.timeline_id), // First start of the compute
            _ => format!("basebackup {} {} {}", spec.tenant_id, spec.timeline_id, lsn),
        };
        let copyreader = client.copy_out(basebackup_cmd.as_str())?;

        // Read the archive directly from the `CopyOutReader`
        //
        // Set `ignore_zeros` so that unpack() reads all the Copy data and
        // doesn't stop at the end-of-archive marker. Otherwise, if the server
        // sends an Error after finishing the tarball, we will not notice it.
        let mut ar = tar::Archive::new(copyreader);
        ar.set_ignore_zeros(true);
        ar.unpack(&self.pgdata)?;

        self.state.lock().unwrap().metrics.basebackup_ms = Utc::now()
            .signed_duration_since(start_time)
            .to_std()
            .unwrap()
            .as_millis() as u64;
        Ok(())
    }

    // Run `postgres` in a special mode with `--sync-safekeepers` argument
    // and return the reported LSN back to the caller.
    #[instrument(skip(self, storage_auth_token))]
    fn sync_safekeepers(&self, storage_auth_token: Option<String>) -> Result<Lsn> {
        let start_time = Utc::now();

        let sync_handle = Command::new(&self.pgbin)
            .args(["--sync-safekeepers"])
            .env("PGDATA", &self.pgdata) // we cannot use -D in this mode
            .envs(if let Some(storage_auth_token) = &storage_auth_token {
                vec![("NEON_AUTH_TOKEN", storage_auth_token)]
            } else {
                vec![]
            })
            .stdout(Stdio::piped())
            .spawn()
            .expect("postgres --sync-safekeepers failed to start");

        // `postgres --sync-safekeepers` will print all log output to stderr and
        // final LSN to stdout. So we pipe only stdout, while stderr will be automatically
        // redirected to the caller output.
        let sync_output = sync_handle
            .wait_with_output()
            .expect("postgres --sync-safekeepers failed");

        if !sync_output.status.success() {
            anyhow::bail!(
                "postgres --sync-safekeepers exited with non-zero status: {}. stdout: {}",
                sync_output.status,
                String::from_utf8(sync_output.stdout)
                    .expect("postgres --sync-safekeepers exited, and stdout is not utf-8"),
            );
        }

        self.state.lock().unwrap().metrics.sync_safekeepers_ms = Utc::now()
            .signed_duration_since(start_time)
            .to_std()
            .unwrap()
            .as_millis() as u64;

        let lsn = Lsn::from_str(String::from_utf8(sync_output.stdout)?.trim())?;

        Ok(lsn)
    }

    /// Do all the preparations like PGDATA directory creation, configuration,
    /// safekeepers sync, basebackup, etc.
    #[instrument(skip(self, compute_state))]
    pub fn prepare_pgdata(
        &self,
        compute_state: &ComputeState,
        extension_server_port: u16,
    ) -> Result<()> {
        let pspec = compute_state.pspec.as_ref().expect("spec must be set");
        let spec = &pspec.spec;
        let pgdata_path = Path::new(&self.pgdata);

        // Remove/create an empty pgdata directory and put configuration there.
        self.create_pgdata()?;
        config::write_postgres_conf(
            &pgdata_path.join("postgresql.conf"),
            &pspec.spec,
            Some(extension_server_port),
        )?;

        // Syncing safekeepers is only safe with primary nodes: if a primary
        // is already connected it will be kicked out, so a secondary (standby)
        // cannot sync safekeepers.
        let lsn = match spec.mode {
            ComputeMode::Primary => {
                info!("starting safekeepers syncing");
                let lsn = self
                    .sync_safekeepers(pspec.storage_auth_token.clone())
                    .with_context(|| "failed to sync safekeepers")?;
                info!("safekeepers synced at LSN {}", lsn);
                lsn
            }
            ComputeMode::Static(lsn) => {
                info!("Starting read-only node at static LSN {}", lsn);
                lsn
            }
            ComputeMode::Replica => {
                info!("Initializing standby from latest Pageserver LSN");
                Lsn(0)
            }
        };

        info!(
            "getting basebackup@{} from pageserver {}",
            lsn, &pspec.pageserver_connstr
        );
        self.get_basebackup(compute_state, lsn).with_context(|| {
            format!(
                "failed to get basebackup@{} from pageserver {}",
                lsn, &pspec.pageserver_connstr
            )
        })?;

        // Update pg_hba.conf received with basebackup.
        update_pg_hba(pgdata_path)?;

        match spec.mode {
            ComputeMode::Primary => {}
            ComputeMode::Replica | ComputeMode::Static(..) => {
                add_standby_signal(pgdata_path)?;
            }
        }

        Ok(())
    }

    /// Start Postgres as a child process and manage DBs/roles.
    /// After that this will hang waiting on the postmaster process to exit.
    #[instrument(skip(self))]
    pub fn start_postgres(
        &self,
        storage_auth_token: Option<String>,
    ) -> Result<std::process::Child> {
        let pgdata_path = Path::new(&self.pgdata);

        // Run postgres as a child process.
        let mut pg = Command::new(&self.pgbin)
            .args(["-D", &self.pgdata])
            .envs(if let Some(storage_auth_token) = &storage_auth_token {
                vec![("NEON_AUTH_TOKEN", storage_auth_token)]
            } else {
                vec![]
            })
            .spawn()
            .expect("cannot start postgres process");

        wait_for_postgres(&mut pg, pgdata_path)?;

        Ok(pg)
    }

    /// Do initial configuration of the already started Postgres.
    #[instrument(skip(self, compute_state))]
    pub fn apply_config(&self, compute_state: &ComputeState) -> Result<()> {
        // If connection fails,
        // it may be the old node with `zenith_admin` superuser.
        //
        // In this case we need to connect with old `zenith_admin` name
        // and create new user. We cannot simply rename connected user,
        // but we can create a new one and grant it all privileges.
        let mut client = match Client::connect(self.connstr.as_str(), NoTls) {
            Err(e) => {
                info!(
                    "cannot connect to postgres: {}, retrying with `zenith_admin` username",
                    e
                );
                let mut zenith_admin_connstr = self.connstr.clone();

                zenith_admin_connstr
                    .set_username("zenith_admin")
                    .map_err(|_| anyhow::anyhow!("invalid connstr"))?;

                let mut client = Client::connect(zenith_admin_connstr.as_str(), NoTls)?;
                // Disable forwarding so that users don't get a cloud_admin role
                client.simple_query("SET neon.forward_ddl = false")?;
                client.simple_query("CREATE USER cloud_admin WITH SUPERUSER")?;
                client.simple_query("GRANT zenith_admin TO cloud_admin")?;
                drop(client);

                // reconnect with connsting with expected name
                Client::connect(self.connstr.as_str(), NoTls)?
            }
            Ok(client) => client,
        };

        // Disable DDL forwarding because control plane already knows about these roles/databases.
        client.simple_query("SET neon.forward_ddl = false")?;

        // Proceed with post-startup configuration. Note, that order of operations is important.
        let spec = &compute_state.pspec.as_ref().expect("spec must be set").spec;
        create_neon_superuser(spec, &mut client)?;
        handle_roles(spec, &mut client)?;
        handle_databases(spec, &mut client)?;
        handle_role_deletions(spec, self.connstr.as_str(), &mut client)?;
        handle_grants(spec, self.connstr.as_str())?;
        handle_extensions(spec, &mut client)?;

        // 'Close' connection
        drop(client);

        Ok(())
    }

    // We could've wrapped this around `pg_ctl reload`, but right now we don't use
    // `pg_ctl` for start / stop, so this just seems much easier to do as we already
    // have opened connection to Postgres and superuser access.
    #[instrument(skip(self, client))]
    fn pg_reload_conf(&self, client: &mut Client) -> Result<()> {
        client.simple_query("SELECT pg_reload_conf()")?;
        Ok(())
    }

    /// Similar to `apply_config()`, but does a bit different sequence of operations,
    /// as it's used to reconfigure a previously started and configured Postgres node.
    #[instrument(skip(self))]
    pub fn reconfigure(&self) -> Result<()> {
        let spec = self.state.lock().unwrap().pspec.clone().unwrap().spec;

        // Write new config
        let pgdata_path = Path::new(&self.pgdata);
        config::write_postgres_conf(&pgdata_path.join("postgresql.conf"), &spec, None)?;

        let mut client = Client::connect(self.connstr.as_str(), NoTls)?;
        self.pg_reload_conf(&mut client)?;

        // Proceed with post-startup configuration. Note, that order of operations is important.
        // Disable DDL forwarding because control plane already knows about these roles/databases.
        if spec.mode == ComputeMode::Primary {
            client.simple_query("SET neon.forward_ddl = false")?;
            handle_roles(&spec, &mut client)?;
            handle_databases(&spec, &mut client)?;
            handle_role_deletions(&spec, self.connstr.as_str(), &mut client)?;
            handle_grants(&spec, self.connstr.as_str())?;
            handle_extensions(&spec, &mut client)?;
        }

        // 'Close' connection
        drop(client);

        let unknown_op = "unknown".to_string();
        let op_id = spec.operation_uuid.as_ref().unwrap_or(&unknown_op);
        info!(
            "finished reconfiguration of compute node for operation {}",
            op_id
        );

        Ok(())
    }

    #[instrument(skip(self))]
    pub fn start_compute(&self, extension_server_port: u16) -> Result<std::process::Child> {
        let compute_state = self.state.lock().unwrap().clone();
        let pspec = compute_state.pspec.as_ref().expect("spec must be set");
        info!(
            "starting compute for project {}, operation {}, tenant {}, timeline {}",
            pspec.spec.cluster.cluster_id.as_deref().unwrap_or("None"),
            pspec.spec.operation_uuid.as_deref().unwrap_or("None"),
            pspec.tenant_id,
            pspec.timeline_id,
        );

        self.prepare_external_extensions(&compute_state)?;

        self.prepare_pgdata(&compute_state, extension_server_port)?;

        let start_time = Utc::now();

        let pg = self.start_postgres(pspec.storage_auth_token.clone())?;

        if pspec.spec.mode == ComputeMode::Primary && !pspec.spec.skip_pg_catalog_updates {
            self.apply_config(&compute_state)?;
        }

        let startup_end_time = Utc::now();
        {
            let mut state = self.state.lock().unwrap();
            state.metrics.config_ms = startup_end_time
                .signed_duration_since(start_time)
                .to_std()
                .unwrap()
                .as_millis() as u64;
            state.metrics.total_startup_ms = startup_end_time
                .signed_duration_since(compute_state.start_time)
                .to_std()
                .unwrap()
                .as_millis() as u64;
        }
        self.set_status(ComputeStatus::Running);

        info!(
            "finished configuration of compute for project {}",
            pspec.spec.cluster.cluster_id.as_deref().unwrap_or("None")
        );

        Ok(pg)
    }

    // Look for core dumps and collect backtraces.
    //
    // EKS worker nodes have following core dump settings:
    //   /proc/sys/kernel/core_pattern -> core
    //   /proc/sys/kernel/core_uses_pid -> 1
    //   ulimint -c -> unlimited
    // which results in core dumps being written to postgres data directory as core.<pid>.
    //
    // Use that as a default location and pattern, except macos where core dumps are written
    // to /cores/ directory by default.
    pub fn check_for_core_dumps(&self) -> Result<()> {
        let core_dump_dir = match std::env::consts::OS {
            "macos" => Path::new("/cores/"),
            _ => Path::new(&self.pgdata),
        };

        // Collect core dump paths if any
        info!("checking for core dumps in {}", core_dump_dir.display());
        let files = fs::read_dir(core_dump_dir)?;
        let cores = files.filter_map(|entry| {
            let entry = entry.ok()?;
            let _ = entry.file_name().to_str()?.strip_prefix("core.")?;
            Some(entry.path())
        });

        // Print backtrace for each core dump
        for core_path in cores {
            warn!(
                "core dump found: {}, collecting backtrace",
                core_path.display()
            );

            // Try first with gdb
            let backtrace = Command::new("gdb")
                .args(["--batch", "-q", "-ex", "bt", &self.pgbin])
                .arg(&core_path)
                .output();

            // Try lldb if no gdb is found -- that is handy for local testing on macOS
            let backtrace = match backtrace {
                Err(ref e) if e.kind() == std::io::ErrorKind::NotFound => {
                    warn!("cannot find gdb, trying lldb");
                    Command::new("lldb")
                        .arg("-c")
                        .arg(&core_path)
                        .args(["--batch", "-o", "bt all", "-o", "quit"])
                        .output()
                }
                _ => backtrace,
            }?;

            warn!(
                "core dump backtrace: {}",
                String::from_utf8_lossy(&backtrace.stdout)
            );
            warn!(
                "debugger stderr: {}",
                String::from_utf8_lossy(&backtrace.stderr)
            );
        }

        Ok(())
    }

    /// Select `pg_stat_statements` data and return it as a stringified JSON
    pub async fn collect_insights(&self) -> String {
        let mut result_rows: Vec<String> = Vec::new();
        let connect_result = tokio_postgres::connect(self.connstr.as_str(), NoTls).await;
        let (client, connection) = connect_result.unwrap();
        tokio::spawn(async move {
            if let Err(e) = connection.await {
                eprintln!("connection error: {}", e);
            }
        });
        let result = client
            .simple_query(
                "SELECT
    row_to_json(pg_stat_statements)
FROM
    pg_stat_statements
WHERE
    userid != 'cloud_admin'::regrole::oid
ORDER BY
    (mean_exec_time + mean_plan_time) DESC
LIMIT 100",
            )
            .await;

        if let Ok(raw_rows) = result {
            for message in raw_rows.iter() {
                if let postgres::SimpleQueryMessage::Row(row) = message {
                    if let Some(json) = row.get(0) {
                        result_rows.push(json.to_string());
                    }
                }
            }

            format!("{{\"pg_stat_statements\": [{}]}}", result_rows.join(","))
        } else {
            "{{\"pg_stat_statements\": []}}".to_string()
        }
    }

    // If remote extension storage is configured,
    // download extension control files
    // and shared preload libraries.
    #[tokio::main]
    pub async fn prepare_external_extensions(&self, compute_state: &ComputeState) -> Result<()> {
        if let Some(ref ext_remote_storage) = self.ext_remote_storage {
            let pspec = compute_state.pspec.as_ref().expect("spec must be set");
            // download preload shared libraries before postgres start (if any)
            let spec = &pspec.spec;

            // 1. parse private extension paths from spec
            let private_ext_prefixes = match &spec.private_extensions {
                Some(private_extensions) => private_extensions.clone(),
                None => Vec::new(),
            };

            info!("private_ext_prefixes: {:?}", &private_ext_prefixes);

            // 2. parse shared_preload_libraries from spec
            let mut libs_vec = Vec::new();
            info!("shared_preload_libraries is set to {:?}", libs_vec);

            if let Some(libs) = spec.cluster.settings.find("shared_preload_libraries") {
                libs_vec = libs
                    .split(',')
                    .filter(|s| *s != "neon")
                    .map(str::to_string)
                    .collect();
            }

            // TODO write a proper test for this
            // Currently pytest doesn't pass cluster settings to compute_ctl
            // We need to add this to pytest.
            // and neon_local pass to spec
            // info!(
            //     "shared_preload_libraries extra settings set to {:?}",
            //     libs_vec
            // );

            // download extension control files & shared_preload_libraries

            extension_server::get_available_extensions(
                ext_remote_storage,
                &self.pgbin,
                &self.pgversion,
                &private_ext_prefixes,
            )
            .await?;

            info!("Libraries to download: {:?}", &libs_vec);
            let mut available_libraries_lock = self.available_libraries.lock().unwrap();
            *available_libraries_lock = extension_server::get_available_libraries(
                ext_remote_storage,
                &self.pgbin,
                &self.pgversion,
                &private_ext_prefixes,
                &libs_vec,
            )
            .await?;
        }

        Ok(())
    }

    pub async fn download_extension_sql_files(&self, filename: String) -> Result<()> {
        match &self.ext_remote_storage {
            None => anyhow::bail!("No remote extension storage"),
            Some(remote_storage) => {
                let compute_state = self.state.lock().unwrap().clone();
                let pspec = compute_state.pspec.as_ref().expect("spec must be set");

                let private_ext_prefixes = match &pspec.spec.private_extensions {
                    Some(private_extensions) => private_extensions.clone(),
                    None => Vec::new(),
                };

                info!("private_ext_prefixes: {:?}", &private_ext_prefixes);

                extension_server::download_extension_sql_files(
                    &filename,
                    remote_storage,
                    &self.pgbin,
                    &self.pgversion,
                    &private_ext_prefixes,
                )
                .await
            }
        }
    }

    pub async fn download_library_file(&self, filename: String) -> Result<()> {
        match &self.ext_remote_storage {
            None => anyhow::bail!("No remote extension storage"),
            Some(remote_storage) => {
<<<<<<< HEAD
                let available_libraries_lock = self.available_libraries.lock().unwrap().clone();
=======
                let compute_state = self.state.lock().unwrap().clone();
                let pspec = compute_state.pspec.as_ref().expect("spec must be set");

                let private_ext_prefixes = match &pspec.spec.private_extensions {
                    Some(private_extensions) => private_extensions.clone(),
                    None => Vec::new(),
                };

                info!("private_ext_prefixes: {:?}", &private_ext_prefixes);

>>>>>>> ceebc8e8
                extension_server::download_library_file(
                    &filename,
                    remote_storage,
                    &self.pgbin,
                    &available_libraries_lock,
                )
                .await
            }
        }
    }
}<|MERGE_RESOLUTION|>--- conflicted
+++ resolved
@@ -762,9 +762,7 @@
         match &self.ext_remote_storage {
             None => anyhow::bail!("No remote extension storage"),
             Some(remote_storage) => {
-<<<<<<< HEAD
                 let available_libraries_lock = self.available_libraries.lock().unwrap().clone();
-=======
                 let compute_state = self.state.lock().unwrap().clone();
                 let pspec = compute_state.pspec.as_ref().expect("spec must be set");
 
@@ -775,7 +773,6 @@
 
                 info!("private_ext_prefixes: {:?}", &private_ext_prefixes);
 
->>>>>>> ceebc8e8
                 extension_server::download_library_file(
                     &filename,
                     remote_storage,
