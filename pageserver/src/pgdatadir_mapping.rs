//!
//! This provides an abstraction to store PostgreSQL relations and other files
//! in the key-value store that implements the Repository interface.
//!
//! (TODO: The line between PUT-functions here and walingest.rs is a bit blurry, as
//! walingest.rs handles a few things like implicit relation creation and extension.
//! Clarify that)
//!
use crate::keyspace::{KeySpace, KeySpaceAccum};
use crate::layered_repository::Timeline;
use crate::reltag::{RelTag, SlruKind};
use crate::repository::*;
use crate::walrecord::ZenithWalRecord;
use anyhow::{anyhow, bail, ensure, Context, Result};
use bytes::{Buf, Bytes};
use postgres_ffi::v14::pg_constants;
use postgres_ffi::v14::xlog_utils::TimestampTz;
use postgres_ffi::BLCKSZ;
use postgres_ffi::{Oid, TransactionId};
use serde::{Deserialize, Serialize};
use std::collections::{hash_map, HashMap, HashSet};
use std::ops::Range;
use tracing::{debug, trace, warn};
use utils::{bin_ser::BeSer, lsn::Lsn};

/// Block number within a relation or SLRU. This matches PostgreSQL's BlockNumber type.
pub type BlockNumber = u32;

#[derive(Debug)]
pub enum LsnForTimestamp {
    Present(Lsn),
    Future(Lsn),
    Past(Lsn),
    NoData(Lsn),
}

///
/// This impl provides all the functionality to store PostgreSQL relations, SLRUs,
/// and other special kinds of files, in a versioned key-value store. The
/// Timeline struct provides the key-value store.
///
/// This is a separate impl, so that we can easily include all these functions in a Timeline
/// implementation, and might be moved into a separate struct later.
impl Timeline {
    /// Start ingesting a WAL record, or other atomic modification of
    /// the timeline.
    ///
    /// This provides a transaction-like interface to perform a bunch
    /// of modifications atomically.
    ///
    /// To ingest a WAL record, call begin_modification(lsn) to get a
    /// DatadirModification object. Use the functions in the object to
    /// modify the repository state, updating all the pages and metadata
    /// that the WAL record affects. When you're done, call commit() to
    /// commit the changes.
    ///
    /// Lsn stored in modification is advanced by `ingest_record` and
    /// is used by `commit()` to update `last_record_lsn`.
    ///
    /// Calling commit() will flush all the changes and reset the state,
    /// so the `DatadirModification` struct can be reused to perform the next modification.
    ///
    /// Note that any pending modifications you make through the
    /// modification object won't be visible to calls to the 'get' and list
    /// functions of the timeline until you finish! And if you update the
    /// same page twice, the last update wins.
    ///
    pub fn begin_modification(&self, lsn: Lsn) -> DatadirModification
    where
        Self: Sized,
    {
        DatadirModification {
            tline: self,
            pending_updates: HashMap::new(),
            pending_deletions: Vec::new(),
            pending_nblocks: 0,
            lsn,
        }
    }

    //------------------------------------------------------------------------------
    // Public GET functions
    //------------------------------------------------------------------------------

    /// Look up given page version.
<<<<<<< HEAD
    fn get_rel_page_at_lsn(
        &self,
        tag: RelTag,
        blknum: BlockNumber,
        lsn: Lsn,
    ) -> Result<Bytes, PageReconstructError> {
        if tag.relnode == 0 {
            return Err(anyhow!("invalid relnode").into());
        }
=======
    pub fn get_rel_page_at_lsn(&self, tag: RelTag, blknum: BlockNumber, lsn: Lsn) -> Result<Bytes> {
        ensure!(tag.relnode != 0, "invalid relnode");
>>>>>>> d48177d0

        let nblocks = self.get_rel_size(tag, lsn)?;
        if blknum >= nblocks {
            debug!(
                "read beyond EOF at {} blk {} at {}, size is {}: returning all-zeros page",
                tag, blknum, lsn, nblocks
            );
            return Ok(ZERO_PAGE.clone());
        }

        let key = rel_block_to_key(tag, blknum);
        self.get(key, lsn)
    }

    // Get size of a database in blocks
<<<<<<< HEAD
    fn get_db_size(
        &self,
        spcnode: Oid,
        dbnode: Oid,
        lsn: Lsn,
    ) -> Result<usize, PageReconstructError> {
=======
    pub fn get_db_size(&self, spcnode: Oid, dbnode: Oid, lsn: Lsn) -> Result<usize> {
>>>>>>> d48177d0
        let mut total_blocks = 0;

        let rels = self.list_rels(spcnode, dbnode, lsn)?;

        for rel in rels {
            let n_blocks = self.get_rel_size(rel, lsn)?;
            total_blocks += n_blocks as usize;
        }
        Ok(total_blocks)
    }

    /// Get size of a relation file
<<<<<<< HEAD
    fn get_rel_size(&self, tag: RelTag, lsn: Lsn) -> Result<BlockNumber, PageReconstructError> {
        if tag.relnode == 0 {
            return Err(anyhow!("invalid relnode").into());
        }
=======
    pub fn get_rel_size(&self, tag: RelTag, lsn: Lsn) -> Result<BlockNumber> {
        ensure!(tag.relnode != 0, "invalid relnode");
>>>>>>> d48177d0

        if let Some(nblocks) = self.get_cached_rel_size(&tag, lsn) {
            return Ok(nblocks);
        }

        if (tag.forknum == pg_constants::FSM_FORKNUM
            || tag.forknum == pg_constants::VISIBILITYMAP_FORKNUM)
            && !self.get_rel_exists(tag, lsn)?
        {
            // FIXME: Postgres sometimes calls smgrcreate() to create
            // FSM, and smgrnblocks() on it immediately afterwards,
            // without extending it.  Tolerate that by claiming that
            // any non-existent FSM fork has size 0.
            return Ok(0);
        }

        let key = rel_size_to_key(tag);
        let mut buf = self.get(key, lsn)?;
        let nblocks = buf.get_u32_le();

        // Update relation size cache
        self.update_cached_rel_size(tag, lsn, nblocks);
        Ok(nblocks)
    }

    /// Does relation exist?
<<<<<<< HEAD
    fn get_rel_exists(&self, tag: RelTag, lsn: Lsn) -> Result<bool, PageReconstructError> {
        if tag.relnode == 0 {
            return Err(anyhow!("invalid relnode").into());
        }
=======
    pub fn get_rel_exists(&self, tag: RelTag, lsn: Lsn) -> Result<bool> {
        ensure!(tag.relnode != 0, "invalid relnode");
>>>>>>> d48177d0

        // first try to lookup relation in cache
        if let Some(_nblocks) = self.get_cached_rel_size(&tag, lsn) {
            return Ok(true);
        }
        // fetch directory listing
        let key = rel_dir_to_key(tag.spcnode, tag.dbnode);
        let buf = self.get(key, lsn)?;
        let dir = RelDirectory::des(&buf).context("deserialization failure")?;

        let exists = dir.rels.get(&(tag.relnode, tag.forknum)).is_some();

        Ok(exists)
    }

    /// Get a list of all existing relations in given tablespace and database.
<<<<<<< HEAD
    fn list_rels(
        &self,
        spcnode: Oid,
        dbnode: Oid,
        lsn: Lsn,
    ) -> Result<HashSet<RelTag>, PageReconstructError> {
=======
    pub fn list_rels(&self, spcnode: Oid, dbnode: Oid, lsn: Lsn) -> Result<HashSet<RelTag>> {
>>>>>>> d48177d0
        // fetch directory listing
        let key = rel_dir_to_key(spcnode, dbnode);
        let buf = self.get(key, lsn)?;
        let dir = RelDirectory::des(&buf).context("deserialization failure")?;

        let rels: HashSet<RelTag> =
            HashSet::from_iter(dir.rels.iter().map(|(relnode, forknum)| RelTag {
                spcnode,
                dbnode,
                relnode: *relnode,
                forknum: *forknum,
            }));

        Ok(rels)
    }

    /// Look up given SLRU page version.
    pub fn get_slru_page_at_lsn(
        &self,
        kind: SlruKind,
        segno: u32,
        blknum: BlockNumber,
        lsn: Lsn,
    ) -> Result<Bytes, PageReconstructError> {
        let key = slru_block_to_key(kind, segno, blknum);
        self.get(key, lsn)
    }

    /// Get size of an SLRU segment
<<<<<<< HEAD
    fn get_slru_segment_size(
=======
    pub fn get_slru_segment_size(
>>>>>>> d48177d0
        &self,
        kind: SlruKind,
        segno: u32,
        lsn: Lsn,
<<<<<<< HEAD
    ) -> Result<BlockNumber, PageReconstructError> {
=======
    ) -> Result<BlockNumber> {
>>>>>>> d48177d0
        let key = slru_segment_size_to_key(kind, segno);
        let mut buf = self.get(key, lsn)?;
        Ok(buf.get_u32_le())
    }

    /// Get size of an SLRU segment
<<<<<<< HEAD
    fn get_slru_segment_exists(
        &self,
        kind: SlruKind,
        segno: u32,
        lsn: Lsn,
    ) -> Result<bool, PageReconstructError> {
=======
    pub fn get_slru_segment_exists(&self, kind: SlruKind, segno: u32, lsn: Lsn) -> Result<bool> {
>>>>>>> d48177d0
        // fetch directory listing
        let key = slru_dir_to_key(kind);
        let buf = self.get(key, lsn)?;
        let dir = SlruSegmentDirectory::des(&buf).context("deserialization failure")?;

        let exists = dir.segments.get(&segno).is_some();
        Ok(exists)
    }

    /// Locate LSN, such that all transactions that committed before
    /// 'search_timestamp' are visible, but nothing newer is.
    ///
    /// This is not exact. Commit timestamps are not guaranteed to be ordered,
    /// so it's not well defined which LSN you get if there were multiple commits
    /// "in flight" at that point in time.
    ///
<<<<<<< HEAD
    fn find_lsn_for_timestamp(
        &self,
        search_timestamp: TimestampTz,
    ) -> Result<LsnForTimestamp, PageReconstructError> {
=======
    pub fn find_lsn_for_timestamp(&self, search_timestamp: TimestampTz) -> Result<LsnForTimestamp> {
>>>>>>> d48177d0
        let gc_cutoff_lsn_guard = self.get_latest_gc_cutoff_lsn();
        let min_lsn = *gc_cutoff_lsn_guard;
        let max_lsn = self.get_last_record_lsn();

        // LSNs are always 8-byte aligned. low/mid/high represent the
        // LSN divided by 8.
        let mut low = min_lsn.0 / 8;
        let mut high = max_lsn.0 / 8 + 1;

        let mut found_smaller = false;
        let mut found_larger = false;
        while low < high {
            // cannot overflow, high and low are both smaller than u64::MAX / 2
            let mid = (high + low) / 2;

            let cmp = self.is_latest_commit_timestamp_ge_than(
                search_timestamp,
                Lsn(mid * 8),
                &mut found_smaller,
                &mut found_larger,
            )?;

            if cmp {
                high = mid;
            } else {
                low = mid + 1;
            }
        }
        match (found_smaller, found_larger) {
            (false, false) => {
                // This can happen if no commit records have been processed yet, e.g.
                // just after importing a cluster.
                Ok(LsnForTimestamp::NoData(max_lsn))
            }
            (true, false) => {
                // Didn't find any commit timestamps larger than the request
                Ok(LsnForTimestamp::Future(max_lsn))
            }
            (false, true) => {
                // Didn't find any commit timestamps smaller than the request
                Ok(LsnForTimestamp::Past(max_lsn))
            }
            (true, true) => {
                // low is the LSN of the first commit record *after* the search_timestamp,
                // Back off by one to get to the point just before the commit.
                //
                // FIXME: it would be better to get the LSN of the previous commit.
                // Otherwise, if you restore to the returned LSN, the database will
                // include physical changes from later commits that will be marked
                // as aborted, and will need to be vacuumed away.
                Ok(LsnForTimestamp::Present(Lsn((low - 1) * 8)))
            }
        }
    }

    ///
    /// Subroutine of find_lsn_for_timestamp(). Returns true, if there are any
    /// commits that committed after 'search_timestamp', at LSN 'probe_lsn'.
    ///
    /// Additionally, sets 'found_smaller'/'found_Larger, if encounters any commits
    /// with a smaller/larger timestamp.
    ///
    pub fn is_latest_commit_timestamp_ge_than(
        &self,
        search_timestamp: TimestampTz,
        probe_lsn: Lsn,
        found_smaller: &mut bool,
        found_larger: &mut bool,
    ) -> Result<bool, PageReconstructError> {
        for segno in self.list_slru_segments(SlruKind::Clog, probe_lsn)? {
            let nblocks = self.get_slru_segment_size(SlruKind::Clog, segno, probe_lsn)?;
            for blknum in (0..nblocks).rev() {
                let clog_page =
                    self.get_slru_page_at_lsn(SlruKind::Clog, segno, blknum, probe_lsn)?;

                if clog_page.len() == BLCKSZ as usize + 8 {
                    let mut timestamp_bytes = [0u8; 8];
                    timestamp_bytes.copy_from_slice(&clog_page[BLCKSZ as usize..]);
                    let timestamp = TimestampTz::from_be_bytes(timestamp_bytes);

                    if timestamp >= search_timestamp {
                        *found_larger = true;
                        return Ok(true);
                    } else {
                        *found_smaller = true;
                    }
                }
            }
        }
        Ok(false)
    }

    /// Get a list of SLRU segments
<<<<<<< HEAD
    fn list_slru_segments(
        &self,
        kind: SlruKind,
        lsn: Lsn,
    ) -> Result<HashSet<u32>, PageReconstructError> {
=======
    pub fn list_slru_segments(&self, kind: SlruKind, lsn: Lsn) -> Result<HashSet<u32>> {
>>>>>>> d48177d0
        // fetch directory entry
        let key = slru_dir_to_key(kind);

        let buf = self.get(key, lsn)?;
        let dir = SlruSegmentDirectory::des(&buf).context("deserialization failure")?;

        Ok(dir.segments)
    }

<<<<<<< HEAD
    fn get_relmap_file(
        &self,
        spcnode: Oid,
        dbnode: Oid,
        lsn: Lsn,
    ) -> Result<Bytes, PageReconstructError> {
=======
    pub fn get_relmap_file(&self, spcnode: Oid, dbnode: Oid, lsn: Lsn) -> Result<Bytes> {
>>>>>>> d48177d0
        let key = relmap_file_key(spcnode, dbnode);

        let buf = self.get(key, lsn)?;
        Ok(buf)
    }

<<<<<<< HEAD
    fn list_dbdirs(&self, lsn: Lsn) -> Result<HashMap<(Oid, Oid), bool>, PageReconstructError> {
=======
    pub fn list_dbdirs(&self, lsn: Lsn) -> Result<HashMap<(Oid, Oid), bool>> {
>>>>>>> d48177d0
        // fetch directory entry
        let buf = self.get(DBDIR_KEY, lsn)?;
        let dir = DbDirectory::des(&buf).context("deserialization failure")?;

        Ok(dir.dbdirs)
    }

<<<<<<< HEAD
    fn get_twophase_file(
        &self,
        xid: TransactionId,
        lsn: Lsn,
    ) -> Result<Bytes, PageReconstructError> {
=======
    pub fn get_twophase_file(&self, xid: TransactionId, lsn: Lsn) -> Result<Bytes> {
>>>>>>> d48177d0
        let key = twophase_file_key(xid);
        let buf = self.get(key, lsn)?;
        Ok(buf)
    }

<<<<<<< HEAD
    fn list_twophase_files(
        &self,
        lsn: Lsn,
    ) -> Result<HashSet<TransactionId>, PageReconstructError> {
=======
    pub fn list_twophase_files(&self, lsn: Lsn) -> Result<HashSet<TransactionId>> {
>>>>>>> d48177d0
        // fetch directory entry
        let buf = self.get(TWOPHASEDIR_KEY, lsn)?;
        let dir = TwoPhaseDirectory::des(&buf).context("deserialization failure")?;

        Ok(dir.xids)
    }

<<<<<<< HEAD
    fn get_control_file(&self, lsn: Lsn) -> Result<Bytes, PageReconstructError> {
        self.get(CONTROLFILE_KEY, lsn)
    }

    fn get_checkpoint(&self, lsn: Lsn) -> Result<Bytes, PageReconstructError> {
=======
    pub fn get_control_file(&self, lsn: Lsn) -> Result<Bytes> {
        self.get(CONTROLFILE_KEY, lsn)
    }

    pub fn get_checkpoint(&self, lsn: Lsn) -> Result<Bytes> {
>>>>>>> d48177d0
        self.get(CHECKPOINT_KEY, lsn)
    }

    /// Does the same as get_current_logical_size but counted on demand.
    /// Used to initialize the logical size tracking on startup.
    ///
    /// Only relation blocks are counted currently. That excludes metadata,
    /// SLRUs, twophase files etc.
<<<<<<< HEAD
    fn get_current_logical_size_non_incremental(
        &self,
        lsn: Lsn,
    ) -> Result<usize, PageReconstructError> {
=======
    pub fn get_current_logical_size_non_incremental(&self, lsn: Lsn) -> Result<u64> {
>>>>>>> d48177d0
        // Fetch list of database dirs and iterate them
        let buf = self.get(DBDIR_KEY, lsn)?;
        let dbdir = DbDirectory::des(&buf).context("deserialization failure")?;

        let mut total_size: u64 = 0;
        for (spcnode, dbnode) in dbdir.dbdirs.keys() {
            for rel in self.list_rels(*spcnode, *dbnode, lsn)? {
                let relsize_key = rel_size_to_key(rel);
                let mut buf = self.get(relsize_key, lsn)?;
                let relsize = buf.get_u32_le();

                total_size += relsize as u64;
            }
        }
        Ok(total_size * BLCKSZ as u64)
    }

    ///
    /// Get a KeySpace that covers all the Keys that are in use at the given LSN.
    /// Anything that's not listed maybe removed from the underlying storage (from
    /// that LSN forwards).
<<<<<<< HEAD
    fn collect_keyspace(&self, lsn: Lsn) -> Result<KeySpace, PageReconstructError> {
=======
    pub fn collect_keyspace(&self, lsn: Lsn) -> Result<KeySpace> {
>>>>>>> d48177d0
        // Iterate through key ranges, greedily packing them into partitions
        let mut result = KeySpaceAccum::new();

        // The dbdir metadata always exists
        result.add_key(DBDIR_KEY);

        // Fetch list of database dirs and iterate them
        let buf = self.get(DBDIR_KEY, lsn)?;
        let dbdir = DbDirectory::des(&buf).context("deserialization failure")?;

        let mut dbs: Vec<(Oid, Oid)> = dbdir.dbdirs.keys().cloned().collect();
        dbs.sort_unstable();
        for (spcnode, dbnode) in dbs {
            result.add_key(relmap_file_key(spcnode, dbnode));
            result.add_key(rel_dir_to_key(spcnode, dbnode));

            let mut rels: Vec<RelTag> = self
                .list_rels(spcnode, dbnode, lsn)?
                .iter()
                .cloned()
                .collect();
            rels.sort_unstable();
            for rel in rels {
                let relsize_key = rel_size_to_key(rel);
                let mut buf = self.get(relsize_key, lsn)?;
                let relsize = buf.get_u32_le();

                result.add_range(rel_block_to_key(rel, 0)..rel_block_to_key(rel, relsize));
                result.add_key(relsize_key);
            }
        }

        // Iterate SLRUs next
        for kind in [
            SlruKind::Clog,
            SlruKind::MultiXactMembers,
            SlruKind::MultiXactOffsets,
        ] {
            let slrudir_key = slru_dir_to_key(kind);
            result.add_key(slrudir_key);
            let buf = self.get(slrudir_key, lsn)?;
            let dir = SlruSegmentDirectory::des(&buf).context("deserialization failure")?;
            let mut segments: Vec<u32> = dir.segments.iter().cloned().collect();
            segments.sort_unstable();
            for segno in segments {
                let segsize_key = slru_segment_size_to_key(kind, segno);
                let mut buf = self.get(segsize_key, lsn)?;
                let segsize = buf.get_u32_le();

                result.add_range(
                    slru_block_to_key(kind, segno, 0)..slru_block_to_key(kind, segno, segsize),
                );
                result.add_key(segsize_key);
            }
        }

        // Then pg_twophase
        result.add_key(TWOPHASEDIR_KEY);
        let buf = self.get(TWOPHASEDIR_KEY, lsn)?;
        let twophase_dir = TwoPhaseDirectory::des(&buf).context("deserialization failure")?;
        let mut xids: Vec<TransactionId> = twophase_dir.xids.iter().cloned().collect();
        xids.sort_unstable();
        for xid in xids {
            result.add_key(twophase_file_key(xid));
        }

        result.add_key(CONTROLFILE_KEY);
        result.add_key(CHECKPOINT_KEY);

        Ok(result.to_keyspace())
    }

    /// Get cached size of relation if it not updated after specified LSN
    pub fn get_cached_rel_size(&self, tag: &RelTag, lsn: Lsn) -> Option<BlockNumber> {
        let rel_size_cache = self.rel_size_cache.read().unwrap();
        if let Some((cached_lsn, nblocks)) = rel_size_cache.get(tag) {
            if lsn >= *cached_lsn {
                return Some(*nblocks);
            }
        }
        None
    }

    /// Update cached relation size if there is no more recent update
    pub fn update_cached_rel_size(&self, tag: RelTag, lsn: Lsn, nblocks: BlockNumber) {
        let mut rel_size_cache = self.rel_size_cache.write().unwrap();
        match rel_size_cache.entry(tag) {
            hash_map::Entry::Occupied(mut entry) => {
                let cached_lsn = entry.get_mut();
                if lsn >= cached_lsn.0 {
                    *cached_lsn = (lsn, nblocks);
                }
            }
            hash_map::Entry::Vacant(entry) => {
                entry.insert((lsn, nblocks));
            }
        }
    }

    /// Store cached relation size
    pub fn set_cached_rel_size(&self, tag: RelTag, lsn: Lsn, nblocks: BlockNumber) {
        let mut rel_size_cache = self.rel_size_cache.write().unwrap();
        rel_size_cache.insert(tag, (lsn, nblocks));
    }

    /// Remove cached relation size
    pub fn remove_cached_rel_size(&self, tag: &RelTag) {
        let mut rel_size_cache = self.rel_size_cache.write().unwrap();
        rel_size_cache.remove(tag);
    }
}

/// DatadirModification represents an operation to ingest an atomic set of
/// updates to the repository. It is created by the 'begin_record'
/// function. It is called for each WAL record, so that all the modifications
/// by a one WAL record appear atomic.
pub struct DatadirModification<'a> {
    /// The timeline this modification applies to. You can access this to
    /// read the state, but note that any pending updates are *not* reflected
    /// in the state in 'tline' yet.
    pub tline: &'a Timeline,

    /// Lsn assigned by begin_modification
    pub lsn: Lsn,

    // The modifications are not applied directly to the underlying key-value store.
    // The put-functions add the modifications here, and they are flushed to the
    // underlying key-value store by the 'finish' function.
    pending_updates: HashMap<Key, Value>,
    pending_deletions: Vec<Range<Key>>,
    pending_nblocks: i64,
}

<<<<<<< HEAD
impl<'a> DatadirModification<'a, crate::layered_repository::LayeredTimeline> {
=======
impl<'a> DatadirModification<'a> {
>>>>>>> d48177d0
    /// Initialize a completely new repository.
    ///
    /// This inserts the directory metadata entries that are assumed to
    /// always exist.
    pub fn init_empty(&mut self) -> Result<()> {
        let buf = DbDirectory::ser(&DbDirectory {
            dbdirs: HashMap::new(),
        })?;
        self.put(DBDIR_KEY, Value::Image(buf.into()));

        let buf = TwoPhaseDirectory::ser(&TwoPhaseDirectory {
            xids: HashSet::new(),
        })?;
        self.put(TWOPHASEDIR_KEY, Value::Image(buf.into()));

        let buf: Bytes = SlruSegmentDirectory::ser(&SlruSegmentDirectory::default())?.into();
        let empty_dir = Value::Image(buf);
        self.put(slru_dir_to_key(SlruKind::Clog), empty_dir.clone());
        self.put(
            slru_dir_to_key(SlruKind::MultiXactMembers),
            empty_dir.clone(),
        );
        self.put(slru_dir_to_key(SlruKind::MultiXactOffsets), empty_dir);

        Ok(())
    }

    /// Put a new page version that can be constructed from a WAL record
    ///
    /// NOTE: this will *not* implicitly extend the relation, if the page is beyond the
    /// current end-of-file. It's up to the caller to check that the relation size
    /// matches the blocks inserted!
    pub fn put_rel_wal_record(
        &mut self,
        rel: RelTag,
        blknum: BlockNumber,
        rec: ZenithWalRecord,
    ) -> Result<()> {
        ensure!(rel.relnode != 0, "invalid relnode");
        self.put(rel_block_to_key(rel, blknum), Value::WalRecord(rec));
        Ok(())
    }

    // Same, but for an SLRU.
    pub fn put_slru_wal_record(
        &mut self,
        kind: SlruKind,
        segno: u32,
        blknum: BlockNumber,
        rec: ZenithWalRecord,
    ) -> Result<()> {
        self.put(
            slru_block_to_key(kind, segno, blknum),
            Value::WalRecord(rec),
        );
        Ok(())
    }

    /// Like put_wal_record, but with ready-made image of the page.
    pub fn put_rel_page_image(
        &mut self,
        rel: RelTag,
        blknum: BlockNumber,
        img: Bytes,
    ) -> Result<()> {
        ensure!(rel.relnode != 0, "invalid relnode");
        self.put(rel_block_to_key(rel, blknum), Value::Image(img));
        Ok(())
    }

    pub fn put_slru_page_image(
        &mut self,
        kind: SlruKind,
        segno: u32,
        blknum: BlockNumber,
        img: Bytes,
    ) -> Result<()> {
        self.put(slru_block_to_key(kind, segno, blknum), Value::Image(img));
        Ok(())
    }

    /// Store a relmapper file (pg_filenode.map) in the repository
    pub fn put_relmap_file(&mut self, spcnode: Oid, dbnode: Oid, img: Bytes) -> Result<()> {
        // Add it to the directory (if it doesn't exist already)
        let buf = self.get(DBDIR_KEY)?;
        let mut dbdir = DbDirectory::des(&buf)?;

        let r = dbdir.dbdirs.insert((spcnode, dbnode), true);
        if r == None || r == Some(false) {
            // The dbdir entry didn't exist, or it contained a
            // 'false'. The 'insert' call already updated it with
            // 'true', now write the updated 'dbdirs' map back.
            let buf = DbDirectory::ser(&dbdir)?;
            self.put(DBDIR_KEY, Value::Image(buf.into()));
        }
        if r == None {
            // Create RelDirectory
            let buf = RelDirectory::ser(&RelDirectory {
                rels: HashSet::new(),
            })?;
            self.put(
                rel_dir_to_key(spcnode, dbnode),
                Value::Image(Bytes::from(buf)),
            );
        }

        self.put(relmap_file_key(spcnode, dbnode), Value::Image(img));
        Ok(())
    }

    pub fn put_twophase_file(&mut self, xid: TransactionId, img: Bytes) -> Result<()> {
        // Add it to the directory entry
        let buf = self.get(TWOPHASEDIR_KEY)?;
        let mut dir = TwoPhaseDirectory::des(&buf)?;
        if !dir.xids.insert(xid) {
            bail!("twophase file for xid {} already exists", xid);
        }
        self.put(
            TWOPHASEDIR_KEY,
            Value::Image(Bytes::from(TwoPhaseDirectory::ser(&dir)?)),
        );

        self.put(twophase_file_key(xid), Value::Image(img));
        Ok(())
    }

    pub fn put_control_file(&mut self, img: Bytes) -> Result<()> {
        self.put(CONTROLFILE_KEY, Value::Image(img));
        Ok(())
    }

    pub fn put_checkpoint(&mut self, img: Bytes) -> Result<()> {
        self.put(CHECKPOINT_KEY, Value::Image(img));
        Ok(())
    }

    pub fn drop_dbdir(&mut self, spcnode: Oid, dbnode: Oid) -> Result<()> {
        let req_lsn = self.tline.get_last_record_lsn();

        let total_blocks = self.tline.get_db_size(spcnode, dbnode, req_lsn)?;

        // Remove entry from dbdir
        let buf = self.get(DBDIR_KEY)?;
        let mut dir = DbDirectory::des(&buf)?;
        if dir.dbdirs.remove(&(spcnode, dbnode)).is_some() {
            let buf = DbDirectory::ser(&dir)?;
            self.put(DBDIR_KEY, Value::Image(buf.into()));
        } else {
            warn!(
                "dropped dbdir for spcnode {} dbnode {} did not exist in db directory",
                spcnode, dbnode
            );
        }

        // Update logical database size.
        self.pending_nblocks -= total_blocks as i64;

        // Delete all relations and metadata files for the spcnode/dnode
        self.delete(dbdir_key_range(spcnode, dbnode));
        Ok(())
    }

    /// Create a relation fork.
    ///
    /// 'nblocks' is the initial size.
    pub fn put_rel_creation(&mut self, rel: RelTag, nblocks: BlockNumber) -> Result<()> {
        ensure!(rel.relnode != 0, "invalid relnode");
        // It's possible that this is the first rel for this db in this
        // tablespace.  Create the reldir entry for it if so.
        let mut dbdir = DbDirectory::des(&self.get(DBDIR_KEY)?)?;
        let rel_dir_key = rel_dir_to_key(rel.spcnode, rel.dbnode);
        let mut rel_dir = if dbdir.dbdirs.get(&(rel.spcnode, rel.dbnode)).is_none() {
            // Didn't exist. Update dbdir
            dbdir.dbdirs.insert((rel.spcnode, rel.dbnode), false);
            let buf = DbDirectory::ser(&dbdir)?;
            self.put(DBDIR_KEY, Value::Image(buf.into()));

            // and create the RelDirectory
            RelDirectory::default()
        } else {
            // reldir already exists, fetch it
            RelDirectory::des(&self.get(rel_dir_key)?)?
        };

        // Add the new relation to the rel directory entry, and write it back
        if !rel_dir.rels.insert((rel.relnode, rel.forknum)) {
            bail!("rel {} already exists", rel);
        }
        self.put(
            rel_dir_key,
            Value::Image(Bytes::from(RelDirectory::ser(&rel_dir)?)),
        );

        // Put size
        let size_key = rel_size_to_key(rel);
        let buf = nblocks.to_le_bytes();
        self.put(size_key, Value::Image(Bytes::from(buf.to_vec())));

        self.pending_nblocks += nblocks as i64;

        // Update relation size cache
        self.tline.set_cached_rel_size(rel, self.lsn, nblocks);

        // Even if nblocks > 0, we don't insert any actual blocks here. That's up to the
        // caller.
        Ok(())
    }

    /// Truncate relation
    pub fn put_rel_truncation(&mut self, rel: RelTag, nblocks: BlockNumber) -> Result<()> {
        ensure!(rel.relnode != 0, "invalid relnode");
        let last_lsn = self.tline.get_last_record_lsn();
        if self.tline.get_rel_exists(rel, last_lsn)? {
            let size_key = rel_size_to_key(rel);
            // Fetch the old size first
            let old_size = self.get(size_key)?.get_u32_le();

            // Update the entry with the new size.
            let buf = nblocks.to_le_bytes();
            self.put(size_key, Value::Image(Bytes::from(buf.to_vec())));

            // Update relation size cache
            self.tline.set_cached_rel_size(rel, self.lsn, nblocks);

            // Update relation size cache
            self.tline.set_cached_rel_size(rel, self.lsn, nblocks);

            // Update logical database size.
            self.pending_nblocks -= old_size as i64 - nblocks as i64;
        }
        Ok(())
    }

    /// Extend relation
    /// If new size is smaller, do nothing.
    pub fn put_rel_extend(&mut self, rel: RelTag, nblocks: BlockNumber) -> Result<()> {
        ensure!(rel.relnode != 0, "invalid relnode");

        // Put size
        let size_key = rel_size_to_key(rel);
        let old_size = self.get(size_key)?.get_u32_le();

        // only extend relation here. never decrease the size
        if nblocks > old_size {
            let buf = nblocks.to_le_bytes();
            self.put(size_key, Value::Image(Bytes::from(buf.to_vec())));

            // Update relation size cache
            self.tline.set_cached_rel_size(rel, self.lsn, nblocks);

            self.pending_nblocks += nblocks as i64 - old_size as i64;
        }
        Ok(())
    }

    /// Drop a relation.
    pub fn put_rel_drop(&mut self, rel: RelTag) -> Result<()> {
        ensure!(rel.relnode != 0, "invalid relnode");

        // Remove it from the directory entry
        let dir_key = rel_dir_to_key(rel.spcnode, rel.dbnode);
        let buf = self.get(dir_key)?;
        let mut dir = RelDirectory::des(&buf)?;

        if dir.rels.remove(&(rel.relnode, rel.forknum)) {
            self.put(dir_key, Value::Image(Bytes::from(RelDirectory::ser(&dir)?)));
        } else {
            warn!("dropped rel {} did not exist in rel directory", rel);
        }

        // update logical size
        let size_key = rel_size_to_key(rel);
        let old_size = self.get(size_key)?.get_u32_le();
        self.pending_nblocks -= old_size as i64;

        // Remove enty from relation size cache
        self.tline.remove_cached_rel_size(&rel);

        // Delete size entry, as well as all blocks
        self.delete(rel_key_range(rel));

        Ok(())
    }

    pub fn put_slru_segment_creation(
        &mut self,
        kind: SlruKind,
        segno: u32,
        nblocks: BlockNumber,
    ) -> Result<()> {
        // Add it to the directory entry
        let dir_key = slru_dir_to_key(kind);
        let buf = self.get(dir_key)?;
        let mut dir = SlruSegmentDirectory::des(&buf)?;

        if !dir.segments.insert(segno) {
            bail!("slru segment {:?}/{} already exists", kind, segno);
        }
        self.put(
            dir_key,
            Value::Image(Bytes::from(SlruSegmentDirectory::ser(&dir)?)),
        );

        // Put size
        let size_key = slru_segment_size_to_key(kind, segno);
        let buf = nblocks.to_le_bytes();
        self.put(size_key, Value::Image(Bytes::from(buf.to_vec())));

        // even if nblocks > 0, we don't insert any actual blocks here

        Ok(())
    }

    /// Extend SLRU segment
    pub fn put_slru_extend(
        &mut self,
        kind: SlruKind,
        segno: u32,
        nblocks: BlockNumber,
    ) -> Result<()> {
        // Put size
        let size_key = slru_segment_size_to_key(kind, segno);
        let buf = nblocks.to_le_bytes();
        self.put(size_key, Value::Image(Bytes::from(buf.to_vec())));
        Ok(())
    }

    /// This method is used for marking truncated SLRU files
    pub fn drop_slru_segment(&mut self, kind: SlruKind, segno: u32) -> Result<()> {
        // Remove it from the directory entry
        let dir_key = slru_dir_to_key(kind);
        let buf = self.get(dir_key)?;
        let mut dir = SlruSegmentDirectory::des(&buf)?;

        if !dir.segments.remove(&segno) {
            warn!("slru segment {:?}/{} does not exist", kind, segno);
        }
        self.put(
            dir_key,
            Value::Image(Bytes::from(SlruSegmentDirectory::ser(&dir)?)),
        );

        // Delete size entry, as well as all blocks
        self.delete(slru_segment_key_range(kind, segno));

        Ok(())
    }

    /// Drop a relmapper file (pg_filenode.map)
    pub fn drop_relmap_file(&mut self, _spcnode: Oid, _dbnode: Oid) -> Result<()> {
        // TODO
        Ok(())
    }

    /// This method is used for marking truncated SLRU files
    pub fn drop_twophase_file(&mut self, xid: TransactionId) -> Result<()> {
        // Remove it from the directory entry
        let buf = self.get(TWOPHASEDIR_KEY)?;
        let mut dir = TwoPhaseDirectory::des(&buf)?;

        if !dir.xids.remove(&xid) {
            warn!("twophase file for xid {} does not exist", xid);
        }
        self.put(
            TWOPHASEDIR_KEY,
            Value::Image(Bytes::from(TwoPhaseDirectory::ser(&dir)?)),
        );

        // Delete it
        self.delete(twophase_key_range(xid));

        Ok(())
    }

    ///
    /// Flush changes accumulated so far to the underlying repository.
    ///
    /// Usually, changes made in DatadirModification are atomic, but this allows
    /// you to flush them to the underlying repository before the final `commit`.
    /// That allows to free up the memory used to hold the pending changes.
    ///
    /// Currently only used during bulk import of a data directory. In that
    /// context, breaking the atomicity is OK. If the import is interrupted, the
    /// whole import fails and the timeline will be deleted anyway.
    /// (Or to be precise, it will be left behind for debugging purposes and
    /// ignored, see https://github.com/neondatabase/neon/pull/1809)
    ///
    /// Note: A consequence of flushing the pending operations is that they
    /// won't be visible to subsequent operations until `commit`. The function
    /// retains all the metadata, but data pages are flushed. That's again OK
    /// for bulk import, where you are just loading data pages and won't try to
    /// modify the same pages twice.
    pub fn flush(&mut self) -> Result<()> {
        // Unless we have accumulated a decent amount of changes, it's not worth it
        // to scan through the pending_updates list.
        let pending_nblocks = self.pending_nblocks;
        if pending_nblocks < 10000 {
            return Ok(());
        }

        let writer = self.tline.writer();

        // Flush relation and  SLRU data blocks, keep metadata.
        let mut result: Result<()> = Ok(());
        self.pending_updates.retain(|&key, value| {
            if result.is_ok() && (is_rel_block_key(key) || is_slru_block_key(key)) {
                result = writer.put(key, self.lsn, value);
                false
            } else {
                true
            }
        });
        result?;

        if pending_nblocks != 0 {
            writer.update_current_logical_size(pending_nblocks * BLCKSZ as i64);
            self.pending_nblocks = 0;
        }

        Ok(())
    }

    ///
    /// Finish this atomic update, writing all the updated keys to the
    /// underlying timeline.
    /// All the modifications in this atomic update are stamped by the specified LSN.
    ///
    pub fn commit(&mut self) -> Result<()> {
        let writer = self.tline.writer();
        let lsn = self.lsn;
        let pending_nblocks = self.pending_nblocks;
        self.pending_nblocks = 0;

        for (key, value) in self.pending_updates.drain() {
            writer.put(key, lsn, &value)?;
        }
        for key_range in self.pending_deletions.drain(..) {
            writer.delete(key_range, lsn)?;
        }

        writer.finish_write(lsn);

        if pending_nblocks != 0 {
            writer.update_current_logical_size(pending_nblocks * BLCKSZ as i64);
        }

        Ok(())
    }

    // Internal helper functions to batch the modifications

    fn get(&self, key: Key) -> Result<Bytes, PageReconstructError> {
        // Have we already updated the same key? Read the pending updated
        // version in that case.
        //
        // Note: we don't check pending_deletions. It is an error to request a
        // value that has been removed, deletion only avoids leaking storage.
        if let Some(value) = self.pending_updates.get(&key) {
            if let Value::Image(img) = value {
                Ok(img.clone())
            } else {
                // Currently, we never need to read back a WAL record that we
                // inserted in the same "transaction". All the metadata updates
                // work directly with Images, and we never need to read actual
                // data pages. We could handle this if we had to, by calling
                // the walredo manager, but let's keep it simple for now.
                return Err(anyhow!("unexpected pending WAL record").into());
            }
        } else {
            let lsn = Lsn::max(self.tline.get_last_record_lsn(), self.lsn);
            self.tline.get(key, lsn)
        }
    }

    fn put(&mut self, key: Key, val: Value) {
        self.pending_updates.insert(key, val);
    }

    fn delete(&mut self, key_range: Range<Key>) {
        trace!("DELETE {}-{}", key_range.start, key_range.end);
        self.pending_deletions.push(key_range);
    }
}

//--- Metadata structs stored in key-value pairs in the repository.

#[derive(Debug, Serialize, Deserialize)]
struct DbDirectory {
    // (spcnode, dbnode) -> (do relmapper and PG_VERSION files exist)
    dbdirs: HashMap<(Oid, Oid), bool>,
}

#[derive(Debug, Serialize, Deserialize)]
struct TwoPhaseDirectory {
    xids: HashSet<TransactionId>,
}

#[derive(Debug, Serialize, Deserialize, Default)]
struct RelDirectory {
    // Set of relations that exist. (relfilenode, forknum)
    //
    // TODO: Store it as a btree or radix tree or something else that spans multiple
    // key-value pairs, if you have a lot of relations
    rels: HashSet<(Oid, u8)>,
}

#[derive(Debug, Serialize, Deserialize)]
struct RelSizeEntry {
    nblocks: u32,
}

#[derive(Debug, Serialize, Deserialize, Default)]
struct SlruSegmentDirectory {
    // Set of SLRU segments that exist.
    segments: HashSet<u32>,
}

static ZERO_PAGE: Bytes = Bytes::from_static(&[0u8; BLCKSZ as usize]);

// Layout of the Key address space
//
// The Key struct, used to address the underlying key-value store, consists of
// 18 bytes, split into six fields. See 'Key' in repository.rs. We need to map
// all the data and metadata keys into those 18 bytes.
//
// Principles for the mapping:
//
// - Things that are often accessed or modified together, should be close to
//   each other in the key space. For example, if a relation is extended by one
//   block, we create a new key-value pair for the block data, and update the
//   relation size entry. Because of that, the RelSize key comes after all the
//   RelBlocks of a relation: the RelSize and the last RelBlock are always next
//   to each other.
//
// The key space is divided into four major sections, identified by the first
// byte, and the form a hierarchy:
//
// 00 Relation data and metadata
//
//   DbDir    () -> (dbnode, spcnode)
//   Filenodemap
//   RelDir   -> relnode forknum
//       RelBlocks
//       RelSize
//
// 01 SLRUs
//
//   SlruDir  kind
//   SlruSegBlocks segno
//   SlruSegSize
//
// 02 pg_twophase
//
// 03 misc
//    controlfile
//    checkpoint
//
// Below is a full list of the keyspace allocation:
//
// DbDir:
// 00 00000000 00000000 00000000 00   00000000
//
// Filenodemap:
// 00 SPCNODE  DBNODE   00000000 00   00000000
//
// RelDir:
// 00 SPCNODE  DBNODE   00000000 00   00000001 (Postgres never uses relfilenode 0)
//
// RelBlock:
// 00 SPCNODE  DBNODE   RELNODE  FORK BLKNUM
//
// RelSize:
// 00 SPCNODE  DBNODE   RELNODE  FORK FFFFFFFF
//
// SlruDir:
// 01 kind     00000000 00000000 00   00000000
//
// SlruSegBlock:
// 01 kind     00000001 SEGNO    00   BLKNUM
//
// SlruSegSize:
// 01 kind     00000001 SEGNO    00   FFFFFFFF
//
// TwoPhaseDir:
// 02 00000000 00000000 00000000 00   00000000
//
// TwoPhaseFile:
// 02 00000000 00000000 00000000 00   XID
//
// ControlFile:
// 03 00000000 00000000 00000000 00   00000000
//
// Checkpoint:
// 03 00000000 00000000 00000000 00   00000001

//-- Section 01: relation data and metadata

const DBDIR_KEY: Key = Key {
    field1: 0x00,
    field2: 0,
    field3: 0,
    field4: 0,
    field5: 0,
    field6: 0,
};

fn dbdir_key_range(spcnode: Oid, dbnode: Oid) -> Range<Key> {
    Key {
        field1: 0x00,
        field2: spcnode,
        field3: dbnode,
        field4: 0,
        field5: 0,
        field6: 0,
    }..Key {
        field1: 0x00,
        field2: spcnode,
        field3: dbnode,
        field4: 0xffffffff,
        field5: 0xff,
        field6: 0xffffffff,
    }
}

fn relmap_file_key(spcnode: Oid, dbnode: Oid) -> Key {
    Key {
        field1: 0x00,
        field2: spcnode,
        field3: dbnode,
        field4: 0,
        field5: 0,
        field6: 0,
    }
}

fn rel_dir_to_key(spcnode: Oid, dbnode: Oid) -> Key {
    Key {
        field1: 0x00,
        field2: spcnode,
        field3: dbnode,
        field4: 0,
        field5: 0,
        field6: 1,
    }
}

fn rel_block_to_key(rel: RelTag, blknum: BlockNumber) -> Key {
    Key {
        field1: 0x00,
        field2: rel.spcnode,
        field3: rel.dbnode,
        field4: rel.relnode,
        field5: rel.forknum,
        field6: blknum,
    }
}

fn rel_size_to_key(rel: RelTag) -> Key {
    Key {
        field1: 0x00,
        field2: rel.spcnode,
        field3: rel.dbnode,
        field4: rel.relnode,
        field5: rel.forknum,
        field6: 0xffffffff,
    }
}

fn rel_key_range(rel: RelTag) -> Range<Key> {
    Key {
        field1: 0x00,
        field2: rel.spcnode,
        field3: rel.dbnode,
        field4: rel.relnode,
        field5: rel.forknum,
        field6: 0,
    }..Key {
        field1: 0x00,
        field2: rel.spcnode,
        field3: rel.dbnode,
        field4: rel.relnode,
        field5: rel.forknum + 1,
        field6: 0,
    }
}

//-- Section 02: SLRUs

fn slru_dir_to_key(kind: SlruKind) -> Key {
    Key {
        field1: 0x01,
        field2: match kind {
            SlruKind::Clog => 0x00,
            SlruKind::MultiXactMembers => 0x01,
            SlruKind::MultiXactOffsets => 0x02,
        },
        field3: 0,
        field4: 0,
        field5: 0,
        field6: 0,
    }
}

fn slru_block_to_key(kind: SlruKind, segno: u32, blknum: BlockNumber) -> Key {
    Key {
        field1: 0x01,
        field2: match kind {
            SlruKind::Clog => 0x00,
            SlruKind::MultiXactMembers => 0x01,
            SlruKind::MultiXactOffsets => 0x02,
        },
        field3: 1,
        field4: segno,
        field5: 0,
        field6: blknum,
    }
}

fn slru_segment_size_to_key(kind: SlruKind, segno: u32) -> Key {
    Key {
        field1: 0x01,
        field2: match kind {
            SlruKind::Clog => 0x00,
            SlruKind::MultiXactMembers => 0x01,
            SlruKind::MultiXactOffsets => 0x02,
        },
        field3: 1,
        field4: segno,
        field5: 0,
        field6: 0xffffffff,
    }
}

fn slru_segment_key_range(kind: SlruKind, segno: u32) -> Range<Key> {
    let field2 = match kind {
        SlruKind::Clog => 0x00,
        SlruKind::MultiXactMembers => 0x01,
        SlruKind::MultiXactOffsets => 0x02,
    };

    Key {
        field1: 0x01,
        field2,
        field3: segno,
        field4: 0,
        field5: 0,
        field6: 0,
    }..Key {
        field1: 0x01,
        field2,
        field3: segno,
        field4: 0,
        field5: 1,
        field6: 0,
    }
}

//-- Section 03: pg_twophase

const TWOPHASEDIR_KEY: Key = Key {
    field1: 0x02,
    field2: 0,
    field3: 0,
    field4: 0,
    field5: 0,
    field6: 0,
};

fn twophase_file_key(xid: TransactionId) -> Key {
    Key {
        field1: 0x02,
        field2: 0,
        field3: 0,
        field4: 0,
        field5: 0,
        field6: xid,
    }
}

fn twophase_key_range(xid: TransactionId) -> Range<Key> {
    let (next_xid, overflowed) = xid.overflowing_add(1);

    Key {
        field1: 0x02,
        field2: 0,
        field3: 0,
        field4: 0,
        field5: 0,
        field6: xid,
    }..Key {
        field1: 0x02,
        field2: 0,
        field3: 0,
        field4: 0,
        field5: if overflowed { 1 } else { 0 },
        field6: next_xid,
    }
}

//-- Section 03: Control file
const CONTROLFILE_KEY: Key = Key {
    field1: 0x03,
    field2: 0,
    field3: 0,
    field4: 0,
    field5: 0,
    field6: 0,
};

const CHECKPOINT_KEY: Key = Key {
    field1: 0x03,
    field2: 0,
    field3: 0,
    field4: 0,
    field5: 0,
    field6: 1,
};

// Reverse mappings for a few Keys.
// These are needed by WAL redo manager.

pub fn key_to_rel_block(key: Key) -> Result<(RelTag, BlockNumber)> {
    Ok(match key.field1 {
        0x00 => (
            RelTag {
                spcnode: key.field2,
                dbnode: key.field3,
                relnode: key.field4,
                forknum: key.field5,
            },
            key.field6,
        ),
        _ => bail!("unexpected value kind 0x{:02x}", key.field1),
    })
}

fn is_rel_block_key(key: Key) -> bool {
    key.field1 == 0x00 && key.field4 != 0
}

pub fn key_to_slru_block(key: Key) -> Result<(SlruKind, u32, BlockNumber)> {
    Ok(match key.field1 {
        0x01 => {
            let kind = match key.field2 {
                0x00 => SlruKind::Clog,
                0x01 => SlruKind::MultiXactMembers,
                0x02 => SlruKind::MultiXactOffsets,
                _ => bail!("unrecognized slru kind 0x{:02x}", key.field2),
            };
            let segno = key.field4;
            let blknum = key.field6;

            (kind, segno, blknum)
        }
        _ => bail!("unexpected value kind 0x{:02x}", key.field1),
    })
}

fn is_slru_block_key(key: Key) -> bool {
    key.field1 == 0x01                // SLRU-related
        && key.field3 == 0x00000001   // but not SlruDir
        && key.field6 != 0xffffffff // and not SlruSegSize
}

//
//-- Tests that should work the same with any Repository/Timeline implementation.
//

#[cfg(test)]
pub fn create_test_timeline(
<<<<<<< HEAD
    repo: &mut crate::layered_repository::LayeredRepository,
    timeline_id: utils::zid::ZTimelineId,
) -> Result<std::sync::Arc<crate::layered_repository::LayeredTimeline>> {
=======
    repo: crate::layered_repository::Repository,
    timeline_id: utils::zid::ZTimelineId,
) -> Result<std::sync::Arc<Timeline>> {
>>>>>>> d48177d0
    let tline = repo.create_empty_timeline(timeline_id, Lsn(8))?;
    let mut m = tline.begin_modification(Lsn(8));
    m.init_empty()?;
    m.commit()?;
    Ok(tline)
}

#[allow(clippy::bool_assert_comparison)]
#[cfg(test)]
pub mod tests {
    //use super::repo_harness::*;
    //use super::*;

    /*
    ///
    /// Test list_rels() function, with branches and dropped relations
    ///
    #[test]
    fn test_list_rels_drop() -> Result<()> {
        let repo = RepoHarness::create("test_list_rels_drop")?.load();
        let tline = create_empty_timeline(repo, TIMELINE_ID)?;
        const TESTDB: u32 = 111;

        // Import initial dummy checkpoint record, otherwise the get_timeline() call
        // after branching fails below
        let mut writer = tline.begin_record(Lsn(0x10));
        writer.put_checkpoint(ZERO_CHECKPOINT.clone())?;
        writer.finish()?;

        // Create a relation on the timeline
        let mut writer = tline.begin_record(Lsn(0x20));
        writer.put_rel_page_image(TESTREL_A, 0, TEST_IMG("foo blk 0 at 2"))?;
        writer.finish()?;

        let writer = tline.begin_record(Lsn(0x00));
        writer.finish()?;

        // Check that list_rels() lists it after LSN 2, but no before it
        assert!(!tline.list_rels(0, TESTDB, Lsn(0x10))?.contains(&TESTREL_A));
        assert!(tline.list_rels(0, TESTDB, Lsn(0x20))?.contains(&TESTREL_A));
        assert!(tline.list_rels(0, TESTDB, Lsn(0x30))?.contains(&TESTREL_A));

        // Create a branch, check that the relation is visible there
        repo.branch_timeline(TIMELINE_ID, NEW_TIMELINE_ID, Lsn(0x30))?;
        let newtline = match repo.get_timeline(NEW_TIMELINE_ID)?.local_timeline() {
            Some(timeline) => timeline,
            None => panic!("Should have a local timeline"),
        };
        let newtline = DatadirTimelineImpl::new(newtline);
        assert!(newtline
            .list_rels(0, TESTDB, Lsn(0x30))?
            .contains(&TESTREL_A));

        // Drop it on the branch
        let mut new_writer = newtline.begin_record(Lsn(0x40));
        new_writer.drop_relation(TESTREL_A)?;
        new_writer.finish()?;

        // Check that it's no longer listed on the branch after the point where it was dropped
        assert!(newtline
            .list_rels(0, TESTDB, Lsn(0x30))?
            .contains(&TESTREL_A));
        assert!(!newtline
            .list_rels(0, TESTDB, Lsn(0x40))?
            .contains(&TESTREL_A));

        // Run checkpoint and garbage collection and check that it's still not visible
        newtline.checkpoint(CheckpointConfig::Forced)?;
        repo.gc_iteration(Some(NEW_TIMELINE_ID), 0, true)?;

        assert!(!newtline
            .list_rels(0, TESTDB, Lsn(0x40))?
            .contains(&TESTREL_A));

        Ok(())
    }
     */

    /*
    #[test]
    fn test_read_beyond_eof() -> Result<()> {
        let repo = RepoHarness::create("test_read_beyond_eof")?.load();
        let tline = create_test_timeline(repo, TIMELINE_ID)?;

        make_some_layers(&tline, Lsn(0x20))?;
        let mut writer = tline.begin_record(Lsn(0x60));
        walingest.put_rel_page_image(
            &mut writer,
            TESTREL_A,
            0,
            TEST_IMG(&format!("foo blk 0 at {}", Lsn(0x60))),
        )?;
        writer.finish()?;

        // Test read before rel creation. Should error out.
        assert!(tline.get_rel_page_at_lsn(TESTREL_A, 1, Lsn(0x10)).is_err());

        // Read block beyond end of relation at different points in time.
        // These reads should fall into different delta, image, and in-memory layers.
        assert_eq!(tline.get_rel_page_at_lsn(TESTREL_A, 1, Lsn(0x20))?, ZERO_PAGE);
        assert_eq!(tline.get_rel_page_at_lsn(TESTREL_A, 1, Lsn(0x25))?, ZERO_PAGE);
        assert_eq!(tline.get_rel_page_at_lsn(TESTREL_A, 1, Lsn(0x30))?, ZERO_PAGE);
        assert_eq!(tline.get_rel_page_at_lsn(TESTREL_A, 1, Lsn(0x35))?, ZERO_PAGE);
        assert_eq!(tline.get_rel_page_at_lsn(TESTREL_A, 1, Lsn(0x40))?, ZERO_PAGE);
        assert_eq!(tline.get_rel_page_at_lsn(TESTREL_A, 1, Lsn(0x45))?, ZERO_PAGE);
        assert_eq!(tline.get_rel_page_at_lsn(TESTREL_A, 1, Lsn(0x50))?, ZERO_PAGE);
        assert_eq!(tline.get_rel_page_at_lsn(TESTREL_A, 1, Lsn(0x55))?, ZERO_PAGE);
        assert_eq!(tline.get_rel_page_at_lsn(TESTREL_A, 1, Lsn(0x60))?, ZERO_PAGE);

        // Test on an in-memory layer with no preceding layer
        let mut writer = tline.begin_record(Lsn(0x70));
        walingest.put_rel_page_image(
            &mut writer,
            TESTREL_B,
            0,
            TEST_IMG(&format!("foo blk 0 at {}", Lsn(0x70))),
        )?;
        writer.finish()?;

        assert_eq!(tline.get_rel_page_at_lsn(TESTREL_B, 1, Lsn(0x70))?, ZERO_PAGE);

        Ok(())
    }
     */
}<|MERGE_RESOLUTION|>--- conflicted
+++ resolved
@@ -7,7 +7,7 @@
 //! Clarify that)
 //!
 use crate::keyspace::{KeySpace, KeySpaceAccum};
-use crate::layered_repository::Timeline;
+use crate::layered_repository::{Timeline, PageReconstructError};
 use crate::reltag::{RelTag, SlruKind};
 use crate::repository::*;
 use crate::walrecord::ZenithWalRecord;
@@ -83,8 +83,7 @@
     //------------------------------------------------------------------------------
 
     /// Look up given page version.
-<<<<<<< HEAD
-    fn get_rel_page_at_lsn(
+    pub fn get_rel_page_at_lsn(
         &self,
         tag: RelTag,
         blknum: BlockNumber,
@@ -93,10 +92,6 @@
         if tag.relnode == 0 {
             return Err(anyhow!("invalid relnode").into());
         }
-=======
-    pub fn get_rel_page_at_lsn(&self, tag: RelTag, blknum: BlockNumber, lsn: Lsn) -> Result<Bytes> {
-        ensure!(tag.relnode != 0, "invalid relnode");
->>>>>>> d48177d0
 
         let nblocks = self.get_rel_size(tag, lsn)?;
         if blknum >= nblocks {
@@ -112,16 +107,12 @@
     }
 
     // Get size of a database in blocks
-<<<<<<< HEAD
-    fn get_db_size(
+    pub fn get_db_size(
         &self,
         spcnode: Oid,
         dbnode: Oid,
         lsn: Lsn,
     ) -> Result<usize, PageReconstructError> {
-=======
-    pub fn get_db_size(&self, spcnode: Oid, dbnode: Oid, lsn: Lsn) -> Result<usize> {
->>>>>>> d48177d0
         let mut total_blocks = 0;
 
         let rels = self.list_rels(spcnode, dbnode, lsn)?;
@@ -134,15 +125,10 @@
     }
 
     /// Get size of a relation file
-<<<<<<< HEAD
-    fn get_rel_size(&self, tag: RelTag, lsn: Lsn) -> Result<BlockNumber, PageReconstructError> {
+    pub fn get_rel_size(&self, tag: RelTag, lsn: Lsn) -> Result<BlockNumber, PageReconstructError> {
         if tag.relnode == 0 {
             return Err(anyhow!("invalid relnode").into());
         }
-=======
-    pub fn get_rel_size(&self, tag: RelTag, lsn: Lsn) -> Result<BlockNumber> {
-        ensure!(tag.relnode != 0, "invalid relnode");
->>>>>>> d48177d0
 
         if let Some(nblocks) = self.get_cached_rel_size(&tag, lsn) {
             return Ok(nblocks);
@@ -169,15 +155,10 @@
     }
 
     /// Does relation exist?
-<<<<<<< HEAD
-    fn get_rel_exists(&self, tag: RelTag, lsn: Lsn) -> Result<bool, PageReconstructError> {
+    pub fn get_rel_exists(&self, tag: RelTag, lsn: Lsn) -> Result<bool, PageReconstructError> {
         if tag.relnode == 0 {
             return Err(anyhow!("invalid relnode").into());
         }
-=======
-    pub fn get_rel_exists(&self, tag: RelTag, lsn: Lsn) -> Result<bool> {
-        ensure!(tag.relnode != 0, "invalid relnode");
->>>>>>> d48177d0
 
         // first try to lookup relation in cache
         if let Some(_nblocks) = self.get_cached_rel_size(&tag, lsn) {
@@ -194,16 +175,12 @@
     }
 
     /// Get a list of all existing relations in given tablespace and database.
-<<<<<<< HEAD
-    fn list_rels(
+    pub fn list_rels(
         &self,
         spcnode: Oid,
         dbnode: Oid,
         lsn: Lsn,
     ) -> Result<HashSet<RelTag>, PageReconstructError> {
-=======
-    pub fn list_rels(&self, spcnode: Oid, dbnode: Oid, lsn: Lsn) -> Result<HashSet<RelTag>> {
->>>>>>> d48177d0
         // fetch directory listing
         let key = rel_dir_to_key(spcnode, dbnode);
         let buf = self.get(key, lsn)?;
@@ -233,36 +210,24 @@
     }
 
     /// Get size of an SLRU segment
-<<<<<<< HEAD
-    fn get_slru_segment_size(
-=======
     pub fn get_slru_segment_size(
->>>>>>> d48177d0
         &self,
         kind: SlruKind,
         segno: u32,
         lsn: Lsn,
-<<<<<<< HEAD
     ) -> Result<BlockNumber, PageReconstructError> {
-=======
-    ) -> Result<BlockNumber> {
->>>>>>> d48177d0
         let key = slru_segment_size_to_key(kind, segno);
         let mut buf = self.get(key, lsn)?;
         Ok(buf.get_u32_le())
     }
 
     /// Get size of an SLRU segment
-<<<<<<< HEAD
-    fn get_slru_segment_exists(
+    pub fn get_slru_segment_exists(
         &self,
         kind: SlruKind,
         segno: u32,
         lsn: Lsn,
     ) -> Result<bool, PageReconstructError> {
-=======
-    pub fn get_slru_segment_exists(&self, kind: SlruKind, segno: u32, lsn: Lsn) -> Result<bool> {
->>>>>>> d48177d0
         // fetch directory listing
         let key = slru_dir_to_key(kind);
         let buf = self.get(key, lsn)?;
@@ -279,14 +244,10 @@
     /// so it's not well defined which LSN you get if there were multiple commits
     /// "in flight" at that point in time.
     ///
-<<<<<<< HEAD
-    fn find_lsn_for_timestamp(
+    pub fn find_lsn_for_timestamp(
         &self,
         search_timestamp: TimestampTz,
     ) -> Result<LsnForTimestamp, PageReconstructError> {
-=======
-    pub fn find_lsn_for_timestamp(&self, search_timestamp: TimestampTz) -> Result<LsnForTimestamp> {
->>>>>>> d48177d0
         let gc_cutoff_lsn_guard = self.get_latest_gc_cutoff_lsn();
         let min_lsn = *gc_cutoff_lsn_guard;
         let max_lsn = self.get_last_record_lsn();
@@ -380,15 +341,11 @@
     }
 
     /// Get a list of SLRU segments
-<<<<<<< HEAD
-    fn list_slru_segments(
+    pub fn list_slru_segments(
         &self,
         kind: SlruKind,
         lsn: Lsn,
     ) -> Result<HashSet<u32>, PageReconstructError> {
-=======
-    pub fn list_slru_segments(&self, kind: SlruKind, lsn: Lsn) -> Result<HashSet<u32>> {
->>>>>>> d48177d0
         // fetch directory entry
         let key = slru_dir_to_key(kind);
 
@@ -398,27 +355,19 @@
         Ok(dir.segments)
     }
 
-<<<<<<< HEAD
-    fn get_relmap_file(
+    pub fn get_relmap_file(
         &self,
         spcnode: Oid,
         dbnode: Oid,
         lsn: Lsn,
     ) -> Result<Bytes, PageReconstructError> {
-=======
-    pub fn get_relmap_file(&self, spcnode: Oid, dbnode: Oid, lsn: Lsn) -> Result<Bytes> {
->>>>>>> d48177d0
         let key = relmap_file_key(spcnode, dbnode);
 
         let buf = self.get(key, lsn)?;
         Ok(buf)
     }
 
-<<<<<<< HEAD
-    fn list_dbdirs(&self, lsn: Lsn) -> Result<HashMap<(Oid, Oid), bool>, PageReconstructError> {
-=======
-    pub fn list_dbdirs(&self, lsn: Lsn) -> Result<HashMap<(Oid, Oid), bool>> {
->>>>>>> d48177d0
+    pub fn list_dbdirs(&self, lsn: Lsn) -> Result<HashMap<(Oid, Oid), bool>, PageReconstructError> {
         // fetch directory entry
         let buf = self.get(DBDIR_KEY, lsn)?;
         let dir = DbDirectory::des(&buf).context("deserialization failure")?;
@@ -426,28 +375,20 @@
         Ok(dir.dbdirs)
     }
 
-<<<<<<< HEAD
-    fn get_twophase_file(
+    pub fn get_twophase_file(
         &self,
         xid: TransactionId,
         lsn: Lsn,
     ) -> Result<Bytes, PageReconstructError> {
-=======
-    pub fn get_twophase_file(&self, xid: TransactionId, lsn: Lsn) -> Result<Bytes> {
->>>>>>> d48177d0
         let key = twophase_file_key(xid);
         let buf = self.get(key, lsn)?;
         Ok(buf)
     }
 
-<<<<<<< HEAD
-    fn list_twophase_files(
+    pub fn list_twophase_files(
         &self,
         lsn: Lsn,
     ) -> Result<HashSet<TransactionId>, PageReconstructError> {
-=======
-    pub fn list_twophase_files(&self, lsn: Lsn) -> Result<HashSet<TransactionId>> {
->>>>>>> d48177d0
         // fetch directory entry
         let buf = self.get(TWOPHASEDIR_KEY, lsn)?;
         let dir = TwoPhaseDirectory::des(&buf).context("deserialization failure")?;
@@ -455,19 +396,11 @@
         Ok(dir.xids)
     }
 
-<<<<<<< HEAD
-    fn get_control_file(&self, lsn: Lsn) -> Result<Bytes, PageReconstructError> {
+    pub fn get_control_file(&self, lsn: Lsn) -> Result<Bytes, PageReconstructError> {
         self.get(CONTROLFILE_KEY, lsn)
     }
 
-    fn get_checkpoint(&self, lsn: Lsn) -> Result<Bytes, PageReconstructError> {
-=======
-    pub fn get_control_file(&self, lsn: Lsn) -> Result<Bytes> {
-        self.get(CONTROLFILE_KEY, lsn)
-    }
-
-    pub fn get_checkpoint(&self, lsn: Lsn) -> Result<Bytes> {
->>>>>>> d48177d0
+    pub fn get_checkpoint(&self, lsn: Lsn) -> Result<Bytes, PageReconstructError> {
         self.get(CHECKPOINT_KEY, lsn)
     }
 
@@ -476,14 +409,10 @@
     ///
     /// Only relation blocks are counted currently. That excludes metadata,
     /// SLRUs, twophase files etc.
-<<<<<<< HEAD
-    fn get_current_logical_size_non_incremental(
+    pub fn get_current_logical_size_non_incremental(
         &self,
         lsn: Lsn,
-    ) -> Result<usize, PageReconstructError> {
-=======
-    pub fn get_current_logical_size_non_incremental(&self, lsn: Lsn) -> Result<u64> {
->>>>>>> d48177d0
+    ) -> Result<u64, PageReconstructError> {
         // Fetch list of database dirs and iterate them
         let buf = self.get(DBDIR_KEY, lsn)?;
         let dbdir = DbDirectory::des(&buf).context("deserialization failure")?;
@@ -505,11 +434,7 @@
     /// Get a KeySpace that covers all the Keys that are in use at the given LSN.
     /// Anything that's not listed maybe removed from the underlying storage (from
     /// that LSN forwards).
-<<<<<<< HEAD
-    fn collect_keyspace(&self, lsn: Lsn) -> Result<KeySpace, PageReconstructError> {
-=======
-    pub fn collect_keyspace(&self, lsn: Lsn) -> Result<KeySpace> {
->>>>>>> d48177d0
+    pub fn collect_keyspace(&self, lsn: Lsn) -> Result<KeySpace, PageReconstructError> {
         // Iterate through key ranges, greedily packing them into partitions
         let mut result = KeySpaceAccum::new();
 
@@ -643,11 +568,7 @@
     pending_nblocks: i64,
 }
 
-<<<<<<< HEAD
-impl<'a> DatadirModification<'a, crate::layered_repository::LayeredTimeline> {
-=======
 impl<'a> DatadirModification<'a> {
->>>>>>> d48177d0
     /// Initialize a completely new repository.
     ///
     /// This inserts the directory metadata entries that are assumed to
@@ -1518,15 +1439,9 @@
 
 #[cfg(test)]
 pub fn create_test_timeline(
-<<<<<<< HEAD
-    repo: &mut crate::layered_repository::LayeredRepository,
-    timeline_id: utils::zid::ZTimelineId,
-) -> Result<std::sync::Arc<crate::layered_repository::LayeredTimeline>> {
-=======
-    repo: crate::layered_repository::Repository,
+    repo: &crate::layered_repository::Repository,
     timeline_id: utils::zid::ZTimelineId,
 ) -> Result<std::sync::Arc<Timeline>> {
->>>>>>> d48177d0
     let tline = repo.create_empty_timeline(timeline_id, Lsn(8))?;
     let mut m = tline.begin_modification(Lsn(8));
     m.init_empty()?;
