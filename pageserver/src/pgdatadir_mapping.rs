--- conflicted
+++ resolved
@@ -964,13 +964,8 @@
         let pending_nblocks = self.pending_nblocks;
         self.pending_nblocks = 0;
 
-<<<<<<< HEAD
         for (key, value) in self.pending_updates.drain() {
-            writer.put(key, lsn, value)?;
-=======
-        for (key, value) in self.pending_updates {
-            writer.put(key, self.lsn, &value)?;
->>>>>>> 7f048abf
+            writer.put(key, lsn, &value)?;
         }
         for key_range in self.pending_deletions.drain(..) {
             writer.delete(key_range, lsn)?;
