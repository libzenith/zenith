mod no_leak_child;
/// The IPC protocol that pageserver and walredo process speak over their shared pipe.
mod protocol;

use self::no_leak_child::NoLeakChild;
use crate::{
    config::PageServerConf,
    metrics::{WalRedoKillCause, WAL_REDO_PROCESS_COUNTERS, WAL_REDO_RECORD_COUNTER},
    walrecord::NeonWalRecord,
};
use anyhow::Context;
use bytes::Bytes;
use pageserver_api::{reltag::RelTag, shard::TenantShardId};
use postgres_ffi::BLCKSZ;
#[cfg(feature = "testing")]
use std::sync::atomic::AtomicUsize;
use std::{
    collections::VecDeque,
    process::{Command, Stdio},
    time::Duration,
};
use tokio::io::{AsyncReadExt, AsyncWriteExt};
use tracing::{debug, error, instrument, Instrument};
use utils::{lsn::Lsn, poison::Poison};

pub struct WalRedoProcess {
    #[allow(dead_code)]
    conf: &'static PageServerConf,
    tenant_shard_id: TenantShardId,
    // Some() on construction, only becomes None on Drop.
    child: Option<NoLeakChild>,
    stdout: tokio::sync::Mutex<Poison<ProcessOutput>>,
    stdin: tokio::sync::Mutex<Poison<ProcessInput>>,
    /// Counter to separate same sized walredo inputs failing at the same millisecond.
    #[cfg(feature = "testing")]
    dump_sequence: AtomicUsize,
}

<<<<<<< HEAD
pub(crate) struct Process(process_impl::process_async::WalRedoProcess);
=======
struct ProcessInput {
    stdin: tokio::process::ChildStdin,
    n_requests: usize,
}

struct ProcessOutput {
    stdout: tokio::process::ChildStdout,
    pending_responses: VecDeque<Option<Bytes>>,
    n_processed_responses: usize,
}
>>>>>>> 83ab14e2

impl WalRedoProcess {
    //
    // Start postgres binary in special WAL redo mode.
    //
    #[instrument(skip_all,fields(pg_version=pg_version))]
    pub(crate) fn launch(
        conf: &'static PageServerConf,
        tenant_shard_id: TenantShardId,
        pg_version: u32,
    ) -> anyhow::Result<Self> {
<<<<<<< HEAD
        if conf.walredo_process_kind != pageserver_api::config::WalRedoProcessKind::Async {
            warn!(
                configured = %conf.walredo_process_kind,
                "the walredo_process_kind setting has been turned into a no-op, using async implementation"
            );
        }
        Ok(Self(process_impl::process_async::WalRedoProcess::launch(
=======
        crate::span::debug_assert_current_span_has_tenant_id();

        let pg_bin_dir_path = conf.pg_bin_dir(pg_version).context("pg_bin_dir")?; // TODO these should be infallible.
        let pg_lib_dir_path = conf.pg_lib_dir(pg_version).context("pg_lib_dir")?;

        use no_leak_child::NoLeakChildCommandExt;
        // Start postgres itself
        let child = Command::new(pg_bin_dir_path.join("postgres"))
            // the first arg must be --wal-redo so the child process enters into walredo mode
            .arg("--wal-redo")
            // the child doesn't process this arg, but, having it in the argv helps indentify the
            // walredo process for a particular tenant when debugging a pagserver
            .args(["--tenant-shard-id", &format!("{tenant_shard_id}")])
            .stdin(Stdio::piped())
            .stderr(Stdio::piped())
            .stdout(Stdio::piped())
            .env_clear()
            .env("LD_LIBRARY_PATH", &pg_lib_dir_path)
            .env("DYLD_LIBRARY_PATH", &pg_lib_dir_path)
            // NB: The redo process is not trusted after we sent it the first
            // walredo work. Before that, it is trusted. Specifically, we trust
            // it to
            // 1. close all file descriptors except stdin, stdout, stderr because
            //    pageserver might not be 100% diligent in setting FD_CLOEXEC on all
            //    the files it opens, and
            // 2. to use seccomp to sandbox itself before processing the first
            //    walredo request.
            .spawn_no_leak_child(tenant_shard_id)
            .context("spawn process")?;
        WAL_REDO_PROCESS_COUNTERS.started.inc();
        let mut child = scopeguard::guard(child, |child| {
            error!("killing wal-redo-postgres process due to a problem during launch");
            child.kill_and_wait(WalRedoKillCause::Startup);
        });

        let stdin = child.stdin.take().unwrap();
        let stdout = child.stdout.take().unwrap();
        let stderr = child.stderr.take().unwrap();
        let stderr = tokio::process::ChildStderr::from_std(stderr)
            .context("convert to tokio::ChildStderr")?;
        let stdin =
            tokio::process::ChildStdin::from_std(stdin).context("convert to tokio::ChildStdin")?;
        let stdout = tokio::process::ChildStdout::from_std(stdout)
            .context("convert to tokio::ChildStdout")?;

        // all fallible operations post-spawn are complete, so get rid of the guard
        let child = scopeguard::ScopeGuard::into_inner(child);

        tokio::spawn(
            async move {
                scopeguard::defer! {
                    debug!("wal-redo-postgres stderr_logger_task finished");
                    crate::metrics::WAL_REDO_PROCESS_COUNTERS.active_stderr_logger_tasks_finished.inc();
                }
                debug!("wal-redo-postgres stderr_logger_task started");
                crate::metrics::WAL_REDO_PROCESS_COUNTERS.active_stderr_logger_tasks_started.inc();

                use tokio::io::AsyncBufReadExt;
                let mut stderr_lines = tokio::io::BufReader::new(stderr);
                let mut buf = Vec::new();
                let res = loop {
                    buf.clear();
                    // TODO we don't trust the process to cap its stderr length.
                    // Currently it can do unbounded Vec allocation.
                    match stderr_lines.read_until(b'\n', &mut buf).await {
                        Ok(0) => break Ok(()), // eof
                        Ok(num_bytes) => {
                            let output = String::from_utf8_lossy(&buf[..num_bytes]);
                            error!(%output, "received output");
                        }
                        Err(e) => {
                            break Err(e);
                        }
                    }
                };
                match res {
                    Ok(()) => (),
                    Err(e) => {
                        error!(error=?e, "failed to read from walredo stderr");
                    }
                }
            }.instrument(tracing::info_span!(parent: None, "wal-redo-postgres-stderr", pid = child.id(), tenant_id = %tenant_shard_id.tenant_id, shard_id = %tenant_shard_id.shard_slug(), %pg_version))
        );

        Ok(Self {
>>>>>>> 83ab14e2
            conf,
            tenant_shard_id,
            child: Some(child),
            stdin: tokio::sync::Mutex::new(Poison::new(
                "stdin",
                ProcessInput {
                    stdin,
                    n_requests: 0,
                },
            )),
            stdout: tokio::sync::Mutex::new(Poison::new(
                "stdout",
                ProcessOutput {
                    stdout,
                    pending_responses: VecDeque::new(),
                    n_processed_responses: 0,
                },
            )),
            #[cfg(feature = "testing")]
            dump_sequence: AtomicUsize::default(),
        })
    }

    pub(crate) fn id(&self) -> u32 {
        self.child
            .as_ref()
            .expect("must not call this during Drop")
            .id()
    }

    /// Apply given WAL records ('records') over an old page image. Returns
    /// new page image.
    ///
    /// # Cancel-Safety
    ///
    /// Cancellation safe.
    #[instrument(skip_all, fields(tenant_id=%self.tenant_shard_id.tenant_id, shard_id=%self.tenant_shard_id.shard_slug(), pid=%self.id()))]
    pub(crate) async fn apply_wal_records(
        &self,
        rel: RelTag,
        blknum: u32,
        base_img: &Option<Bytes>,
        records: &[(Lsn, NeonWalRecord)],
        wal_redo_timeout: Duration,
    ) -> anyhow::Result<Bytes> {
        let tag = protocol::BufferTag { rel, blknum };

        // Serialize all the messages to send the WAL redo process first.
        //
        // This could be problematic if there are millions of records to replay,
        // but in practice the number of records is usually so small that it doesn't
        // matter, and it's better to keep this code simple.
        //
        // Most requests start with a before-image with BLCKSZ bytes, followed by
        // by some other WAL records. Start with a buffer that can hold that
        // comfortably.
        let mut writebuf: Vec<u8> = Vec::with_capacity((BLCKSZ as usize) * 3);
        protocol::build_begin_redo_for_block_msg(tag, &mut writebuf);
        if let Some(img) = base_img {
            protocol::build_push_page_msg(tag, img, &mut writebuf);
        }
        for (lsn, rec) in records.iter() {
            if let NeonWalRecord::Postgres {
                will_init: _,
                rec: postgres_rec,
            } = rec
            {
                protocol::build_apply_record_msg(*lsn, postgres_rec, &mut writebuf);
            } else {
                anyhow::bail!("tried to pass neon wal record to postgres WAL redo");
            }
        }
        protocol::build_get_page_msg(tag, &mut writebuf);
        WAL_REDO_RECORD_COUNTER.inc_by(records.len() as u64);

        let Ok(res) =
            tokio::time::timeout(wal_redo_timeout, self.apply_wal_records0(&writebuf)).await
        else {
            anyhow::bail!("WAL redo timed out");
        };

        if res.is_err() {
            // not all of these can be caused by this particular input, however these are so rare
            // in tests so capture all.
            self.record_and_log(&writebuf);
        }

        res
    }

    /// # Cancel-Safety
    ///
    /// When not polled to completion (e.g. because in `tokio::select!` another
    /// branch becomes ready before this future), concurrent and subsequent
    /// calls may fail due to [`utils::poison::Poison::check_and_arm`] calls.
    /// Dispose of this process instance and create a new one.
    async fn apply_wal_records0(&self, writebuf: &[u8]) -> anyhow::Result<Bytes> {
        let request_no = {
            let mut lock_guard = self.stdin.lock().await;
            let mut poison_guard = lock_guard.check_and_arm()?;
            let input = poison_guard.data_mut();
            input
                .stdin
                .write_all(writebuf)
                .await
                .context("write to walredo stdin")?;
            let request_no = input.n_requests;
            input.n_requests += 1;
            poison_guard.disarm();
            request_no
        };

        // To improve walredo performance we separate sending requests and receiving
        // responses. Them are protected by different mutexes (output and input).
        // If thread T1, T2, T3 send requests D1, D2, D3 to walredo process
        // then there is not warranty that T1 will first granted output mutex lock.
        // To address this issue we maintain number of sent requests, number of processed
        // responses and ring buffer with pending responses. After sending response
        // (under input mutex), threads remembers request number. Then it releases
        // input mutex, locks output mutex and fetch in ring buffer all responses until
        // its stored request number. The it takes correspondent element from
        // pending responses ring buffer and truncate all empty elements from the front,
        // advancing processed responses number.

        let mut lock_guard = self.stdout.lock().await;
        let mut poison_guard = lock_guard.check_and_arm()?;
        let output = poison_guard.data_mut();
        let n_processed_responses = output.n_processed_responses;
        while n_processed_responses + output.pending_responses.len() <= request_no {
            // We expect the WAL redo process to respond with an 8k page image. We read it
            // into this buffer.
            let mut resultbuf = vec![0; BLCKSZ.into()];
            output
                .stdout
                .read_exact(&mut resultbuf)
                .await
                .context("read walredo stdout")?;
            output
                .pending_responses
                .push_back(Some(Bytes::from(resultbuf)));
        }
        // Replace our request's response with None in `pending_responses`.
        // Then make space in the ring buffer by clearing out any seqence of contiguous
        // `None`'s from the front of `pending_responses`.
        // NB: We can't pop_front() because other requests' responses because another
        // requester might have grabbed the output mutex before us:
        // T1: grab input mutex
        // T1: send request_no 23
        // T1: release input mutex
        // T2: grab input mutex
        // T2: send request_no 24
        // T2: release input mutex
        // T2: grab output mutex
        // T2: n_processed_responses + output.pending_responses.len() <= request_no
        //            23                                0                   24
        // T2: enters poll loop that reads stdout
        // T2: put response for 23 into pending_responses
        // T2: put response for 24 into pending_resposnes
        // pending_responses now looks like this: Front Some(response_23) Some(response_24) Back
        // T2: takes its response_24
        // pending_responses now looks like this: Front Some(response_23) None Back
        // T2: does the while loop below
        // pending_responses now looks like this: Front Some(response_23) None Back
        // T2: releases output mutex
        // T1: grabs output mutex
        // T1: n_processed_responses + output.pending_responses.len() > request_no
        //            23                                2                   23
        // T1: skips poll loop that reads stdout
        // T1: takes its response_23
        // pending_responses now looks like this: Front None None Back
        // T2: does the while loop below
        // pending_responses now looks like this: Front Back
        // n_processed_responses now has value 25
        let res = output.pending_responses[request_no - n_processed_responses]
            .take()
            .expect("we own this request_no, nobody else is supposed to take it");
        while let Some(front) = output.pending_responses.front() {
            if front.is_none() {
                output.pending_responses.pop_front();
                output.n_processed_responses += 1;
            } else {
                break;
            }
        }
        poison_guard.disarm();
        Ok(res)
    }

    #[cfg(feature = "testing")]
    fn record_and_log(&self, writebuf: &[u8]) {
        use std::sync::atomic::Ordering;

        let millis = std::time::SystemTime::now()
            .duration_since(std::time::SystemTime::UNIX_EPOCH)
            .unwrap()
            .as_millis();

        let seq = self.dump_sequence.fetch_add(1, Ordering::Relaxed);

        // these files will be collected to an allure report
        let filename = format!("walredo-{millis}-{}-{seq}.walredo", writebuf.len());

        let path = self.conf.tenant_path(&self.tenant_shard_id).join(&filename);

        use std::io::Write;
        let res = std::fs::OpenOptions::new()
            .write(true)
            .create_new(true)
            .read(true)
            .open(path)
            .and_then(|mut f| f.write_all(writebuf));

        // trip up allowed_errors
        if let Err(e) = res {
            tracing::error!(target=%filename, length=writebuf.len(), "failed to write out the walredo errored input: {e}");
        } else {
            tracing::error!(filename, "erroring walredo input saved");
        }
    }

    #[cfg(not(feature = "testing"))]
    fn record_and_log(&self, _: &[u8]) {}
}

impl Drop for WalRedoProcess {
    fn drop(&mut self) {
        self.child
            .take()
            .expect("we only do this once")
            .kill_and_wait(WalRedoKillCause::WalRedoProcessDrop);
        // no way to wait for stderr_logger_task from Drop because that is async only
    }
}<|MERGE_RESOLUTION|>--- conflicted
+++ resolved
@@ -36,9 +36,6 @@
     dump_sequence: AtomicUsize,
 }
 
-<<<<<<< HEAD
-pub(crate) struct Process(process_impl::process_async::WalRedoProcess);
-=======
 struct ProcessInput {
     stdin: tokio::process::ChildStdin,
     n_requests: usize,
@@ -49,7 +46,6 @@
     pending_responses: VecDeque<Option<Bytes>>,
     n_processed_responses: usize,
 }
->>>>>>> 83ab14e2
 
 impl WalRedoProcess {
     //
@@ -61,15 +57,6 @@
         tenant_shard_id: TenantShardId,
         pg_version: u32,
     ) -> anyhow::Result<Self> {
-<<<<<<< HEAD
-        if conf.walredo_process_kind != pageserver_api::config::WalRedoProcessKind::Async {
-            warn!(
-                configured = %conf.walredo_process_kind,
-                "the walredo_process_kind setting has been turned into a no-op, using async implementation"
-            );
-        }
-        Ok(Self(process_impl::process_async::WalRedoProcess::launch(
-=======
         crate::span::debug_assert_current_span_has_tenant_id();
 
         let pg_bin_dir_path = conf.pg_bin_dir(pg_version).context("pg_bin_dir")?; // TODO these should be infallible.
@@ -155,7 +142,6 @@
         );
 
         Ok(Self {
->>>>>>> 83ab14e2
             conf,
             tenant_shard_id,
             child: Some(child),
