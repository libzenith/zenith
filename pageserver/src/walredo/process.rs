/// Layer of indirection previously used to support multiple implementations.
/// Subject to removal: <https://github.com/neondatabase/neon/issues/7753>
use std::time::Duration;

use bytes::Bytes;
<<<<<<< HEAD
use pageserver_api::{config::WalRedoProcessKind, reltag::RelTag, shard::TenantShardId};
=======
use pageserver_api::{reltag::RelTag, shard::TenantShardId};
use tracing::warn;
>>>>>>> ec069dc4
use utils::lsn::Lsn;

use crate::{config::PageServerConf, walrecord::NeonWalRecord};

mod no_leak_child;
/// The IPC protocol that pageserver and walredo process speak over their shared pipe.
mod protocol;

mod process_impl {
    pub(super) mod process_async;
}

<<<<<<< HEAD
pub(crate) enum Process {
    Sync(process_impl::process_std::WalRedoProcess),
    Async(process_impl::process_async::WalRedoProcess),
}
=======
#[derive(
    Clone,
    Copy,
    Debug,
    PartialEq,
    Eq,
    strum_macros::EnumString,
    strum_macros::Display,
    strum_macros::IntoStaticStr,
    serde_with::DeserializeFromStr,
    serde_with::SerializeDisplay,
)]
#[strum(serialize_all = "kebab-case")]
#[repr(u8)]
pub enum Kind {
    Sync,
    Async,
}

pub(crate) struct Process(process_impl::process_async::WalRedoProcess);
>>>>>>> ec069dc4

impl Process {
    #[inline(always)]
    pub fn launch(
        conf: &'static PageServerConf,
        tenant_shard_id: TenantShardId,
        pg_version: u32,
    ) -> anyhow::Result<Self> {
<<<<<<< HEAD
        Ok(match conf.walredo_process_kind {
            pageserver_api::config::WalRedoProcessKind::Sync => {
                Self::Sync(process_impl::process_std::WalRedoProcess::launch(
                    conf,
                    tenant_shard_id,
                    pg_version,
                )?)
            }
            pageserver_api::config::WalRedoProcessKind::Async => {
                Self::Async(process_impl::process_async::WalRedoProcess::launch(
                    conf,
                    tenant_shard_id,
                    pg_version,
                )?)
            }
        })
=======
        if conf.walredo_process_kind != Kind::Async {
            warn!(
                configured = %conf.walredo_process_kind,
                "the walredo_process_kind setting has been turned into a no-op, using async implementation"
            );
        }
        Ok(Self(process_impl::process_async::WalRedoProcess::launch(
            conf,
            tenant_shard_id,
            pg_version,
        )?))
>>>>>>> ec069dc4
    }

    #[inline(always)]
    pub(crate) async fn apply_wal_records(
        &self,
        rel: RelTag,
        blknum: u32,
        base_img: &Option<Bytes>,
        records: &[(Lsn, NeonWalRecord)],
        wal_redo_timeout: Duration,
    ) -> anyhow::Result<Bytes> {
        self.0
            .apply_wal_records(rel, blknum, base_img, records, wal_redo_timeout)
            .await
    }

    pub(crate) fn id(&self) -> u32 {
<<<<<<< HEAD
        match self {
            Process::Sync(p) => p.id(),
            Process::Async(p) => p.id(),
        }
    }

    pub(crate) fn kind(&self) -> WalRedoProcessKind {
        match self {
            Process::Sync(_) => WalRedoProcessKind::Sync,
            Process::Async(_) => WalRedoProcessKind::Async,
        }
=======
        self.0.id()
>>>>>>> ec069dc4
    }
}<|MERGE_RESOLUTION|>--- conflicted
+++ resolved
@@ -3,12 +3,8 @@
 use std::time::Duration;
 
 use bytes::Bytes;
-<<<<<<< HEAD
-use pageserver_api::{config::WalRedoProcessKind, reltag::RelTag, shard::TenantShardId};
-=======
 use pageserver_api::{reltag::RelTag, shard::TenantShardId};
 use tracing::warn;
->>>>>>> ec069dc4
 use utils::lsn::Lsn;
 
 use crate::{config::PageServerConf, walrecord::NeonWalRecord};
@@ -21,33 +17,7 @@
     pub(super) mod process_async;
 }
 
-<<<<<<< HEAD
-pub(crate) enum Process {
-    Sync(process_impl::process_std::WalRedoProcess),
-    Async(process_impl::process_async::WalRedoProcess),
-}
-=======
-#[derive(
-    Clone,
-    Copy,
-    Debug,
-    PartialEq,
-    Eq,
-    strum_macros::EnumString,
-    strum_macros::Display,
-    strum_macros::IntoStaticStr,
-    serde_with::DeserializeFromStr,
-    serde_with::SerializeDisplay,
-)]
-#[strum(serialize_all = "kebab-case")]
-#[repr(u8)]
-pub enum Kind {
-    Sync,
-    Async,
-}
-
 pub(crate) struct Process(process_impl::process_async::WalRedoProcess);
->>>>>>> ec069dc4
 
 impl Process {
     #[inline(always)]
@@ -56,25 +26,7 @@
         tenant_shard_id: TenantShardId,
         pg_version: u32,
     ) -> anyhow::Result<Self> {
-<<<<<<< HEAD
-        Ok(match conf.walredo_process_kind {
-            pageserver_api::config::WalRedoProcessKind::Sync => {
-                Self::Sync(process_impl::process_std::WalRedoProcess::launch(
-                    conf,
-                    tenant_shard_id,
-                    pg_version,
-                )?)
-            }
-            pageserver_api::config::WalRedoProcessKind::Async => {
-                Self::Async(process_impl::process_async::WalRedoProcess::launch(
-                    conf,
-                    tenant_shard_id,
-                    pg_version,
-                )?)
-            }
-        })
-=======
-        if conf.walredo_process_kind != Kind::Async {
+        if conf.walredo_process_kind != pageserver_api::config::WalRedoProcessKind::Async {
             warn!(
                 configured = %conf.walredo_process_kind,
                 "the walredo_process_kind setting has been turned into a no-op, using async implementation"
@@ -85,7 +37,6 @@
             tenant_shard_id,
             pg_version,
         )?))
->>>>>>> ec069dc4
     }
 
     #[inline(always)]
@@ -103,20 +54,6 @@
     }
 
     pub(crate) fn id(&self) -> u32 {
-<<<<<<< HEAD
-        match self {
-            Process::Sync(p) => p.id(),
-            Process::Async(p) => p.id(),
-        }
-    }
-
-    pub(crate) fn kind(&self) -> WalRedoProcessKind {
-        match self {
-            Process::Sync(_) => WalRedoProcessKind::Sync,
-            Process::Async(_) => WalRedoProcessKind::Async,
-        }
-=======
         self.0.id()
->>>>>>> ec069dc4
     }
 }