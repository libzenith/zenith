--- conflicted
+++ resolved
@@ -75,19 +75,15 @@
             prev_record_lsn: Some(timeline.get_prev_record_lsn()),
             latest_gc_cutoff_lsn: *timeline.get_latest_gc_cutoff_lsn(),
             timeline_state: LocalTimelineState::Loaded,
-<<<<<<< HEAD
-            current_logical_size: Some(datadir_tline.get_current_logical_size()),
-            current_physical_size: Some(datadir_tline.tline.get_physical_size()),
-=======
+            current_physical_size: Some(timeline.get_physical_size()),
             current_logical_size: Some(timeline.get_current_logical_size()),
->>>>>>> f6f29f58
             current_logical_size_non_incremental: if include_non_incremental_logical_size {
                 Some(timeline.get_current_logical_size_non_incremental(last_record_lsn)?)
             } else {
                 None
             },
             current_physical_size_non_incremental: if include_non_incremental_physical_size {
-                Some(datadir_tline.tline.get_physical_size_non_incremental()?)
+                Some(timeline.get_physical_size_non_incremental()?)
             } else {
                 None
             },
@@ -125,18 +121,12 @@
     ) -> anyhow::Result<Self> {
         match repo_timeline {
             RepositoryTimeline::Loaded(_) => {
-<<<<<<< HEAD
-                let datadir_tline =
-                    tenant_mgr::get_local_timeline_with_load(tenant_id, timeline_id)?;
+                let timeline = tenant_mgr::get_local_timeline_with_load(tenant_id, timeline_id)?;
                 Self::from_loaded_timeline(
-                    &datadir_tline,
+                    &*timeline,
                     include_non_incremental_logical_size,
                     include_non_incremental_physical_size,
                 )
-=======
-                let timeline = tenant_mgr::get_local_timeline_with_load(tenant_id, timeline_id)?;
-                Self::from_loaded_timeline(&*timeline, include_non_incremental_logical_size)
->>>>>>> f6f29f58
             }
             RepositoryTimeline::Unloaded { metadata } => Ok(Self::from_unloaded_timeline(metadata)),
         }
@@ -415,11 +405,7 @@
             // load the timeline into memory
             let loaded_timeline =
                 tenant_mgr::get_local_timeline_with_load(tenant_id, new_timeline_id)?;
-<<<<<<< HEAD
-            LocalTimelineInfo::from_loaded_timeline(&loaded_timeline, false, false)
-=======
-            LocalTimelineInfo::from_loaded_timeline(&*loaded_timeline, false)
->>>>>>> f6f29f58
+            LocalTimelineInfo::from_loaded_timeline(&*loaded_timeline, false, false)
                 .context("cannot fill timeline info")?
         }
         None => {
@@ -427,11 +413,7 @@
             // load the timeline into memory
             let new_timeline =
                 tenant_mgr::get_local_timeline_with_load(tenant_id, new_timeline_id)?;
-<<<<<<< HEAD
-            LocalTimelineInfo::from_loaded_timeline(&new_timeline, false, false)
-=======
-            LocalTimelineInfo::from_loaded_timeline(&*new_timeline, false)
->>>>>>> f6f29f58
+            LocalTimelineInfo::from_loaded_timeline(&*new_timeline, false, false)
                 .context("cannot fill timeline info")?
         }
     };
