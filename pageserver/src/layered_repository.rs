//!
//! Zenith repository implementation that keeps old data in files on disk, and
//! the recent changes in memory. See layered_repository/*_layer.rs files.
//! The functions here are responsible for locating the correct layer for the
//! get/put call, tracing timeline branching history as needed.
//!
//! The files are stored in the .zenith/tenants/<tenantid>/timelines/<timelineid>
//! directory. See layered_repository/README for how the files are managed.
//! In addition to the layer files, there is a metadata file in the same
//! directory that contains information about the timeline, in particular its
//! parent timeline, and the last LSN that has been written to disk.
//!

use anyhow::{anyhow, bail, ensure, Context, Result};
use bytes::Bytes;
use fail::fail_point;
use itertools::Itertools;
use lazy_static::lazy_static;
use tracing::*;

use std::cmp::{max, min, Ordering};
use std::collections::hash_map::Entry;
use std::collections::BTreeSet;
use std::collections::HashMap;
use std::fs;
use std::fs::{File, OpenOptions};
use std::io::Write;
use std::ops::{Bound::Included, Deref, Range};
use std::path::{Path, PathBuf};
use std::sync::atomic::{self, AtomicBool};
use std::sync::{Arc, Mutex, MutexGuard, RwLock, RwLockReadGuard, TryLockError};
use std::time::Instant;

use self::metadata::{metadata_path, TimelineMetadata, METADATA_FILE_NAME};
use crate::config::PageServerConf;
use crate::keyspace::{KeyPartitioning, KeySpace};
use crate::page_cache;
<<<<<<< HEAD
use crate::remote_storage::{schedule_timeline_checkpoint_upload, RemoteTimelineIndex};
=======
use crate::relish::*;
use crate::remote_storage::{schedule_timeline_checkpoint_upload, RemoteIndex};
>>>>>>> 55de0b88
use crate::repository::{
    GcResult, Repository, RepositoryTimeline, Timeline, TimelineSyncStatusUpdate, TimelineWriter,
};
use crate::repository::{Key, Value};
use crate::thread_mgr;
use crate::virtual_file::VirtualFile;
use crate::walreceiver::IS_WAL_RECEIVER;
use crate::walredo::WalRedoManager;
use crate::CheckpointConfig;
use crate::{ZTenantId, ZTimelineId};

use zenith_metrics::{register_histogram_vec, Histogram, HistogramVec};
use zenith_utils::crashsafe_dir;
use zenith_utils::lsn::{AtomicLsn, Lsn, RecordLsn};
use zenith_utils::seqwait::SeqWait;

mod blob_io;
mod block_io;
mod blocky_reader;
mod delta_layer;
mod disk_btree;
pub(crate) mod ephemeral_file;
mod filename;
mod image_layer;
mod inmemory_layer;
mod layer_map;
pub mod metadata;
mod par_fsync;
mod storage_layer;

use delta_layer::{DeltaLayer, DeltaLayerWriter};
use ephemeral_file::is_ephemeral_file;
use filename::{DeltaFileName, ImageFileName};
use image_layer::{ImageLayer, ImageLayerWriter};
use inmemory_layer::InMemoryLayer;
use layer_map::LayerMap;
use layer_map::SearchResult;
use storage_layer::{Layer, ValueReconstructResult, ValueReconstructState};

// re-export this function so that page_cache.rs can use it.
pub use crate::layered_repository::ephemeral_file::writeback as writeback_ephemeral_file;

// Metrics collected on operations on the storage repository.
lazy_static! {
    static ref STORAGE_TIME: HistogramVec = register_histogram_vec!(
        "pageserver_storage_time",
        "Time spent on storage operations",
        &["operation", "tenant_id", "timeline_id"]
    )
    .expect("failed to define a metric");
}

// Metrics collected on operations on the storage repository.
lazy_static! {
    static ref RECONSTRUCT_TIME: HistogramVec = register_histogram_vec!(
        "pageserver_getpage_reconstruct_time",
        "Time spent on storage operations",
        &["tenant_id", "timeline_id"]
    )
    .expect("failed to define a metric");
}

/// Parts of the `.zenith/tenants/<tenantid>/timelines/<timelineid>` directory prefix.
pub const TIMELINES_SEGMENT_NAME: &str = "timelines";

///
/// Repository consists of multiple timelines. Keep them in a hash table.
///
pub struct LayeredRepository {
    pub conf: &'static PageServerConf,
    tenantid: ZTenantId,
    timelines: Mutex<HashMap<ZTimelineId, LayeredTimelineEntry>>,
    // This mutex prevents creation of new timelines during GC.
    // Adding yet another mutex (in addition to `timelines`) is needed because holding
    // `timelines` mutex during all GC iteration (especially with enforced checkpoint)
    // may block for a long time `get_timeline`, `get_timelines_state`,... and other operations
    // with timelines, which in turn may cause dropping replication connection, expiration of wait_for_lsn
    // timeout...
    gc_cs: Mutex<()>,
    walredo_mgr: Arc<dyn WalRedoManager + Send + Sync>,

    // provides access to timeline data sitting in the remote storage
    // supposed to be used for retrieval of remote consistent lsn in walreceiver
    remote_index: RemoteIndex,

    /// Makes every timeline to backup their files to remote storage.
    upload_layers: bool,
}

/// Public interface
impl Repository for LayeredRepository {
    type Timeline = LayeredTimeline;

    fn get_timeline(&self, timelineid: ZTimelineId) -> Option<RepositoryTimeline<Self::Timeline>> {
        let timelines = self.timelines.lock().unwrap();
        self.get_timeline_internal(timelineid, &timelines)
            .map(RepositoryTimeline::from)
    }

    fn get_timeline_load(&self, timelineid: ZTimelineId) -> Result<Arc<LayeredTimeline>> {
        let mut timelines = self.timelines.lock().unwrap();
        match self.get_timeline_load_internal(timelineid, &mut timelines)? {
            Some(local_loaded_timeline) => Ok(local_loaded_timeline),
            None => anyhow::bail!(
                "cannot get local timeline: unknown timeline id: {}",
                timelineid
            ),
        }
    }

    fn list_timelines(&self) -> Vec<(ZTimelineId, RepositoryTimeline<Self::Timeline>)> {
        self.timelines
            .lock()
            .unwrap()
            .iter()
            .map(|(timeline_id, timeline_entry)| {
                (
                    *timeline_id,
                    RepositoryTimeline::from(timeline_entry.clone()),
                )
            })
            .collect()
    }

    fn create_empty_timeline(
        &self,
        timelineid: ZTimelineId,
        initdb_lsn: Lsn,
    ) -> Result<Arc<LayeredTimeline>> {
        let mut timelines = self.timelines.lock().unwrap();

        // Create the timeline directory, and write initial metadata to file.
        crashsafe_dir::create_dir_all(self.conf.timeline_path(&timelineid, &self.tenantid))?;

        let metadata = TimelineMetadata::new(Lsn(0), None, None, Lsn(0), initdb_lsn, initdb_lsn);
        Self::save_metadata(self.conf, timelineid, self.tenantid, &metadata, true)?;

        let timeline = LayeredTimeline::new(
            self.conf,
            metadata,
            None,
            timelineid,
            self.tenantid,
            Arc::clone(&self.walredo_mgr),
            self.upload_layers,
        );
        timeline.layers.lock().unwrap().next_open_layer_at = Some(initdb_lsn);

        let timeline = Arc::new(timeline);
        let r = timelines.insert(
            timelineid,
            LayeredTimelineEntry::Loaded(Arc::clone(&timeline)),
        );
        ensure!(
            r.is_none(),
            "assertion failure, inserted duplicate timeline"
        );
        Ok(timeline)
    }

    /// Branch a timeline
    fn branch_timeline(&self, src: ZTimelineId, dst: ZTimelineId, start_lsn: Lsn) -> Result<()> {
        // We need to hold this lock to prevent GC from starting at the same time. GC scans the directory to learn
        // about timelines, so otherwise a race condition is possible, where we create new timeline and GC
        // concurrently removes data that is needed by the new timeline.
        let _gc_cs = self.gc_cs.lock().unwrap();

        let mut timelines = self.timelines.lock().unwrap();
        let src_timeline = self
            .get_timeline_load_internal(src, &mut timelines)
            // message about timeline being remote is one .context up in the stack
            .context("failed to load timeline for branching")?
            .ok_or_else(|| anyhow::anyhow!("unknown timeline id: {}", &src))?;
        let latest_gc_cutoff_lsn = src_timeline.get_latest_gc_cutoff_lsn();
        src_timeline
            .check_lsn_is_in_scope(start_lsn, &latest_gc_cutoff_lsn)
            .context("invalid branch start lsn")?;

        let RecordLsn {
            last: src_last,
            prev: src_prev,
        } = src_timeline.get_last_record_rlsn();

        // Use src_prev from the source timeline only if we branched at the last record.
        let dst_prev = if src_last == start_lsn {
            Some(src_prev)
        } else {
            None
        };

        // create a new timeline directory
        let timelinedir = self.conf.timeline_path(&dst, &self.tenantid);

        crashsafe_dir::create_dir(&timelinedir)?;

        // Create the metadata file, noting the ancestor of the new timeline.
        // There is initially no data in it, but all the read-calls know to look
        // into the ancestor.
        let metadata = TimelineMetadata::new(
            start_lsn,
            dst_prev,
            Some(src),
            start_lsn,
            *src_timeline.latest_gc_cutoff_lsn.read().unwrap(),
            src_timeline.initdb_lsn,
        );
        crashsafe_dir::create_dir_all(self.conf.timeline_path(&dst, &self.tenantid))?;
        Self::save_metadata(self.conf, dst, self.tenantid, &metadata, true)?;
        timelines.insert(dst, LayeredTimelineEntry::Unloaded { id: dst, metadata });

        info!("branched timeline {} from {} at {}", dst, src, start_lsn);

        Ok(())
    }

    /// Public entry point to GC. All the logic is in the private
    /// gc_iteration_internal function, this public facade just wraps it for
    /// metrics collection.
    fn gc_iteration(
        &self,
        target_timelineid: Option<ZTimelineId>,
        horizon: u64,
        checkpoint_before_gc: bool,
    ) -> Result<GcResult> {
        let timeline_str = target_timelineid
            .map(|x| x.to_string())
            .unwrap_or_else(|| "-".to_string());

        STORAGE_TIME
            .with_label_values(&["gc", &self.tenantid.to_string(), &timeline_str])
            .observe_closure_duration(|| {
                self.gc_iteration_internal(target_timelineid, horizon, checkpoint_before_gc)
            })
    }

    fn compaction_iteration(&self) -> Result<()> {
        // Scan through the hashmap and collect a list of all the timelines,
        // while holding the lock. Then drop the lock and actually perform the
        // compactions.  We don't want to block everything else while the
        // compaction runs.
        let timelines = self.timelines.lock().unwrap();
        let timelines_to_compact = timelines
            .iter()
            .map(|(timelineid, timeline)| (*timelineid, timeline.clone()))
            .collect::<Vec<_>>();
        drop(timelines);

        for (timelineid, timeline) in &timelines_to_compact {
            let _entered =
                info_span!("compact", timeline = %timelineid, tenant = %self.tenantid).entered();
            match timeline {
                LayeredTimelineEntry::Loaded(timeline) => {
                    timeline.compact()?;
                }
                LayeredTimelineEntry::Unloaded { .. } => {
                    debug!("Cannot compact remote timeline {}", timelineid)
                }
            }
        }

        Ok(())
    }

    ///
    /// Flush all in-memory data to disk.
    ///
    /// Used at shutdown.
    ///
    fn checkpoint(&self) -> Result<()> {
        // Scan through the hashmap and collect a list of all the timelines,
        // while holding the lock. Then drop the lock and actually perform the
        // checkpoints. We don't want to block everything else while the
        // checkpoint runs.
        let timelines = self.timelines.lock().unwrap();
        let timelines_to_compact = timelines
            .iter()
            // filter to get only loaded timelines
            .filter_map(|(timelineid, entry)| match entry {
                LayeredTimelineEntry::Loaded(timeline) => Some((timelineid, timeline)),
                LayeredTimelineEntry::Unloaded { .. } => {
                    debug!("Skipping checkpoint for unloaded timeline {}", timelineid);
                    None
                }
            })
            .map(|(timelineid, timeline)| (*timelineid, timeline.clone()))
            .collect::<Vec<_>>();
        drop(timelines);

        for (timelineid, timeline) in &timelines_to_compact {
            let _entered =
                info_span!("checkpoint", timeline = %timelineid, tenant = %self.tenantid).entered();
            timeline.checkpoint(CheckpointConfig::Flush)?;
        }

        Ok(())
    }

    // Detaches the timeline from the repository.
    fn detach_timeline(&self, timeline_id: ZTimelineId) -> Result<()> {
        let mut timelines = self.timelines.lock().unwrap();
        if timelines.remove(&timeline_id).is_none() {
            bail!("cannot detach timeline that is not available locally");
        }

        // Release the lock to shutdown and remove the files without holding it
        drop(timelines);
        // shutdown the timeline (this shuts down the walreceiver)
        thread_mgr::shutdown_threads(None, Some(self.tenantid), Some(timeline_id));

        // remove timeline files (maybe avoid this for ease of debugging if something goes wrong)
        fs::remove_dir_all(self.conf.timeline_path(&timeline_id, &self.tenantid))?;
        Ok(())
    }

    fn apply_timeline_remote_sync_status_update(
        &self,
        timeline_id: ZTimelineId,
        timeline_sync_status_update: TimelineSyncStatusUpdate,
    ) -> Result<()> {
        debug!(
            "apply_timeline_remote_sync_status_update timeline_id: {} update: {:?}",
            timeline_id, timeline_sync_status_update
        );
        match timeline_sync_status_update {
            TimelineSyncStatusUpdate::Uploaded => { /* nothing to do, remote consistent lsn is managed by the remote storage */
            }
            TimelineSyncStatusUpdate::Downloaded => {
                match self.timelines.lock().unwrap().entry(timeline_id) {
                    Entry::Occupied(_) => bail!("We completed a download for a timeline that already exists in repository. This is a bug."),
                    Entry::Vacant(entry) => {
                        // we need to get metadata of a timeline, another option is to pass it along with Downloaded status
                        let metadata = Self::load_metadata(self.conf, timeline_id, self.tenantid).context("failed to load local metadata")?;
                        // finally we make newly downloaded timeline visible to repository
                        entry.insert(LayeredTimelineEntry::Unloaded { id: timeline_id, metadata, })
                    },
                };
            }
        }
        Ok(())
    }

    fn get_remote_index(&self) -> &RemoteIndex {
        &self.remote_index
    }
}

#[derive(Clone)]
enum LayeredTimelineEntry {
    Loaded(Arc<LayeredTimeline>),
    Unloaded {
        id: ZTimelineId,
        metadata: TimelineMetadata,
    },
}

impl LayeredTimelineEntry {
    fn timeline_id(&self) -> ZTimelineId {
        match self {
            LayeredTimelineEntry::Loaded(timeline) => timeline.timelineid,
            LayeredTimelineEntry::Unloaded { id, .. } => *id,
        }
    }

    fn ancestor_timeline_id(&self) -> Option<ZTimelineId> {
        match self {
            LayeredTimelineEntry::Loaded(timeline) => {
                timeline.ancestor_timeline.as_ref().map(|t| t.timeline_id())
            }
            LayeredTimelineEntry::Unloaded { metadata, .. } => metadata.ancestor_timeline(),
        }
    }

    fn ancestor_lsn(&self) -> Lsn {
        match self {
            LayeredTimelineEntry::Loaded(timeline) => timeline.ancestor_lsn,
            LayeredTimelineEntry::Unloaded { metadata, .. } => metadata.ancestor_lsn(),
        }
    }

    fn ensure_loaded(&self) -> anyhow::Result<&Arc<LayeredTimeline>> {
        match self {
            LayeredTimelineEntry::Loaded(timeline) => Ok(timeline),
            LayeredTimelineEntry::Unloaded { .. } => {
                anyhow::bail!("timeline is unloaded")
            }
        }
    }
}

impl From<LayeredTimelineEntry> for RepositoryTimeline<LayeredTimeline> {
    fn from(entry: LayeredTimelineEntry) -> Self {
        match entry {
            LayeredTimelineEntry::Loaded(timeline) => RepositoryTimeline::Loaded(timeline as _),
            LayeredTimelineEntry::Unloaded { metadata, .. } => {
                RepositoryTimeline::Unloaded { metadata }
            }
        }
    }
}

/// Private functions
impl LayeredRepository {
    // Implementation of the public `get_timeline` function.
    // Differences from the public:
    //  * interface in that the caller must already hold the mutex on the 'timelines' hashmap.
    fn get_timeline_internal(
        &self,
        timelineid: ZTimelineId,
        timelines: &HashMap<ZTimelineId, LayeredTimelineEntry>,
    ) -> Option<LayeredTimelineEntry> {
        timelines.get(&timelineid).cloned()
    }

    // Implementation of the public `get_timeline_load` function.
    // Differences from the public:
    //  * interface in that the caller must already hold the mutex on the 'timelines' hashmap.
    fn get_timeline_load_internal(
        &self,
        timelineid: ZTimelineId,
        timelines: &mut HashMap<ZTimelineId, LayeredTimelineEntry>,
    ) -> anyhow::Result<Option<Arc<LayeredTimeline>>> {
        match timelines.get(&timelineid) {
            Some(entry) => match entry {
                LayeredTimelineEntry::Loaded(local_timeline) => {
                    trace!("timeline {} found loaded", &timelineid);
                    return Ok(Some(Arc::clone(local_timeline)));
                }
                LayeredTimelineEntry::Unloaded { .. } => {
                    trace!("timeline {} found unloaded", &timelineid)
                }
            },
            None => {
                trace!("timeline {} not found", &timelineid);
                return Ok(None);
            }
        };
        let timeline = self.load_local_timeline(timelineid, timelines)?;
        let was_loaded = timelines.insert(
            timelineid,
            LayeredTimelineEntry::Loaded(Arc::clone(&timeline)),
        );
        ensure!(
            was_loaded.is_none()
                || matches!(was_loaded, Some(LayeredTimelineEntry::Unloaded { .. })),
            "assertion failure, inserted wrong timeline in an incorrect state"
        );
        Ok(Some(timeline))
    }

    fn load_local_timeline(
        &self,
        timelineid: ZTimelineId,
        timelines: &mut HashMap<ZTimelineId, LayeredTimelineEntry>,
    ) -> anyhow::Result<Arc<LayeredTimeline>> {
        let metadata = Self::load_metadata(self.conf, timelineid, self.tenantid)
            .context("failed to load metadata")?;
        let disk_consistent_lsn = metadata.disk_consistent_lsn();

        let ancestor = metadata
            .ancestor_timeline()
            .map(|ancestor_timeline_id| {
                trace!(
                    "loading {}'s ancestor {}",
                    timelineid,
                    &ancestor_timeline_id
                );
                self.get_timeline_load_internal(ancestor_timeline_id, timelines)
            })
            .transpose()
            .context("cannot load ancestor timeline")?
            .flatten()
            .map(LayeredTimelineEntry::Loaded);
        let _enter =
            info_span!("loading timeline", timeline = %timelineid, tenant = %self.tenantid)
                .entered();
        let timeline = LayeredTimeline::new(
            self.conf,
            metadata,
            ancestor,
            timelineid,
            self.tenantid,
            Arc::clone(&self.walredo_mgr),
            self.upload_layers,
        );
        timeline
            .load_layer_map(disk_consistent_lsn)
            .context("failed to load layermap")?;

        Ok(Arc::new(timeline))
    }

    pub fn new(
        conf: &'static PageServerConf,
        walredo_mgr: Arc<dyn WalRedoManager + Send + Sync>,
        tenantid: ZTenantId,
<<<<<<< HEAD
        remote_index: Arc<tokio::sync::RwLock<RemoteTimelineIndex>>,
        upload_layers: bool,
=======
        remote_index: RemoteIndex,
        upload_relishes: bool,
>>>>>>> 55de0b88
    ) -> LayeredRepository {
        LayeredRepository {
            tenantid,
            conf,
            timelines: Mutex::new(HashMap::new()),
            gc_cs: Mutex::new(()),
            walredo_mgr,
            remote_index,
            upload_layers,
        }
    }

    /// Save timeline metadata to file
    fn save_metadata(
        conf: &'static PageServerConf,
        timelineid: ZTimelineId,
        tenantid: ZTenantId,
        data: &TimelineMetadata,
        first_save: bool,
    ) -> Result<()> {
        let _enter = info_span!("saving metadata").entered();
        let path = metadata_path(conf, timelineid, tenantid);
        // use OpenOptions to ensure file presence is consistent with first_save
        let mut file = VirtualFile::open_with_options(
            &path,
            OpenOptions::new().write(true).create_new(first_save),
        )?;

        let metadata_bytes = data.to_bytes().context("Failed to get metadata bytes")?;

        if file.write(&metadata_bytes)? != metadata_bytes.len() {
            bail!("Could not write all the metadata bytes in a single call");
        }
        file.sync_all()?;

        // fsync the parent directory to ensure the directory entry is durable
        if first_save {
            let timeline_dir = File::open(
                &path
                    .parent()
                    .expect("Metadata should always have a parent dir"),
            )?;
            timeline_dir.sync_all()?;
        }

        Ok(())
    }

    fn load_metadata(
        conf: &'static PageServerConf,
        timelineid: ZTimelineId,
        tenantid: ZTenantId,
    ) -> Result<TimelineMetadata> {
        let path = metadata_path(conf, timelineid, tenantid);
        info!("loading metadata from {}", path.display());
        let metadata_bytes = std::fs::read(&path)?;
        TimelineMetadata::from_bytes(&metadata_bytes)
    }

    //
    // How garbage collection works:
    //
    //                    +--bar------------->
    //                   /
    //             +----+-----foo---------------->
    //            /
    // ----main--+-------------------------->
    //                \
    //                 +-----baz-------->
    //
    //
    // 1. Grab a mutex to prevent new timelines from being created
    // 2. Scan all timelines, and on each timeline, make note of the
    //    all the points where other timelines have been branched off.
    //    We will refrain from removing page versions at those LSNs.
    // 3. For each timeline, scan all layer files on the timeline.
    //    Remove all files for which a newer file exists and which
    //    don't cover any branch point LSNs.
    //
    // TODO:
    // - if a relation has a non-incremental persistent layer on a child branch, then we
    //   don't need to keep that in the parent anymore. But currently
    //   we do.
    fn gc_iteration_internal(
        &self,
        target_timelineid: Option<ZTimelineId>,
        horizon: u64,
        checkpoint_before_gc: bool,
    ) -> Result<GcResult> {
        let mut totals: GcResult = Default::default();
        let now = Instant::now();

        // grab mutex to prevent new timelines from being created here.
        let _gc_cs = self.gc_cs.lock().unwrap();

        // Scan all timelines. For each timeline, remember the timeline ID and
        // the branch point where it was created.
        let mut all_branchpoints: BTreeSet<(ZTimelineId, Lsn)> = BTreeSet::new();
        let mut timeline_ids = Vec::new();
        let mut timelines = self.timelines.lock().unwrap();

        for (timeline_id, timeline_entry) in timelines.iter() {
            timeline_ids.push(*timeline_id);

            // This is unresolved question for now, how to do gc in presense of remote timelines
            // especially when this is combined with branching.
            // Somewhat related: https://github.com/zenithdb/zenith/issues/999
            if let Some(ancestor_timeline_id) = &timeline_entry.ancestor_timeline_id() {
                // If target_timeline is specified, we only need to know branchpoints of its children
                if let Some(timelineid) = target_timelineid {
                    if ancestor_timeline_id == &timelineid {
                        all_branchpoints
                            .insert((*ancestor_timeline_id, timeline_entry.ancestor_lsn()));
                    }
                }
                // Collect branchpoints for all timelines
                else {
                    all_branchpoints.insert((*ancestor_timeline_id, timeline_entry.ancestor_lsn()));
                }
            }
        }

        // Ok, we now know all the branch points.
        // Perform GC for each timeline.
        for timelineid in timeline_ids.into_iter() {
            if thread_mgr::is_shutdown_requested() {
                // We were requested to shut down. Stop and return with the progress we
                // made.
                break;
            }

            // Timeline is known to be local and loaded.
            let timeline = self
                .get_timeline_load_internal(timelineid, &mut *timelines)?
                .expect("checked above that timeline is local and loaded");

            // If target_timeline is specified, only GC it
            if let Some(target_timelineid) = target_timelineid {
                if timelineid != target_timelineid {
                    continue;
                }
            }

            if let Some(cutoff) = timeline.get_last_record_lsn().checked_sub(horizon) {
                drop(timelines);
                let branchpoints: Vec<Lsn> = all_branchpoints
                    .range((
                        Included((timelineid, Lsn(0))),
                        Included((timelineid, Lsn(u64::MAX))),
                    ))
                    .map(|&x| x.1)
                    .collect();

                // If requested, force flush all in-memory layers to disk first,
                // so that they too can be garbage collected. That's
                // used in tests, so we want as deterministic results as possible.
                if checkpoint_before_gc {
                    timeline.checkpoint(CheckpointConfig::Forced)?;
                    info!("timeline {} checkpoint_before_gc done", timelineid);
                }
                timeline.update_gc_info(branchpoints, cutoff);
                let result = timeline.gc()?;

                totals += result;
                timelines = self.timelines.lock().unwrap();
            }
        }

        totals.elapsed = now.elapsed();
        Ok(totals)
    }
}

pub struct LayeredTimeline {
    conf: &'static PageServerConf,

    tenantid: ZTenantId,
    timelineid: ZTimelineId,

    layers: Mutex<LayerMap>,

    last_freeze_at: AtomicLsn,

    // WAL redo manager
    walredo_mgr: Arc<dyn WalRedoManager + Sync + Send>,

    // What page versions do we hold in the repository? If we get a
    // request > last_record_lsn, we need to wait until we receive all
    // the WAL up to the request. The SeqWait provides functions for
    // that. TODO: If we get a request for an old LSN, such that the
    // versions have already been garbage collected away, we should
    // throw an error, but we don't track that currently.
    //
    // last_record_lsn.load().last points to the end of last processed WAL record.
    //
    // We also remember the starting point of the previous record in
    // 'last_record_lsn.load().prev'. It's used to set the xl_prev pointer of the
    // first WAL record when the node is started up. But here, we just
    // keep track of it.
    last_record_lsn: SeqWait<RecordLsn, Lsn>,

    // All WAL records have been processed and stored durably on files on
    // local disk, up to this LSN. On crash and restart, we need to re-process
    // the WAL starting from this point.
    //
    // Some later WAL records might have been processed and also flushed to disk
    // already, so don't be surprised to see some, but there's no guarantee on
    // them yet.
    disk_consistent_lsn: AtomicLsn,

    // Parent timeline that this timeline was branched from, and the LSN
    // of the branch point.
    ancestor_timeline: Option<LayeredTimelineEntry>,
    ancestor_lsn: Lsn,

    // Metrics histograms
    reconstruct_time_histo: Histogram,
    flush_time_histo: Histogram,
    compact_time_histo: Histogram,
    create_images_time_histo: Histogram,

    /// If `true`, will backup its files that appear after each checkpointing to the remote storage.
    upload_layers: AtomicBool,

    /// Ensures layers aren't frozen by checkpointer between
    /// [`LayeredTimeline::get_layer_for_write`] and layer reads.
    /// Locked automatically by [`LayeredTimelineWriter`] and checkpointer.
    /// Must always be acquired before the layer map/individual layer lock
    /// to avoid deadlock.
    write_lock: Mutex<()>,

    /// Used to ensure that there is only one thread
    layer_flush_lock: Mutex<()>,

    // Prevent concurrent compactions.
    // Compactions are normally performed by one thread. But compaction can also be manually
    // requested by admin (that's used in tests). These forced compactions run in a different
    // thread and could be triggered at the same time as a normal, timed compaction.
    compaction_cs: Mutex<()>,

    // Needed to ensure that we can't create a branch at a point that was already garbage collected
    latest_gc_cutoff_lsn: RwLock<Lsn>,

    // List of child timelines and their branch points. This is needed to avoid
    // garbage collecting data that is still needed by the child timelines.
    gc_info: RwLock<GcInfo>,

    partitioning: RwLock<Option<(KeyPartitioning, Lsn)>>,

    // It may change across major versions so for simplicity
    // keep it after running initdb for a timeline.
    // It is needed in checks when we want to error on some operations
    // when they are requested for pre-initdb lsn.
    // It can be unified with latest_gc_cutoff_lsn under some "first_valid_lsn",
    // though lets keep them both for better error visibility.
    initdb_lsn: Lsn,
}

///
/// Information about how much history needs to be retained, needed by
/// Garbage Collection.
///
struct GcInfo {
    /// Specific LSNs that are needed.
    ///
    /// Currently, this includes all points where child branches have
    /// been forked off from. In the future, could also include
    /// explicit user-defined snapshot points.
    retain_lsns: Vec<Lsn>,

    /// In addition to 'retain_lsns', keep everything newer than this
    /// point.
    ///
    /// This is calculated by subtracting 'gc_horizon' setting from
    /// last-record LSN
    ///
    /// FIXME: is this inclusive or exclusive?
    cutoff: Lsn,
}

/// Public interface functions
impl Timeline for LayeredTimeline {
    fn get_ancestor_lsn(&self) -> Lsn {
        self.ancestor_lsn
    }

    fn get_ancestor_timeline_id(&self) -> Option<ZTimelineId> {
        self.ancestor_timeline
            .as_ref()
            .map(LayeredTimelineEntry::timeline_id)
    }

    /// Wait until WAL has been received up to the given LSN.
    fn wait_lsn(&self, lsn: Lsn) -> anyhow::Result<()> {
        // This should never be called from the WAL receiver thread, because that could lead
        // to a deadlock.
        ensure!(
            !IS_WAL_RECEIVER.with(|c| c.get()),
            "wait_lsn called by WAL receiver thread"
        );

        self.last_record_lsn
            .wait_for_timeout(lsn, self.conf.wait_lsn_timeout)
            .with_context(|| {
                format!(
                    "Timed out while waiting for WAL record at LSN {} to arrive, last_record_lsn {} disk consistent LSN={}",
                    lsn, self.get_last_record_lsn(), self.get_disk_consistent_lsn()
                )
            })?;

        Ok(())
    }

    fn get_latest_gc_cutoff_lsn(&self) -> RwLockReadGuard<Lsn> {
        self.latest_gc_cutoff_lsn.read().unwrap()
    }

    /// Look up the value with the given a key
    fn get(&self, key: Key, lsn: Lsn) -> Result<Bytes> {
        debug_assert!(lsn <= self.get_last_record_lsn());

        // Check the page cache. We will get back the most recent page with lsn <= `lsn`.
        // The cached image can be returned directly if there is no WAL between the cached image
        // and requested LSN. The cached image can also be used to reduce the amount of WAL needed
        // for redo.
        let cached_page_img = match self.lookup_cached_page(&key, lsn) {
            Some((cached_lsn, cached_img)) => {
                match cached_lsn.cmp(&lsn) {
                    Ordering::Less => {} // there might be WAL between cached_lsn and lsn, we need to check
                    Ordering::Equal => return Ok(cached_img), // exact LSN match, return the image
                    Ordering::Greater => panic!(), // the returned lsn should never be after the requested lsn
                }
                Some((cached_lsn, cached_img))
            }
            None => None,
        };

        let mut reconstruct_state = ValueReconstructState {
            records: Vec::new(),
            img: cached_page_img,
        };

        self.get_reconstruct_data(key, lsn, &mut reconstruct_state)?;

        self.reconstruct_time_histo
            .observe_closure_duration(|| self.reconstruct_value(key, lsn, reconstruct_state))
    }

    /// Public entry point for checkpoint(). All the logic is in the private
    /// checkpoint_internal function, this public facade just wraps it for
    /// metrics collection.
    fn checkpoint(&self, cconf: CheckpointConfig) -> anyhow::Result<()> {
        match cconf {
            CheckpointConfig::Flush => {
                self.freeze_inmem_layer(false);
                self.flush_frozen_layers(true)
            }
            CheckpointConfig::Forced => {
                self.freeze_inmem_layer(false);
                self.flush_frozen_layers(true)?;
                self.compact()
            }
        }
    }

    ///
    /// Validate lsn against initdb_lsn and latest_gc_cutoff_lsn.
    ///
    fn check_lsn_is_in_scope(
        &self,
        lsn: Lsn,
        latest_gc_cutoff_lsn: &RwLockReadGuard<Lsn>,
    ) -> Result<()> {
        ensure!(
            lsn >= **latest_gc_cutoff_lsn,
            "LSN {} is earlier than latest GC horizon {} (we might've already garbage collected needed data)",
            lsn,
            **latest_gc_cutoff_lsn,
        );
        Ok(())
    }

    fn get_last_record_lsn(&self) -> Lsn {
        self.last_record_lsn.load().last
    }

    fn get_prev_record_lsn(&self) -> Lsn {
        self.last_record_lsn.load().prev
    }

    fn get_last_record_rlsn(&self) -> RecordLsn {
        self.last_record_lsn.load()
    }

    fn get_disk_consistent_lsn(&self) -> Lsn {
        self.disk_consistent_lsn.load()
    }

    fn hint_partitioning(&self, partitioning: KeyPartitioning, lsn: Lsn) -> Result<()> {
        self.partitioning
            .write()
            .unwrap()
            .replace((partitioning, lsn));
        Ok(())
    }

    fn writer<'a>(&'a self) -> Box<dyn TimelineWriter + 'a> {
        Box::new(LayeredTimelineWriter {
            tl: self,
            _write_guard: self.write_lock.lock().unwrap(),
        })
    }
}

impl LayeredTimeline {
    /// Open a Timeline handle.
    ///
    /// Loads the metadata for the timeline into memory, but not the layer map.
    #[allow(clippy::too_many_arguments)]
    fn new(
        conf: &'static PageServerConf,
        metadata: TimelineMetadata,
        ancestor: Option<LayeredTimelineEntry>,
        timelineid: ZTimelineId,
        tenantid: ZTenantId,
        walredo_mgr: Arc<dyn WalRedoManager + Send + Sync>,
        upload_layers: bool,
    ) -> LayeredTimeline {
        let reconstruct_time_histo = RECONSTRUCT_TIME
            .get_metric_with_label_values(&[&tenantid.to_string(), &timelineid.to_string()])
            .unwrap();
        let flush_time_histo = STORAGE_TIME
            .get_metric_with_label_values(&[
                "layer flush",
                &tenantid.to_string(),
                &timelineid.to_string(),
            ])
            .unwrap();
        let compact_time_histo = STORAGE_TIME
            .get_metric_with_label_values(&[
                "compact",
                &tenantid.to_string(),
                &timelineid.to_string(),
            ])
            .unwrap();
        let create_images_time_histo = STORAGE_TIME
            .get_metric_with_label_values(&[
                "create images",
                &tenantid.to_string(),
                &timelineid.to_string(),
            ])
            .unwrap();

        LayeredTimeline {
            conf,
            timelineid,
            tenantid,
            layers: Mutex::new(LayerMap::default()),

            walredo_mgr,

            // initialize in-memory 'last_record_lsn' from 'disk_consistent_lsn'.
            last_record_lsn: SeqWait::new(RecordLsn {
                last: metadata.disk_consistent_lsn(),
                prev: metadata.prev_record_lsn().unwrap_or(Lsn(0)),
            }),
            disk_consistent_lsn: AtomicLsn::new(metadata.disk_consistent_lsn().0),

            last_freeze_at: AtomicLsn::new(0),

            ancestor_timeline: ancestor,
            ancestor_lsn: metadata.ancestor_lsn(),

            reconstruct_time_histo,
            flush_time_histo,
            compact_time_histo,
            create_images_time_histo,

            upload_layers: AtomicBool::new(upload_layers),

            write_lock: Mutex::new(()),
            layer_flush_lock: Mutex::new(()),
            compaction_cs: Mutex::new(()),

            gc_info: RwLock::new(GcInfo {
                retain_lsns: Vec::new(),
                cutoff: Lsn(0),
            }),
            partitioning: RwLock::new(None),

            latest_gc_cutoff_lsn: RwLock::new(metadata.latest_gc_cutoff_lsn()),
            initdb_lsn: metadata.initdb_lsn(),
        }
    }

    ///
    /// Scan the timeline directory to populate the layer map.
    /// Returns all timeline-related files that were found and loaded.
    ///
    fn load_layer_map(&self, disk_consistent_lsn: Lsn) -> anyhow::Result<()> {
        let mut layers = self.layers.lock().unwrap();
        let mut num_layers = 0;

        // Scan timeline directory and create ImageFileName and DeltaFilename
        // structs representing all files on disk
        let timeline_path = self.conf.timeline_path(&self.timelineid, &self.tenantid);

        for direntry in fs::read_dir(timeline_path)? {
            let direntry = direntry?;
            let fname = direntry.file_name();
            let fname = fname.to_string_lossy();

            if let Some(imgfilename) = ImageFileName::parse_str(&fname) {
                // create an ImageLayer struct for each image file.
                if imgfilename.lsn > disk_consistent_lsn {
                    warn!(
                        "found future image layer {} on timeline {} disk_consistent_lsn is {}",
                        imgfilename, self.timelineid, disk_consistent_lsn
                    );

                    rename_to_backup(direntry.path())?;
                    continue;
                }

                let layer =
                    ImageLayer::new(self.conf, self.timelineid, self.tenantid, &imgfilename);

                trace!("found layer {}", layer.filename().display());
                layers.insert_historic(Arc::new(layer));
                num_layers += 1;
            } else if let Some(deltafilename) = DeltaFileName::parse_str(&fname) {
                // Create a DeltaLayer struct for each delta file.
                // The end-LSN is exclusive, while disk_consistent_lsn is
                // inclusive. For example, if disk_consistent_lsn is 100, it is
                // OK for a delta layer to have end LSN 101, but if the end LSN
                // is 102, then it might not have been fully flushed to disk
                // before crash.
                if deltafilename.lsn_range.end > disk_consistent_lsn + 1 {
                    warn!(
                        "found future delta layer {} on timeline {} disk_consistent_lsn is {}",
                        deltafilename, self.timelineid, disk_consistent_lsn
                    );

                    rename_to_backup(direntry.path())?;
                    continue;
                }

                let layer =
                    DeltaLayer::new(self.conf, self.timelineid, self.tenantid, &deltafilename);

                trace!("found layer {}", layer.filename().display());
                layers.insert_historic(Arc::new(layer));
                num_layers += 1;
            } else if fname == METADATA_FILE_NAME || fname.ends_with(".old") {
                // ignore these
            } else if is_ephemeral_file(&fname) {
                // Delete any old ephemeral files
                trace!("deleting old ephemeral file in timeline dir: {}", fname);
                fs::remove_file(direntry.path())?;
            } else {
                warn!("unrecognized filename in timeline dir: {}", fname);
            }
        }

        layers.next_open_layer_at = Some(Lsn(disk_consistent_lsn.0) + 1);

        info!(
            "loaded layer map with {} layers at {}",
            num_layers, disk_consistent_lsn
        );

        Ok(())
    }

    ///
    /// Get a handle to a Layer for reading.
    ///
    /// The returned Layer might be from an ancestor timeline, if the
    /// segment hasn't been updated on this timeline yet.
    ///
    /// This function takes the current timeline's locked LayerMap as an argument,
    /// so callers can avoid potential race conditions.
    fn get_reconstruct_data(
        &self,
        key: Key,
        request_lsn: Lsn,
        reconstruct_state: &mut ValueReconstructState,
    ) -> anyhow::Result<()> {
        // Start from the current timeline.
        let mut timeline_owned;
        let mut timeline = self;

        let mut path: Vec<(ValueReconstructResult, Lsn, Arc<dyn Layer>)> = Vec::new();

        // 'prev_lsn' tracks the last LSN that we were at in our search. It's used
        // to check that each iteration make some progress, to break infinite
        // looping if something goes wrong.
        let mut prev_lsn = Lsn(u64::MAX);

        let mut result = ValueReconstructResult::Continue;
        let mut cont_lsn = Lsn(request_lsn.0 + 1);

        'outer: loop {
            // The function should have updated 'state'
            //info!("CALLED for {} at {}: {:?} with {} records", reconstruct_state.key, reconstruct_state.lsn, result, reconstruct_state.records.len());
            match result {
                ValueReconstructResult::Complete => return Ok(()),
                ValueReconstructResult::Continue => {
                    if prev_lsn <= cont_lsn {
                        // Didn't make any progress in last iteration. Error out to avoid
                        // getting stuck in the loop.

                        // For debugging purposes, print the path of layers that we traversed
                        // through.
                        for (r, c, l) in path {
                            error!(
                                "PATH: result {:?}, cont_lsn {}, layer: {}",
                                r,
                                c,
                                l.filename().display()
                            );
                        }
                        bail!("could not find layer with more data for key {} at LSN {}, request LSN {}, ancestor {}",
                          key,
                          Lsn(cont_lsn.0 - 1),
                              request_lsn,
                        timeline.ancestor_lsn)
                    }
                    prev_lsn = cont_lsn;
                }
                ValueReconstructResult::Missing => {
                    bail!(
                        "could not find data for key {} at LSN {}, for request at LSN {}",
                        key,
                        cont_lsn,
                        request_lsn
                    )
                }
            }

            // Recurse into ancestor if needed
            if Lsn(cont_lsn.0 - 1) <= timeline.ancestor_lsn {
                trace!(
                    "going into ancestor {}, cont_lsn is {}",
                    timeline.ancestor_lsn,
                    cont_lsn
                );
                let ancestor = timeline.get_ancestor_timeline()?;
                timeline_owned = ancestor;
                timeline = &*timeline_owned;
                prev_lsn = Lsn(u64::MAX);
                continue;
            }

            let layers = timeline.layers.lock().unwrap();

            // Check the open and frozen in-memory layers first
            if let Some(open_layer) = &layers.open_layer {
                let start_lsn = open_layer.get_lsn_range().start;
                if cont_lsn > start_lsn {
                    //println!("CHECKING for {} at {} on open layer {}", key, cont_lsn, open_layer.filename().display());
                    result = open_layer.get_value_reconstruct_data(
                        key,
                        open_layer.get_lsn_range().start..cont_lsn,
                        reconstruct_state,
                    )?;
                    cont_lsn = start_lsn;
                    path.push((result, cont_lsn, open_layer.clone()));
                    continue;
                }
            }
            for frozen_layer in layers.frozen_layers.iter() {
                let start_lsn = frozen_layer.get_lsn_range().start;
                if cont_lsn > start_lsn {
                    //println!("CHECKING for {} at {} on frozen layer {}", key, cont_lsn, frozen_layer.filename().display());
                    result = frozen_layer.get_value_reconstruct_data(
                        key,
                        frozen_layer.get_lsn_range().start..cont_lsn,
                        reconstruct_state,
                    )?;
                    cont_lsn = start_lsn;
                    path.push((result, cont_lsn, frozen_layer.clone()));
                    continue 'outer;
                }
            }

            if let Some(SearchResult { lsn_floor, layer }) = layers.search(key, cont_lsn)? {
                //println!("CHECKING for {} at {} on historic layer {}", key, cont_lsn, layer.filename().display());

                result = layer.get_value_reconstruct_data(
                    key,
                    lsn_floor..cont_lsn,
                    reconstruct_state,
                )?;
                cont_lsn = lsn_floor;
                path.push((result, cont_lsn, layer));
            } else if self.ancestor_timeline.is_some() {
                // Nothing on this timeline. Traverse to parent
                result = ValueReconstructResult::Continue;
                cont_lsn = Lsn(self.ancestor_lsn.0 + 1);
            } else {
                // Nothing found
                result = ValueReconstructResult::Missing;
            }
        }
    }

    fn lookup_cached_page(&self, key: &Key, lsn: Lsn) -> Option<(Lsn, Bytes)> {
        let cache = page_cache::get();

        // FIXME: It's pointless to check the cache for things that are not 8kB pages.
        // We should look at the key to determine if it's a cacheable object
        let (lsn, read_guard) =
            cache.lookup_materialized_page(self.tenantid, self.timelineid, key, lsn)?;
        let img = Bytes::from(read_guard.to_vec());
        Some((lsn, img))
    }

    fn get_ancestor_timeline(&self) -> Result<Arc<LayeredTimeline>> {
        let ancestor = self
            .ancestor_timeline
            .as_ref()
            .expect("there should be an ancestor")
            .ensure_loaded()
            .with_context(|| {
                format!(
                "Cannot get the whole layer for read locked: timeline {} is not present locally",
                self.get_ancestor_timeline_id().unwrap())
            })?;
        Ok(Arc::clone(ancestor))
    }

    ///
    /// Get a handle to the latest layer for appending.
    ///
    fn get_layer_for_write(&self, lsn: Lsn) -> anyhow::Result<Arc<InMemoryLayer>> {
        let mut layers = self.layers.lock().unwrap();

        ensure!(lsn.is_aligned());

        let last_record_lsn = self.get_last_record_lsn();
        ensure!(
            lsn > last_record_lsn,
            "cannot modify relation after advancing last_record_lsn (incoming_lsn={}, last_record_lsn={})",
            lsn,
            last_record_lsn,
        );

        // Do we have a layer open for writing already?
        let layer;
        if let Some(open_layer) = &layers.open_layer {
            if open_layer.get_lsn_range().start > lsn {
                bail!("unexpected open layer in the future");
            }

            layer = Arc::clone(open_layer);
        } else {
            // No writeable layer yet. Create one.
            let start_lsn = layers.next_open_layer_at.unwrap();

            trace!(
                "creating layer for write at {}/{} for record at {}",
                self.timelineid,
                start_lsn,
                lsn
            );
            let new_layer =
                InMemoryLayer::create(self.conf, self.timelineid, self.tenantid, start_lsn)?;
            let layer_rc = Arc::new(new_layer);

            layers.open_layer = Some(Arc::clone(&layer_rc));
            layers.next_open_layer_at = None;

            layer = layer_rc;
        }
        Ok(layer)
    }

    fn put_value(&self, key: Key, lsn: Lsn, val: Value) -> Result<()> {
        //info!("PUT: key {} at {}", key, lsn);
        let layer = self.get_layer_for_write(lsn)?;
        layer.put_value(key, lsn, val)?;
        Ok(())
    }

    fn put_tombstone(&self, key_range: Range<Key>, lsn: Lsn) -> Result<()> {
        let layer = self.get_layer_for_write(lsn)?;
        layer.put_tombstone(key_range, lsn)?;

        Ok(())
    }

    fn finish_write(&self, new_lsn: Lsn) {
        assert!(new_lsn.is_aligned());

        self.last_record_lsn.advance(new_lsn);
    }

    fn freeze_inmem_layer(&self, write_lock_held: bool) {
        // Freeze the current open in-memory layer. It will be written to disk on next
        // iteration.
        let _write_guard = if write_lock_held {
            None
        } else {
            Some(self.write_lock.lock().unwrap())
        };
        let mut layers = self.layers.lock().unwrap();
        if let Some(open_layer) = &layers.open_layer {
            let open_layer_rc = Arc::clone(open_layer);
            // Does this layer need freezing?
            let end_lsn = Lsn(self.get_last_record_lsn().0 + 1);
            open_layer.freeze(end_lsn);

            // The layer is no longer open, update the layer map to reflect this.
            // We will replace it with on-disk historics below.
            layers.frozen_layers.push_back(open_layer_rc);
            layers.open_layer = None;
            layers.next_open_layer_at = Some(end_lsn);
            self.last_freeze_at.store(end_lsn);
        }
        drop(layers);
    }

    ///
    /// Check if more than 'checkpoint_distance' of WAL has been accumulated
    /// in the in-memory layer, and initiate flushing it if so.
    ///
    pub fn check_checkpoint_distance(self: &Arc<LayeredTimeline>) -> Result<()> {
        let last_lsn = self.get_last_record_lsn();

        let distance = last_lsn.widening_sub(self.last_freeze_at.load());
        if distance >= self.conf.checkpoint_distance.into() {
            self.freeze_inmem_layer(true);
            self.last_freeze_at.store(last_lsn);
        }
        if let Ok(guard) = self.layer_flush_lock.try_lock() {
            drop(guard);
            let self_clone = Arc::clone(self);
            thread_mgr::spawn(
                thread_mgr::ThreadKind::LayerFlushThread,
                Some(self.tenantid),
                Some(self.timelineid),
                "layer flush thread",
                false,
                move || self_clone.flush_frozen_layers(false),
            )?;
        }
        Ok(())
    }

    /// Flush all frozen layers to disk.
    ///
    /// Only one thread at a time can be doing layer-flushing for a
    /// given timeline. If 'wait' is true, and another thread is
    /// currently doing the flushing, this function will wait for it
    /// to finish. If 'wait' is false, this function will return
    /// immediately instead.
    fn flush_frozen_layers(&self, wait: bool) -> Result<()> {
        let flush_lock_guard = if wait {
            self.layer_flush_lock.lock().unwrap()
        } else {
            match self.layer_flush_lock.try_lock() {
                Ok(guard) => guard,
                Err(TryLockError::WouldBlock) => return Ok(()),
                Err(TryLockError::Poisoned(err)) => panic!("{:?}", err),
            }
        };

        let timer = self.flush_time_histo.start_timer();

        loop {
            let layers = self.layers.lock().unwrap();
            if let Some(frozen_layer) = layers.frozen_layers.front() {
                let frozen_layer = Arc::clone(frozen_layer);
                drop(layers); // to allow concurrent reads and writes
                self.flush_frozen_layer(frozen_layer)?;
            } else {
                // Drop the 'layer_flush_lock' *before* 'layers'. That
                // way, if you freeze a layer, and then call
                // flush_frozen_layers(false), it is guaranteed that
                // if another thread was busy flushing layers and the
                // call therefore returns immediately, the other
                // thread will have seen the newly-frozen layer and
                // will flush that too (assuming no errors).
                drop(flush_lock_guard);
                drop(layers);
                break;
            }
        }

        timer.stop_and_record();

        Ok(())
    }

    /// Flush one frozen in-memory layer to disk, as a new delta layer.
    fn flush_frozen_layer(&self, frozen_layer: Arc<InMemoryLayer>) -> Result<()> {
        let new_delta = frozen_layer.write_to_disk()?;
        let new_delta_path = new_delta.path();

        // Sync the new layer to disk.
        //
        // We must also fsync the timeline dir to ensure the directory entries for
        // new layer files are durable
        //
        // TODO: If we're running inside 'flush_frozen_layers' and there are multiple
        // files to flush, it might be better to first write them all, and then fsync
        // them all in parallel.
        par_fsync::par_fsync(&[
            new_delta_path.clone(),
            self.conf.timeline_path(&self.timelineid, &self.tenantid),
        ])?;

        // Finally, replace the frozen in-memory layer with the new on-disk layers
        {
            let mut layers = self.layers.lock().unwrap();
            let l = layers.frozen_layers.pop_front();

            // Only one thread may call this function at a time (for this
            // timeline). If two threads tried to flush the same frozen
            // layer to disk at the same time, that would not work.
            assert!(Arc::ptr_eq(&l.unwrap(), &frozen_layer));

            // Add the new delta layer to the LayerMap
            layers.insert_historic(Arc::new(new_delta));

            // release lock on 'layers'
        }

        // Update the metadata file, with new 'disk_consistent_lsn'
        //
        // TODO: This perhaps should be done in 'flush_frozen_layers', after flushing
        // *all* the layers, to avoid fsyncing the file multiple times.
        let disk_consistent_lsn;
        disk_consistent_lsn = Lsn(frozen_layer.get_lsn_range().end.0 - 1);

        // If we were able to advance 'disk_consistent_lsn', save it the metadata file.
        // After crash, we will restart WAL streaming and processing from that point.
        let old_disk_consistent_lsn = self.disk_consistent_lsn.load();
        if disk_consistent_lsn != old_disk_consistent_lsn {
            assert!(disk_consistent_lsn > old_disk_consistent_lsn);

            // We can only save a valid 'prev_record_lsn' value on disk if we
            // flushed *all* in-memory changes to disk. We only track
            // 'prev_record_lsn' in memory for the latest processed record, so we
            // don't remember what the correct value that corresponds to some old
            // LSN is. But if we flush everything, then the value corresponding
            // current 'last_record_lsn' is correct and we can store it on disk.
            let RecordLsn {
                last: last_record_lsn,
                prev: prev_record_lsn,
            } = self.last_record_lsn.load();
            let ondisk_prev_record_lsn = if disk_consistent_lsn == last_record_lsn {
                Some(prev_record_lsn)
            } else {
                None
            };

            let ancestor_timelineid = self
                .ancestor_timeline
                .as_ref()
                .map(LayeredTimelineEntry::timeline_id);

            let metadata = TimelineMetadata::new(
                disk_consistent_lsn,
                ondisk_prev_record_lsn,
                ancestor_timelineid,
                self.ancestor_lsn,
                *self.latest_gc_cutoff_lsn.read().unwrap(),
                self.initdb_lsn,
            );

            fail_point!("checkpoint-before-saving-metadata", |x| bail!(
                "{}",
                x.unwrap()
            ));

            LayeredRepository::save_metadata(
                self.conf,
                self.timelineid,
                self.tenantid,
                &metadata,
                false,
            )?;
            if self.upload_layers.load(atomic::Ordering::Relaxed) {
                schedule_timeline_checkpoint_upload(
                    self.tenantid,
                    self.timelineid,
                    vec![new_delta_path],
                    metadata,
                );
            }

            // Also update the in-memory copy
            self.disk_consistent_lsn.store(disk_consistent_lsn);
        }

        Ok(())
    }

    pub fn compact(&self) -> Result<()> {
        //
        // High level strategy for compaction / image creation:
        //
        // 1. First, calculate the desired "partitioning" of the
        // currently in-use key space. The goal is to partition the
        // key space into roughly fixed-size chunks, but also take into
        // account any existing image layers, and try to align the
        // chunk boundaries with the existing image layers to avoid
        // too much churn. Also try to align chunk boundaries with
        // relation boundaries.  In principle, we don't know about
        // relation boundaries here, we just deal with key-value
        // pairs, and the code in pgdatadir_mapping.rs knows how to
        // map relations into key-value pairs. But in practice we know
        // that 'field6' is the block number, and the fields 1-5
        // identify a relation. This is just an optimization,
        // though.
        //
        // 2. Once we know the partitioning, for each partition,
        // decide if it's time to create a new image layer. The
        // criteria is: there has been too much "churn" since the last
        // image layer? The "churn" is fuzzy concept, it's a
        // combination of too many delta files, or too much WAL in
        // total in the delta file. Or perhaps: if creating an image
        // file would allow to delete some older files.
        //
        // 3. After that, we compact all level0 delta files if there
        // are too many of them.  While compacting, we also garbage
        // collect any page versions that are no longer needed because
        // of the new image layers we created in step 2.
        //
        // TODO: This hight level strategy hasn't been implemented yet.
        // Below are functions compact_level0() and create_image_layers()
        // but they are a bit ad hoc and don't quite work like it's explained
        // above. Rewrite it.
        let _compaction_cs = self.compaction_cs.lock().unwrap();

        let target_file_size = self.conf.checkpoint_distance;

        // 1. The partitioning was already done by the code in
        // pgdatadir_mapping.rs. We just use it here.
        let partitioning_guard = self.partitioning.read().unwrap();
        if let Some((partitioning, lsn)) = partitioning_guard.as_ref() {
            let timer = self.create_images_time_histo.start_timer();
            // Make a copy of the partitioning, so that we can release
            // the lock. Otherwise we could block the WAL receiver.
            let lsn = *lsn;
            let parts = partitioning.parts.clone();
            drop(partitioning_guard);

            // 2. Create new image layers for partitions that have been modified
            // "enough".
            for part in parts.iter() {
                if self.time_for_new_image_layer(part, lsn, 3)? {
                    self.create_image_layer(part, lsn)?;
                }
            }
            timer.stop_and_record();

            // 3. Compact
            let timer = self.compact_time_histo.start_timer();
            self.compact_level0(target_file_size)?;
            timer.stop_and_record();
        } else {
            info!("Could not compact because no partitioning specified yet");
        }

        Ok(())
    }

    // Is it time to create a new image layer for the given partition?
    fn time_for_new_image_layer(
        &self,
        partition: &KeySpace,
        lsn: Lsn,
        threshold: usize,
    ) -> Result<bool> {
        let layers = self.layers.lock().unwrap();

        for part_range in &partition.ranges {
            let image_coverage = layers.image_coverage(part_range, lsn)?;
            for (img_range, last_img) in image_coverage {
                let img_lsn = if let Some(ref last_img) = last_img {
                    last_img.get_lsn_range().end
                } else {
                    Lsn(0)
                };

                let num_deltas = layers.count_deltas(&img_range, &(img_lsn..lsn))?;

                info!(
                    "range {}-{}, has {} deltas on this timeline",
                    img_range.start, img_range.end, num_deltas
                );
                if num_deltas >= threshold {
                    return Ok(true);
                }
            }
        }

        Ok(false)
    }

    fn create_image_layer(&self, partition: &KeySpace, lsn: Lsn) -> Result<()> {
        let img_range =
            partition.ranges.first().unwrap().start..partition.ranges.last().unwrap().end;
        let mut image_layer_writer =
            ImageLayerWriter::new(self.conf, self.timelineid, self.tenantid, &img_range, lsn)?;

        for range in &partition.ranges {
            let mut key = range.start;
            while key < range.end {
                let img = self.get(key, lsn)?;
                image_layer_writer.put_image(key, &img)?;
                key = key.next();
            }
        }
        let image_layer = image_layer_writer.finish()?;

        // Sync the new layer to disk before adding it to the layer map, to make sure
        // we don't garbage collect something based on the new layer, before it has
        // reached the disk.
        //
        // We must also fsync the timeline dir to ensure the directory entries for
        // new layer files are durable
        //
        // Compaction creates multiple image layers. It would be better to create them all
        // and fsync them all in parallel.
        par_fsync::par_fsync(&[
            image_layer.path(),
            self.conf.timeline_path(&self.timelineid, &self.tenantid),
        ])?;

        // FIXME: Do we need to do something to upload it to remote storage here?

        let mut layers = self.layers.lock().unwrap();
        layers.insert_historic(Arc::new(image_layer));
        drop(layers);

        Ok(())
    }

    fn compact_level0(&self, target_file_size: u64) -> Result<()> {
        let layers = self.layers.lock().unwrap();

        // We compact or "shuffle" the level-0 delta layers when 10 have
        // accumulated.
        static COMPACT_THRESHOLD: usize = 10;

        let level0_deltas = layers.get_level0_deltas()?;

        if level0_deltas.len() < COMPACT_THRESHOLD {
            return Ok(());
        }
        drop(layers);

        // FIXME: this function probably won't work correctly if there's overlap
        // in the deltas.
        let lsn_range = level0_deltas
            .iter()
            .map(|l| l.get_lsn_range())
            .reduce(|a, b| min(a.start, b.start)..max(a.end, b.end))
            .unwrap();

        let all_values_iter = level0_deltas.iter().map(|l| l.iter()).kmerge_by(|a, b| {
            if let Ok((a_key, a_lsn, _)) = a {
                if let Ok((b_key, b_lsn, _)) = b {
                    match a_key.cmp(b_key) {
                        Ordering::Less => true,
                        Ordering::Equal => a_lsn <= b_lsn,
                        Ordering::Greater => false,
                    }
                } else {
                    false
                }
            } else {
                true
            }
        });

        // Merge the contents of all the input delta layers into a new set
        // of delta layers, based on the current partitioning.
        //
        // TODO: this actually divides the layers into fixed-size chunks, not
        // based on the partitioning.
        //
        // TODO: we should also opportunistically materialize and
        // garbage collect what we can.
        let mut new_layers = Vec::new();
        let mut prev_key: Option<Key> = None;
        let mut writer: Option<DeltaLayerWriter> = None;
        for x in all_values_iter {
            let (key, lsn, value) = x?;

            if let Some(prev_key) = prev_key {
                if key != prev_key && writer.is_some() {
                    let size = writer.as_mut().unwrap().size();
                    if size > target_file_size {
                        new_layers.push(writer.take().unwrap().finish(prev_key.next())?);
                        writer = None;
                    }
                }
            }

            if writer.is_none() {
                writer = Some(DeltaLayerWriter::new(
                    self.conf,
                    self.timelineid,
                    self.tenantid,
                    key,
                    lsn_range.clone(),
                )?);
            }

            writer.as_mut().unwrap().put_value(key, lsn, value)?;
            prev_key = Some(key);
        }
        if let Some(writer) = writer {
            new_layers.push(writer.finish(prev_key.unwrap().next())?);
        }

        // Sync layers
        if !new_layers.is_empty() {
            let mut layer_paths: Vec<PathBuf> = new_layers.iter().map(|l| l.path()).collect();

            // also sync the directory
            layer_paths.push(self.conf.timeline_path(&self.timelineid, &self.tenantid));

            // Fsync all the layer files and directory using multiple threads to
            // minimize latency.
            par_fsync::par_fsync(&layer_paths)?;

            layer_paths.pop().unwrap();
        }

        let mut layers = self.layers.lock().unwrap();
        for l in new_layers {
            layers.insert_historic(Arc::new(l));
        }

        // Now that we have reshuffled the data to set of new delta layers, we can
        // delete the old ones
        for l in level0_deltas {
            l.delete()?;
            layers.remove_historic(l.clone());
        }
        drop(layers);

        Ok(())
    }

    /// Update information about which layer files need to be retained on
    /// garbage collection. This is separate from actually performing the GC,
    /// and is updated more frequently, so that compaction can remove obsolete
    /// page versions more aggressively.
    ///
    /// TODO: that's wishful thinking, compaction doesn't actually do that
    /// currently.
    ///
    /// The caller specifies how much history is needed with the two arguments:
    ///
    /// retain_lsns: keep a version of each page at these LSNs
    /// cutoff: also keep everything newer than this LSN
    ///
    /// The 'retain_lsns' list is currently used to prevent removing files that
    /// are needed by child timelines. In the future, the user might be able to
    /// name additional points in time to retain. The caller is responsible for
    /// collecting that information.
    ///
    /// The 'cutoff' point is used to retain recent versions that might still be
    /// needed by read-only nodes. (As of this writing, the caller just passes
    /// the latest LSN subtracted by a constant, and doesn't do anything smart
    /// to figure out what read-only nodes might actually need.)
    ///
    fn update_gc_info(&self, retain_lsns: Vec<Lsn>, cutoff: Lsn) {
        let mut gc_info = self.gc_info.write().unwrap();
        gc_info.retain_lsns = retain_lsns;
        gc_info.cutoff = cutoff;
    }

    ///
    /// Garbage collect layer files on a timeline that are no longer needed.
    ///
    /// Currently, we don't make any attempt at removing unneeded page versions
    /// within a layer file. We can only remove the whole file if it's fully
    /// obsolete.
    ///
    fn gc(&self) -> Result<GcResult> {
        let now = Instant::now();
        let mut result: GcResult = Default::default();
        let disk_consistent_lsn = self.get_disk_consistent_lsn();

        let _compaction_cs = self.compaction_cs.lock().unwrap();

        let gc_info = self.gc_info.read().unwrap();
        let retain_lsns = &gc_info.retain_lsns;
        let cutoff = gc_info.cutoff;

        let _enter = info_span!("garbage collection", timeline = %self.timelineid, tenant = %self.tenantid, cutoff = %cutoff).entered();

        // We need to ensure that no one branches at a point before latest_gc_cutoff_lsn.
        // See branch_timeline() for details.
        *self.latest_gc_cutoff_lsn.write().unwrap() = cutoff;

        info!("GC starting");

        debug!("retain_lsns: {:?}", retain_lsns);

        let mut layers_to_remove: Vec<Arc<dyn Layer>> = Vec::new();

        // Scan all on-disk layers in the timeline.
        //
        // Garbage collect the layer if all conditions are satisfied:
        // 1. it is older than cutoff LSN;
        // 2. it doesn't need to be retained for 'retain_lsns';
        // 3. newer on-disk image layers cover the layer's whole key range
        //
        let mut layers = self.layers.lock().unwrap();
        'outer: for l in layers.iter_historic_layers() {
            // This layer is in the process of being flushed to disk.
            // It will be swapped out of the layer map, replaced with
            // on-disk layers containing the same data.
            // We can't GC it, as it's not on disk. We can't remove it
            // from the layer map yet, as it would make its data
            // inaccessible.
            if l.is_in_memory() {
                continue;
            }

            result.layers_total += 1;

            // 1. Is it newer than cutoff point?
            if l.get_lsn_range().end > cutoff {
                debug!(
                    "keeping {} because it's newer than cutoff {}",
                    l.filename().display(),
                    cutoff
                );
                result.layers_needed_by_cutoff += 1;
                continue 'outer;
            }

            // 2. Is it needed by a child branch?
            // NOTE With that wee would keep data that
            // might be referenced by child branches forever.
            // We can track this in child timeline GC and delete parent layers when
            // they are no longer needed. This might be complicated with long inheritance chains.
            for retain_lsn in retain_lsns {
                // start_lsn is inclusive
                if &l.get_lsn_range().start <= retain_lsn {
                    debug!(
                        "keeping {} because it's still might be referenced by child branch forked at {} is_dropped: xx is_incremental: {}",
                        l.filename().display(),
                        retain_lsn,
                        l.is_incremental(),
                    );
                    result.layers_needed_by_branches += 1;
                    continue 'outer;
                }
            }

            // 3. Is there a later on-disk layer for this relation?
            //
            // The end-LSN is exclusive, while disk_consistent_lsn is
            // inclusive. For example, if disk_consistent_lsn is 100, it is
            // OK for a delta layer to have end LSN 101, but if the end LSN
            // is 102, then it might not have been fully flushed to disk
            // before crash.
            //
            // FIXME: This logic is wrong. See https://github.com/zenithdb/zenith/issues/707
            if !layers.newer_image_layer_exists(
                &l.get_key_range(),
                l.get_lsn_range().end,
                disk_consistent_lsn + 1,
            )? {
                debug!(
                    "keeping {} because it is the latest layer",
                    l.filename().display()
                );
                result.layers_not_updated += 1;
                continue 'outer;
            }

            // We didn't find any reason to keep this file, so remove it.
            debug!(
                "garbage collecting {} is_dropped: xx is_incremental: {}",
                l.filename().display(),
                l.is_incremental(),
            );
            layers_to_remove.push(Arc::clone(l));
        }

        // Actually delete the layers from disk and remove them from the map.
        // (couldn't do this in the loop above, because you cannot modify a collection
        // while iterating it. BTreeMap::retain() would be another option)
        for doomed_layer in layers_to_remove {
            doomed_layer.delete()?;
            layers.remove_historic(doomed_layer.clone());

            result.layers_removed += 1;
        }

        result.elapsed = now.elapsed();
        Ok(result)
    }

    ///
    /// Reconstruct a value, using the given base image and WAL records in 'data'.
    ///
    fn reconstruct_value(
        &self,
        key: Key,
        request_lsn: Lsn,
        mut data: ValueReconstructState,
    ) -> Result<Bytes> {
        // Perform WAL redo if needed
        data.records.reverse();

        // If we have a page image, and no WAL, we're all set
        if data.records.is_empty() {
            if let Some((img_lsn, img)) = &data.img {
                trace!(
                    "found page image for key {} at {}, no WAL redo required",
                    key,
                    img_lsn
                );
                Ok(img.clone())
            } else {
                bail!("base image for {} at {} not found", key, request_lsn);
            }
        } else {
            // We need to do WAL redo.
            //
            // If we don't have a base image, then the oldest WAL record better initialize
            // the page
            if data.img.is_none() && !data.records.first().unwrap().1.will_init() {
                bail!(
                    "Base image for {} at {} not found, but got {} WAL records",
                    key,
                    request_lsn,
                    data.records.len()
                );
            } else {
                let base_img = if let Some((_lsn, img)) = data.img {
                    trace!(
                        "found {} WAL records and a base image for {} at {}, performing WAL redo",
                        data.records.len(),
                        key,
                        request_lsn
                    );
                    Some(img)
                } else {
                    trace!("found {} WAL records that will init the page for {} at {}, performing WAL redo", data.records.len(), key, request_lsn);
                    None
                };

                let last_rec_lsn = data.records.last().unwrap().0;

                let img =
                    self.walredo_mgr
                        .request_redo(key, request_lsn, base_img, data.records)?;

                if img.len() == page_cache::PAGE_SZ {
                    let cache = page_cache::get();
                    cache.memorize_materialized_page(
                        self.tenantid,
                        self.timelineid,
                        key,
                        last_rec_lsn,
                        &img,
                    );
                }

                Ok(img)
            }
        }
    }
}

struct LayeredTimelineWriter<'a> {
    tl: &'a LayeredTimeline,
    _write_guard: MutexGuard<'a, ()>,
}

impl Deref for LayeredTimelineWriter<'_> {
    type Target = dyn Timeline;

    fn deref(&self) -> &Self::Target {
        self.tl
    }
}

impl<'a> TimelineWriter<'_> for LayeredTimelineWriter<'a> {
    fn put(&self, key: Key, lsn: Lsn, value: Value) -> Result<()> {
        self.tl.put_value(key, lsn, value)
    }

    fn delete(&self, key_range: Range<Key>, lsn: Lsn) -> Result<()> {
        self.tl.put_tombstone(key_range, lsn)
    }

    ///
    /// Remember the (end of) last valid WAL record remembered in the timeline.
    ///
    fn finish_write(&self, new_lsn: Lsn) {
        self.tl.finish_write(new_lsn);
    }
}

/// Dump contents of a layer file to stdout.
pub fn dump_layerfile_from_path(path: &Path) -> Result<()> {
    use std::os::unix::fs::FileExt;

    let file = File::open(path)?;
    let mut header_buf = [0u8; 4];
    file.read_exact_at(&mut header_buf, 0)?;

    match u32::from_be_bytes(header_buf) {
        crate::IMAGE_FILE_MAGIC => ImageLayer::new_for_path(path, file)?.dump()?,
        crate::DELTA_FILE_MAGIC => DeltaLayer::new_for_path(path, file)?.dump()?,
        magic => bail!("unrecognized magic identifier: {:?}", magic),
    }

    Ok(())
}

/// Add a suffix to a layer file's name: .{num}.old
/// Uses the first available num (starts at 0)
fn rename_to_backup(path: PathBuf) -> anyhow::Result<()> {
    let filename = path
        .file_name()
        .ok_or_else(|| anyhow!("Path {} don't have a file name", path.display()))?
        .to_string_lossy();
    let mut new_path = path.clone();

    for i in 0u32.. {
        new_path.set_file_name(format!("{}.{}.old", filename, i));
        if !new_path.exists() {
            std::fs::rename(&path, &new_path)?;
            return Ok(());
        }
    }

    bail!("couldn't find an unused backup number for {:?}", path)
}

///
/// Tests that are specific to the layered storage format.
///
/// There are more unit tests in repository.rs that work through the
/// Repository interface and are expected to work regardless of the
/// file format and directory layout. The test here are more low level.
///
#[cfg(test)]
pub mod tests {
    use super::*;
    use crate::keyspace::KeySpaceAccum;
    use crate::repository::repo_harness::*;
    use rand::{thread_rng, Rng};

    #[test]
    fn corrupt_metadata() -> Result<()> {
        const TEST_NAME: &str = "corrupt_metadata";
        let harness = RepoHarness::create(TEST_NAME)?;
        let repo = harness.load();

        repo.create_empty_timeline(TIMELINE_ID, Lsn(0))?;
        drop(repo);

        let metadata_path = harness.timeline_path(&TIMELINE_ID).join(METADATA_FILE_NAME);

        assert!(metadata_path.is_file());

        let mut metadata_bytes = std::fs::read(&metadata_path)?;
        assert_eq!(metadata_bytes.len(), 512);
        metadata_bytes[8] ^= 1;
        std::fs::write(metadata_path, metadata_bytes)?;

        let err = harness.try_load().err().expect("should fail");
        assert_eq!(err.to_string(), "failed to load local metadata");
        assert_eq!(
            err.source().unwrap().to_string(),
            "metadata checksum mismatch"
        );

        Ok(())
    }

    // Target file size in the unit tests. In production, the target
    // file size is much larger, maybe 1 GB. But a small size makes it
    // much faster to exercise all the logic for creating the files,
    // garbage collection, compaction etc.
    pub const TEST_FILE_SIZE: u64 = 4 * 1024 * 1024;

    #[test]
    fn test_images() -> Result<()> {
        let repo = RepoHarness::create("test_images")?.load();
        let tline = repo.create_empty_timeline(TIMELINE_ID, Lsn(0))?;

        #[allow(non_snake_case)]
        let TEST_KEY: Key = Key::from_hex("112222222233333333444444445500000001").unwrap();

        let writer = tline.writer();
        writer.put(TEST_KEY, Lsn(0x10), Value::Image(TEST_IMG("foo at 0x10")))?;
        writer.finish_write(Lsn(0x10));
        drop(writer);

        tline.checkpoint(CheckpointConfig::Forced)?;
        tline.compact()?;

        let writer = tline.writer();
        writer.put(TEST_KEY, Lsn(0x20), Value::Image(TEST_IMG("foo at 0x20")))?;
        writer.finish_write(Lsn(0x20));
        drop(writer);

        tline.checkpoint(CheckpointConfig::Forced)?;
        tline.compact()?;

        let writer = tline.writer();
        writer.put(TEST_KEY, Lsn(0x30), Value::Image(TEST_IMG("foo at 0x30")))?;
        writer.finish_write(Lsn(0x30));
        drop(writer);

        tline.checkpoint(CheckpointConfig::Forced)?;
        tline.compact()?;

        let writer = tline.writer();
        writer.put(TEST_KEY, Lsn(0x40), Value::Image(TEST_IMG("foo at 0x40")))?;
        writer.finish_write(Lsn(0x40));
        drop(writer);

        tline.checkpoint(CheckpointConfig::Forced)?;
        tline.compact()?;

        assert_eq!(tline.get(TEST_KEY, Lsn(0x10))?, TEST_IMG("foo at 0x10"));
        assert_eq!(tline.get(TEST_KEY, Lsn(0x1f))?, TEST_IMG("foo at 0x10"));
        assert_eq!(tline.get(TEST_KEY, Lsn(0x20))?, TEST_IMG("foo at 0x20"));
        assert_eq!(tline.get(TEST_KEY, Lsn(0x30))?, TEST_IMG("foo at 0x30"));
        assert_eq!(tline.get(TEST_KEY, Lsn(0x40))?, TEST_IMG("foo at 0x40"));

        Ok(())
    }

    //
    // Insert 1000 key-value pairs with increasing keys, checkpoint,
    // repeat 50 times.
    //
    #[test]
    fn test_bulk_insert() -> Result<()> {
        let repo = RepoHarness::create("test_bulk_insert")?.load();
        let tline = repo.create_empty_timeline(TIMELINE_ID, Lsn(0))?;

        let mut lsn = Lsn(0x10);

        let mut keyspace = KeySpaceAccum::new();

        let mut test_key = Key::from_hex("012222222233333333444444445500000000").unwrap();
        let mut blknum = 0;
        for _ in 0..50 {
            for _ in 0..1000 {
                test_key.field6 = blknum;
                let writer = tline.writer();
                writer.put(
                    test_key,
                    lsn,
                    Value::Image(TEST_IMG(&format!("{} at {}", blknum, lsn))),
                )?;
                writer.finish_write(lsn);
                drop(writer);

                keyspace.add_key(test_key);

                lsn = Lsn(lsn.0 + 0x10);
                blknum += 1;
            }

            let cutoff = tline.get_last_record_lsn();
            let parts = keyspace
                .clone()
                .to_keyspace()
                .partition(TEST_FILE_SIZE as u64);
            tline.hint_partitioning(parts.clone(), lsn)?;

            tline.update_gc_info(Vec::new(), cutoff);
            tline.checkpoint(CheckpointConfig::Forced)?;
            tline.compact()?;
            tline.gc()?;
        }

        Ok(())
    }

    #[test]
    fn test_random_updates() -> Result<()> {
        let repo = RepoHarness::create("test_random_updates")?.load();
        let tline = repo.create_empty_timeline(TIMELINE_ID, Lsn(0))?;

        const NUM_KEYS: usize = 1000;

        let mut test_key = Key::from_hex("012222222233333333444444445500000000").unwrap();

        let mut keyspace = KeySpaceAccum::new();

        // Track when each page was last modified. Used to assert that
        // a read sees the latest page version.
        let mut updated = [Lsn(0); NUM_KEYS];

        let mut lsn = Lsn(0);
        #[allow(clippy::needless_range_loop)]
        for blknum in 0..NUM_KEYS {
            lsn = Lsn(lsn.0 + 0x10);
            test_key.field6 = blknum as u32;
            let writer = tline.writer();
            writer.put(
                test_key,
                lsn,
                Value::Image(TEST_IMG(&format!("{} at {}", blknum, lsn))),
            )?;
            writer.finish_write(lsn);
            updated[blknum] = lsn;
            drop(writer);

            keyspace.add_key(test_key);
        }

        let parts = keyspace.to_keyspace().partition(TEST_FILE_SIZE as u64);
        tline.hint_partitioning(parts, lsn)?;

        for _ in 0..50 {
            for _ in 0..NUM_KEYS {
                lsn = Lsn(lsn.0 + 0x10);
                let blknum = thread_rng().gen_range(0..NUM_KEYS);
                test_key.field6 = blknum as u32;
                let writer = tline.writer();
                writer.put(
                    test_key,
                    lsn,
                    Value::Image(TEST_IMG(&format!("{} at {}", blknum, lsn))),
                )?;
                println!("updating {} at {}", blknum, lsn);
                writer.finish_write(lsn);
                drop(writer);
                updated[blknum] = lsn;
            }

            // Read all the blocks
            for (blknum, last_lsn) in updated.iter().enumerate() {
                test_key.field6 = blknum as u32;
                assert_eq!(
                    tline.get(test_key, lsn)?,
                    TEST_IMG(&format!("{} at {}", blknum, last_lsn))
                );
            }

            // Perform a cycle of checkpoint, compaction, and GC
            println!("checkpointing {}", lsn);
            let cutoff = tline.get_last_record_lsn();
            tline.update_gc_info(Vec::new(), cutoff);
            tline.checkpoint(CheckpointConfig::Forced)?;
            //tline.compact()?;
            //tline.gc()?;
        }

        Ok(())
    }

    #[test]
    fn test_traverse_branches() -> Result<()> {
        let repo = RepoHarness::create("test_traverse_branches")?.load();
        let mut tline = repo.create_empty_timeline(TIMELINE_ID, Lsn(0))?;

        const NUM_KEYS: usize = 1000;

        let mut test_key = Key::from_hex("012222222233333333444444445500000000").unwrap();

        let mut keyspace = KeySpaceAccum::new();

        // Track when each page was last modified. Used to assert that
        // a read sees the latest page version.
        let mut updated = [Lsn(0); NUM_KEYS];

        let mut lsn = Lsn(0);
        #[allow(clippy::needless_range_loop)]
        for blknum in 0..NUM_KEYS {
            lsn = Lsn(lsn.0 + 0x10);
            test_key.field6 = blknum as u32;
            let writer = tline.writer();
            writer.put(
                test_key,
                lsn,
                Value::Image(TEST_IMG(&format!("{} at {}", blknum, lsn))),
            )?;
            writer.finish_write(lsn);
            updated[blknum] = lsn;
            drop(writer);

            keyspace.add_key(test_key);
        }

        let parts = keyspace.to_keyspace().partition(TEST_FILE_SIZE as u64);
        tline.hint_partitioning(parts, lsn)?;

        let mut tline_id = TIMELINE_ID;
        for _ in 0..50 {
            let new_tline_id = ZTimelineId::generate();
            repo.branch_timeline(tline_id, new_tline_id, lsn)?;
            tline = repo.get_timeline_load(new_tline_id)?;
            tline_id = new_tline_id;

            for _ in 0..NUM_KEYS {
                lsn = Lsn(lsn.0 + 0x10);
                let blknum = thread_rng().gen_range(0..NUM_KEYS);
                test_key.field6 = blknum as u32;
                let writer = tline.writer();
                writer.put(
                    test_key,
                    lsn,
                    Value::Image(TEST_IMG(&format!("{} at {}", blknum, lsn))),
                )?;
                writer.finish_write(lsn);
                drop(writer);
                updated[blknum] = lsn;
            }

            // Read all the blocks
            for (blknum, last_lsn) in updated.iter().enumerate() {
                test_key.field6 = blknum as u32;
                assert_eq!(
                    tline.get(test_key, lsn)?,
                    TEST_IMG(&format!("{} at {}", blknum, last_lsn))
                );
            }

            // Perform a cycle of checkpoint, compaction, and GC
            println!("checkpointing {}", lsn);
            let cutoff = tline.get_last_record_lsn();
            tline.update_gc_info(Vec::new(), cutoff);
            tline.checkpoint(CheckpointConfig::Forced)?;
            tline.compact()?;
            tline.gc()?;
        }

        Ok(())
    }
}<|MERGE_RESOLUTION|>--- conflicted
+++ resolved
@@ -35,12 +35,7 @@
 use crate::config::PageServerConf;
 use crate::keyspace::{KeyPartitioning, KeySpace};
 use crate::page_cache;
-<<<<<<< HEAD
-use crate::remote_storage::{schedule_timeline_checkpoint_upload, RemoteTimelineIndex};
-=======
-use crate::relish::*;
 use crate::remote_storage::{schedule_timeline_checkpoint_upload, RemoteIndex};
->>>>>>> 55de0b88
 use crate::repository::{
     GcResult, Repository, RepositoryTimeline, Timeline, TimelineSyncStatusUpdate, TimelineWriter,
 };
@@ -536,13 +531,8 @@
         conf: &'static PageServerConf,
         walredo_mgr: Arc<dyn WalRedoManager + Send + Sync>,
         tenantid: ZTenantId,
-<<<<<<< HEAD
-        remote_index: Arc<tokio::sync::RwLock<RemoteTimelineIndex>>,
+        remote_index: RemoteIndex,
         upload_layers: bool,
-=======
-        remote_index: RemoteIndex,
-        upload_relishes: bool,
->>>>>>> 55de0b88
     ) -> LayeredRepository {
         LayeredRepository {
             tenantid,
