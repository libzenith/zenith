//!
//! Zenith repository implementation that keeps old data in files on disk, and
//! the recent changes in memory. See layered_repository/*_layer.rs files.
//! The functions here are responsible for locating the correct layer for the
//! get/put call, tracing timeline branching history as needed.
//!
//! The files are stored in the .zenith/tenants/<tenantid>/timelines/<timelineid>
//! directory. See layered_repository/README for how the files are managed.
//! In addition to the layer files, there is a metadata file in the same
//! directory that contains information about the timeline, in particular its
//! parent timeline, and the last LSN that has been written to disk.
//!

use anyhow::{bail, ensure, Context, Result};
use bytes::Bytes;
use fail::fail_point;
use itertools::Itertools;
use lazy_static::lazy_static;
use tracing::*;

use std::cmp::{max, min, Ordering};
use std::collections::hash_map::Entry;
use std::collections::BTreeSet;
use std::collections::HashMap;
use std::fs;
use std::fs::{File, OpenOptions};
use std::io::Write;
use std::ops::{Bound::Included, Deref, Range};
use std::path::{Path, PathBuf};
use std::sync::atomic::{self, AtomicBool};
use std::sync::{Arc, Mutex, MutexGuard, RwLock, RwLockReadGuard, TryLockError};
use std::time::Instant;

use self::metadata::{metadata_path, TimelineMetadata, METADATA_FILE_NAME};
use crate::config::PageServerConf;
use crate::keyspace::{KeyPartitioning, KeySpace};
use crate::page_cache;
use crate::remote_storage::{schedule_timeline_checkpoint_upload, RemoteTimelineIndex};
use crate::repository::{
    GcResult, Repository, RepositoryTimeline, Timeline, TimelineSyncStatusUpdate, TimelineWriter,
};
use crate::repository::{Key, Value};
use crate::thread_mgr;
use crate::virtual_file::VirtualFile;
use crate::walreceiver::IS_WAL_RECEIVER;
use crate::walredo::WalRedoManager;
use crate::CheckpointConfig;
use crate::{ZTenantId, ZTimelineId};

use zenith_metrics::{register_histogram_vec, Histogram, HistogramVec};
use zenith_utils::crashsafe_dir;
use zenith_utils::lsn::{AtomicLsn, Lsn, RecordLsn};
use zenith_utils::seqwait::SeqWait;

mod blocky_reader;
mod delta_layer;
<<<<<<< HEAD
mod disk_btree;
mod ephemeral_file;
=======
pub(crate) mod ephemeral_file;
>>>>>>> ac02c63b
mod filename;
mod image_layer;
mod inmemory_layer;
mod layer_map;
pub mod metadata;
mod par_fsync;
mod storage_layer;
mod utils;

use delta_layer::{DeltaLayer, DeltaLayerWriter};
use ephemeral_file::is_ephemeral_file;
use filename::{DeltaFileName, ImageFileName};
use image_layer::{ImageLayer, ImageLayerWriter};
use inmemory_layer::InMemoryLayer;
use layer_map::LayerMap;
use layer_map::SearchResult;
use storage_layer::{Layer, ValueReconstructResult, ValueReconstructState};

// re-export this function so that page_cache.rs can use it.
pub use crate::layered_repository::ephemeral_file::writeback as writeback_ephemeral_file;

// Metrics collected on operations on the storage repository.
lazy_static! {
    static ref STORAGE_TIME: HistogramVec = register_histogram_vec!(
        "pageserver_storage_time",
        "Time spent on storage operations",
        &["operation", "tenant_id", "timeline_id"]
    )
    .expect("failed to define a metric");
}

// Metrics collected on operations on the storage repository.
lazy_static! {
    static ref RECONSTRUCT_TIME: HistogramVec = register_histogram_vec!(
        "pageserver_getpage_reconstruct_time",
        "Time spent on storage operations",
        &["tenant_id", "timeline_id"]
    )
    .expect("failed to define a metric");
}

/// Parts of the `.zenith/tenants/<tenantid>/timelines/<timelineid>` directory prefix.
pub const TIMELINES_SEGMENT_NAME: &str = "timelines";

///
/// Repository consists of multiple timelines. Keep them in a hash table.
///
pub struct LayeredRepository {
    pub conf: &'static PageServerConf,
    tenantid: ZTenantId,
    timelines: Mutex<HashMap<ZTimelineId, LayeredTimelineEntry>>,
    // This mutex prevents creation of new timelines during GC.
    // Adding yet another mutex (in addition to `timelines`) is needed because holding
    // `timelines` mutex during all GC iteration (especially with enforced checkpoint)
    // may block for a long time `get_timeline`, `get_timelines_state`,... and other operations
    // with timelines, which in turn may cause dropping replication connection, expiration of wait_for_lsn
    // timeout...
    gc_cs: Mutex<()>,
    walredo_mgr: Arc<dyn WalRedoManager + Send + Sync>,

    // provides access to timeline data sitting in the remote storage
    // supposed to be used for retrieval of remote consistent lsn in walreceiver
    remote_index: Arc<tokio::sync::RwLock<RemoteTimelineIndex>>,

    /// Makes every timeline to backup their files to remote storage.
    upload_relishes: bool,
}

/// Public interface
impl Repository for LayeredRepository {
    type Timeline = LayeredTimeline;

    fn get_timeline(&self, timelineid: ZTimelineId) -> Option<RepositoryTimeline<Self::Timeline>> {
        let timelines = self.timelines.lock().unwrap();
        self.get_timeline_internal(timelineid, &timelines)
            .map(RepositoryTimeline::from)
    }

    fn get_timeline_load(&self, timelineid: ZTimelineId) -> Result<Arc<LayeredTimeline>> {
        let mut timelines = self.timelines.lock().unwrap();
        match self.get_timeline_load_internal(timelineid, &mut timelines)? {
            Some(local_loaded_timeline) => Ok(local_loaded_timeline),
            None => anyhow::bail!(
                "cannot get local timeline: unknown timeline id: {}",
                timelineid
            ),
        }
    }

    fn list_timelines(&self) -> Vec<(ZTimelineId, RepositoryTimeline<Self::Timeline>)> {
        self.timelines
            .lock()
            .unwrap()
            .iter()
            .map(|(timeline_id, timeline_entry)| {
                (
                    *timeline_id,
                    RepositoryTimeline::from(timeline_entry.clone()),
                )
            })
            .collect()
    }

    fn create_empty_timeline(
        &self,
        timelineid: ZTimelineId,
        initdb_lsn: Lsn,
    ) -> Result<Arc<LayeredTimeline>> {
        let mut timelines = self.timelines.lock().unwrap();

        // Create the timeline directory, and write initial metadata to file.
        crashsafe_dir::create_dir_all(self.conf.timeline_path(&timelineid, &self.tenantid))?;

        let metadata = TimelineMetadata::new(Lsn(0), None, None, Lsn(0), initdb_lsn, initdb_lsn);
        Self::save_metadata(self.conf, timelineid, self.tenantid, &metadata, true)?;

        let timeline = LayeredTimeline::new(
            self.conf,
            metadata,
            None,
            timelineid,
            self.tenantid,
            Arc::clone(&self.walredo_mgr),
            self.upload_relishes,
        );
        timeline.layers.lock().unwrap().next_open_layer_at = Some(initdb_lsn);

        let timeline = Arc::new(timeline);
        let r = timelines.insert(
            timelineid,
            LayeredTimelineEntry::Loaded(Arc::clone(&timeline)),
        );
        ensure!(
            r.is_none(),
            "assertion failure, inserted duplicate timeline"
        );
        Ok(timeline)
    }

    /// Branch a timeline
    fn branch_timeline(&self, src: ZTimelineId, dst: ZTimelineId, start_lsn: Lsn) -> Result<()> {
        // We need to hold this lock to prevent GC from starting at the same time. GC scans the directory to learn
        // about timelines, so otherwise a race condition is possible, where we create new timeline and GC
        // concurrently removes data that is needed by the new timeline.
        let _gc_cs = self.gc_cs.lock().unwrap();

        let mut timelines = self.timelines.lock().unwrap();
        let src_timeline = self
            .get_timeline_load_internal(src, &mut timelines)
            // message about timeline being remote is one .context up in the stack
            .context("failed to load timeline for branching")?
            .ok_or_else(|| anyhow::anyhow!("unknown timeline id: {}", &src))?;
        let latest_gc_cutoff_lsn = src_timeline.get_latest_gc_cutoff_lsn();
        src_timeline
            .check_lsn_is_in_scope(start_lsn, &latest_gc_cutoff_lsn)
            .context("invalid branch start lsn")?;

        let RecordLsn {
            last: src_last,
            prev: src_prev,
        } = src_timeline.get_last_record_rlsn();

        // Use src_prev from the source timeline only if we branched at the last record.
        let dst_prev = if src_last == start_lsn {
            Some(src_prev)
        } else {
            None
        };

        // create a new timeline directory
        let timelinedir = self.conf.timeline_path(&dst, &self.tenantid);

        crashsafe_dir::create_dir(&timelinedir)?;

        // Create the metadata file, noting the ancestor of the new timeline.
        // There is initially no data in it, but all the read-calls know to look
        // into the ancestor.
        let metadata = TimelineMetadata::new(
            start_lsn,
            dst_prev,
            Some(src),
            start_lsn,
            *src_timeline.latest_gc_cutoff_lsn.read().unwrap(),
            src_timeline.initdb_lsn,
        );
        crashsafe_dir::create_dir_all(self.conf.timeline_path(&dst, &self.tenantid))?;
        Self::save_metadata(self.conf, dst, self.tenantid, &metadata, true)?;
        timelines.insert(dst, LayeredTimelineEntry::Unloaded { id: dst, metadata });

        info!("branched timeline {} from {} at {}", dst, src, start_lsn);

        Ok(())
    }

    /// Public entry point to GC. All the logic is in the private
    /// gc_iteration_internal function, this public facade just wraps it for
    /// metrics collection.
    fn gc_iteration(
        &self,
        target_timelineid: Option<ZTimelineId>,
        horizon: u64,
        checkpoint_before_gc: bool,
    ) -> Result<GcResult> {
        let timeline_str = target_timelineid
            .map(|x| x.to_string())
            .unwrap_or_else(|| "-".to_string());

        STORAGE_TIME
            .with_label_values(&["gc", &self.tenantid.to_string(), &timeline_str])
            .observe_closure_duration(|| {
                self.gc_iteration_internal(target_timelineid, horizon, checkpoint_before_gc)
            })
    }

    fn compaction_iteration(&self) -> Result<()> {
        // Scan through the hashmap and collect a list of all the timelines,
        // while holding the lock. Then drop the lock and actually perform the
        // compactions.  We don't want to block everything else while the
        // compaction runs.
        let timelines = self.timelines.lock().unwrap();
        let timelines_to_compact = timelines
            .iter()
            .map(|(timelineid, timeline)| (*timelineid, timeline.clone()))
            .collect::<Vec<_>>();
        drop(timelines);

        for (timelineid, timeline) in &timelines_to_compact {
            let _entered =
                info_span!("compact", timeline = %timelineid, tenant = %self.tenantid).entered();
            match timeline {
                LayeredTimelineEntry::Loaded(timeline) => {
                    timeline.compact()?;
                }
                LayeredTimelineEntry::Unloaded { .. } => {
                    debug!("Cannot compact remote timeline {}", timelineid)
                }
            }
        }

        Ok(())
    }

    ///
    /// Flush all in-memory data to disk.
    ///
    /// Used at shutdown.
    ///
    fn checkpoint(&self) -> Result<()> {
        // Scan through the hashmap and collect a list of all the timelines,
        // while holding the lock. Then drop the lock and actually perform the
        // checkpoints. We don't want to block everything else while the
        // checkpoint runs.
        let timelines = self.timelines.lock().unwrap();
        let timelines_to_compact = timelines
            .iter()
            // filter to get only loaded timelines
            .filter_map(|(timelineid, entry)| match entry {
                LayeredTimelineEntry::Loaded(timeline) => Some((timelineid, timeline)),
                LayeredTimelineEntry::Unloaded { .. } => {
                    debug!("Skipping checkpoint for unloaded timeline {}", timelineid);
                    None
                }
            })
            .map(|(timelineid, timeline)| (*timelineid, timeline.clone()))
            .collect::<Vec<_>>();
        drop(timelines);

        for (timelineid, timeline) in &timelines_to_compact {
            let _entered =
                info_span!("checkpoint", timeline = %timelineid, tenant = %self.tenantid).entered();
            timeline.checkpoint(CheckpointConfig::Flush)?;
        }

        Ok(())
    }

    // Detaches the timeline from the repository.
    fn detach_timeline(&self, timeline_id: ZTimelineId) -> Result<()> {
        let mut timelines = self.timelines.lock().unwrap();
        if timelines.remove(&timeline_id).is_none() {
            bail!("cannot detach timeline that is not available locally");
        }

        // Release the lock to shutdown and remove the files without holding it
        drop(timelines);
        // shutdown the timeline (this shuts down the walreceiver)
        thread_mgr::shutdown_threads(None, Some(self.tenantid), Some(timeline_id));

        // remove timeline files (maybe avoid this for ease of debugging if something goes wrong)
        fs::remove_dir_all(self.conf.timeline_path(&timeline_id, &self.tenantid))?;
        Ok(())
    }

    fn apply_timeline_remote_sync_status_update(
        &self,
        timeline_id: ZTimelineId,
        timeline_sync_status_update: TimelineSyncStatusUpdate,
    ) -> Result<()> {
        debug!(
            "apply_timeline_remote_sync_status_update timeline_id: {} update: {:?}",
            timeline_id, timeline_sync_status_update
        );
        match timeline_sync_status_update {
            TimelineSyncStatusUpdate::Uploaded => { /* nothing to do, remote consistent lsn is managed by the remote storage */
            }
            TimelineSyncStatusUpdate::Downloaded => {
                match self.timelines.lock().unwrap().entry(timeline_id) {
                    Entry::Occupied(_) => bail!("We completed a download for a timeline that already exists in repository. This is a bug."),
                    Entry::Vacant(entry) => {
                        // we need to get metadata of a timeline, another option is to pass it along with Downloaded status
                        let metadata = Self::load_metadata(self.conf, timeline_id, self.tenantid).context("failed to load local metadata")?;
                        // finally we make newly downloaded timeline visible to repository
                        entry.insert(LayeredTimelineEntry::Unloaded { id: timeline_id, metadata, })
                    },
                };
            }
        }
        Ok(())
    }

    fn get_remote_index(&self) -> &tokio::sync::RwLock<RemoteTimelineIndex> {
        self.remote_index.as_ref()
    }
}

#[derive(Clone)]
enum LayeredTimelineEntry {
    Loaded(Arc<LayeredTimeline>),
    Unloaded {
        id: ZTimelineId,
        metadata: TimelineMetadata,
    },
}

impl LayeredTimelineEntry {
    fn timeline_id(&self) -> ZTimelineId {
        match self {
            LayeredTimelineEntry::Loaded(timeline) => timeline.timelineid,
            LayeredTimelineEntry::Unloaded { id, .. } => *id,
        }
    }

    fn ancestor_timeline_id(&self) -> Option<ZTimelineId> {
        match self {
            LayeredTimelineEntry::Loaded(timeline) => {
                timeline.ancestor_timeline.as_ref().map(|t| t.timeline_id())
            }
            LayeredTimelineEntry::Unloaded { metadata, .. } => metadata.ancestor_timeline(),
        }
    }

    fn ancestor_lsn(&self) -> Lsn {
        match self {
            LayeredTimelineEntry::Loaded(timeline) => timeline.ancestor_lsn,
            LayeredTimelineEntry::Unloaded { metadata, .. } => metadata.ancestor_lsn(),
        }
    }

    fn ensure_loaded(&self) -> anyhow::Result<&Arc<LayeredTimeline>> {
        match self {
            LayeredTimelineEntry::Loaded(timeline) => Ok(timeline),
            LayeredTimelineEntry::Unloaded { .. } => {
                anyhow::bail!("timeline is unloaded")
            }
        }
    }
}

impl From<LayeredTimelineEntry> for RepositoryTimeline<LayeredTimeline> {
    fn from(entry: LayeredTimelineEntry) -> Self {
        match entry {
            LayeredTimelineEntry::Loaded(timeline) => RepositoryTimeline::Loaded(timeline as _),
            LayeredTimelineEntry::Unloaded { metadata, .. } => {
                RepositoryTimeline::Unloaded { metadata }
            }
        }
    }
}

/// Private functions
impl LayeredRepository {
    // Implementation of the public `get_timeline` function.
    // Differences from the public:
    //  * interface in that the caller must already hold the mutex on the 'timelines' hashmap.
    fn get_timeline_internal(
        &self,
        timelineid: ZTimelineId,
        timelines: &HashMap<ZTimelineId, LayeredTimelineEntry>,
    ) -> Option<LayeredTimelineEntry> {
        timelines.get(&timelineid).cloned()
    }

    // Implementation of the public `get_timeline_load` function.
    // Differences from the public:
    //  * interface in that the caller must already hold the mutex on the 'timelines' hashmap.
    fn get_timeline_load_internal(
        &self,
        timelineid: ZTimelineId,
        timelines: &mut HashMap<ZTimelineId, LayeredTimelineEntry>,
    ) -> anyhow::Result<Option<Arc<LayeredTimeline>>> {
        match timelines.get(&timelineid) {
            Some(entry) => match entry {
                LayeredTimelineEntry::Loaded(local_timeline) => {
                    trace!("timeline {} found loaded", &timelineid);
                    return Ok(Some(Arc::clone(local_timeline)));
                }
                LayeredTimelineEntry::Unloaded { .. } => {
                    trace!("timeline {} found unloaded", &timelineid)
                }
            },
            None => {
                trace!("timeline {} not found", &timelineid);
                return Ok(None);
            }
        };
        let timeline = self.load_local_timeline(timelineid, timelines)?;
        let was_loaded = timelines.insert(
            timelineid,
            LayeredTimelineEntry::Loaded(Arc::clone(&timeline)),
        );
        ensure!(
            was_loaded.is_none()
                || matches!(was_loaded, Some(LayeredTimelineEntry::Unloaded { .. })),
            "assertion failure, inserted wrong timeline in an incorrect state"
        );
        Ok(Some(timeline))
    }

    fn load_local_timeline(
        &self,
        timelineid: ZTimelineId,
        timelines: &mut HashMap<ZTimelineId, LayeredTimelineEntry>,
    ) -> anyhow::Result<Arc<LayeredTimeline>> {
        let metadata = Self::load_metadata(self.conf, timelineid, self.tenantid)
            .context("failed to load metadata")?;
        let disk_consistent_lsn = metadata.disk_consistent_lsn();

        let ancestor = metadata
            .ancestor_timeline()
            .map(|ancestor_timeline_id| {
                trace!(
                    "loading {}'s ancestor {}",
                    timelineid,
                    &ancestor_timeline_id
                );
                self.get_timeline_load_internal(ancestor_timeline_id, timelines)
            })
            .transpose()
            .context("cannot load ancestor timeline")?
            .flatten()
            .map(LayeredTimelineEntry::Loaded);
        let _enter =
            info_span!("loading timeline", timeline = %timelineid, tenant = %self.tenantid)
                .entered();
        let timeline = LayeredTimeline::new(
            self.conf,
            metadata,
            ancestor,
            timelineid,
            self.tenantid,
            Arc::clone(&self.walredo_mgr),
            self.upload_relishes,
        );
        timeline
            .load_layer_map(disk_consistent_lsn)
            .context("failed to load layermap")?;

        Ok(Arc::new(timeline))
    }

    pub fn new(
        conf: &'static PageServerConf,
        walredo_mgr: Arc<dyn WalRedoManager + Send + Sync>,
        tenantid: ZTenantId,
        remote_index: Arc<tokio::sync::RwLock<RemoteTimelineIndex>>,
        upload_relishes: bool,
    ) -> LayeredRepository {
        LayeredRepository {
            tenantid,
            conf,
            timelines: Mutex::new(HashMap::new()),
            gc_cs: Mutex::new(()),
            walredo_mgr,
            remote_index,
            upload_relishes,
        }
    }

    /// Save timeline metadata to file
    fn save_metadata(
        conf: &'static PageServerConf,
        timelineid: ZTimelineId,
        tenantid: ZTenantId,
        data: &TimelineMetadata,
        first_save: bool,
    ) -> Result<()> {
        let _enter = info_span!("saving metadata").entered();
        let path = metadata_path(conf, timelineid, tenantid);
        // use OpenOptions to ensure file presence is consistent with first_save
        let mut file = VirtualFile::open_with_options(
            &path,
            OpenOptions::new().write(true).create_new(first_save),
        )?;

        let metadata_bytes = data.to_bytes().context("Failed to get metadata bytes")?;

        if file.write(&metadata_bytes)? != metadata_bytes.len() {
            bail!("Could not write all the metadata bytes in a single call");
        }
        file.sync_all()?;

        // fsync the parent directory to ensure the directory entry is durable
        if first_save {
            let timeline_dir = File::open(
                &path
                    .parent()
                    .expect("Metadata should always have a parent dir"),
            )?;
            timeline_dir.sync_all()?;
        }

        Ok(())
    }

    fn load_metadata(
        conf: &'static PageServerConf,
        timelineid: ZTimelineId,
        tenantid: ZTenantId,
    ) -> Result<TimelineMetadata> {
        let path = metadata_path(conf, timelineid, tenantid);
        info!("loading metadata from {}", path.display());
        let metadata_bytes = std::fs::read(&path)?;
        TimelineMetadata::from_bytes(&metadata_bytes)
    }

    //
    // How garbage collection works:
    //
    //                    +--bar------------->
    //                   /
    //             +----+-----foo---------------->
    //            /
    // ----main--+-------------------------->
    //                \
    //                 +-----baz-------->
    //
    //
    // 1. Grab a mutex to prevent new timelines from being created
    // 2. Scan all timelines, and on each timeline, make note of the
    //    all the points where other timelines have been branched off.
    //    We will refrain from removing page versions at those LSNs.
    // 3. For each timeline, scan all layer files on the timeline.
    //    Remove all files for which a newer file exists and which
    //    don't cover any branch point LSNs.
    //
    // TODO:
    // - if a relation has a non-incremental persistent layer on a child branch, then we
    //   don't need to keep that in the parent anymore. But currently
    //   we do.
    fn gc_iteration_internal(
        &self,
        target_timelineid: Option<ZTimelineId>,
        horizon: u64,
        checkpoint_before_gc: bool,
    ) -> Result<GcResult> {
        let mut totals: GcResult = Default::default();
        let now = Instant::now();

        // grab mutex to prevent new timelines from being created here.
        let _gc_cs = self.gc_cs.lock().unwrap();

        // Scan all timelines. For each timeline, remember the timeline ID and
        // the branch point where it was created.
        let mut all_branchpoints: BTreeSet<(ZTimelineId, Lsn)> = BTreeSet::new();
        let mut timeline_ids = Vec::new();
        let mut timelines = self.timelines.lock().unwrap();

        for (timeline_id, timeline_entry) in timelines.iter() {
            timeline_ids.push(*timeline_id);

            // This is unresolved question for now, how to do gc in presense of remote timelines
            // especially when this is combined with branching.
            // Somewhat related: https://github.com/zenithdb/zenith/issues/999
            if let Some(ancestor_timeline_id) = &timeline_entry.ancestor_timeline_id() {
                // If target_timeline is specified, we only need to know branchpoints of its children
                if let Some(timelineid) = target_timelineid {
                    if ancestor_timeline_id == &timelineid {
                        all_branchpoints
                            .insert((*ancestor_timeline_id, timeline_entry.ancestor_lsn()));
                    }
                }
                // Collect branchpoints for all timelines
                else {
                    all_branchpoints.insert((*ancestor_timeline_id, timeline_entry.ancestor_lsn()));
                }
            }
        }

        // Ok, we now know all the branch points.
        // Perform GC for each timeline.
        for timelineid in timeline_ids.into_iter() {
            if thread_mgr::is_shutdown_requested() {
                // We were requested to shut down. Stop and return with the progress we
                // made.
                break;
            }

            // Timeline is known to be local and loaded.
            let timeline = self
                .get_timeline_load_internal(timelineid, &mut *timelines)?
                .expect("checked above that timeline is local and loaded");

            // If target_timeline is specified, only GC it
            if let Some(target_timelineid) = target_timelineid {
                if timelineid != target_timelineid {
                    continue;
                }
            }

            if let Some(cutoff) = timeline.get_last_record_lsn().checked_sub(horizon) {
                drop(timelines);
                let branchpoints: Vec<Lsn> = all_branchpoints
                    .range((
                        Included((timelineid, Lsn(0))),
                        Included((timelineid, Lsn(u64::MAX))),
                    ))
                    .map(|&x| x.1)
                    .collect();

                // If requested, force flush all in-memory layers to disk first,
                // so that they too can be garbage collected. That's
                // used in tests, so we want as deterministic results as possible.
                if checkpoint_before_gc {
                    timeline.checkpoint(CheckpointConfig::Forced)?;
                    info!("timeline {} checkpoint_before_gc done", timelineid);
                }
                timeline.update_gc_info(branchpoints, cutoff);
                let result = timeline.gc()?;

                totals += result;
                timelines = self.timelines.lock().unwrap();
            }
        }

        totals.elapsed = now.elapsed();
        Ok(totals)
    }
}

pub struct LayeredTimeline {
    conf: &'static PageServerConf,

    tenantid: ZTenantId,
    timelineid: ZTimelineId,

    layers: Mutex<LayerMap>,

    last_freeze_at: AtomicLsn,

    // WAL redo manager
    walredo_mgr: Arc<dyn WalRedoManager + Sync + Send>,

    // What page versions do we hold in the repository? If we get a
    // request > last_record_lsn, we need to wait until we receive all
    // the WAL up to the request. The SeqWait provides functions for
    // that. TODO: If we get a request for an old LSN, such that the
    // versions have already been garbage collected away, we should
    // throw an error, but we don't track that currently.
    //
    // last_record_lsn.load().last points to the end of last processed WAL record.
    //
    // We also remember the starting point of the previous record in
    // 'last_record_lsn.load().prev'. It's used to set the xl_prev pointer of the
    // first WAL record when the node is started up. But here, we just
    // keep track of it.
    last_record_lsn: SeqWait<RecordLsn, Lsn>,

    // All WAL records have been processed and stored durably on files on
    // local disk, up to this LSN. On crash and restart, we need to re-process
    // the WAL starting from this point.
    //
    // Some later WAL records might have been processed and also flushed to disk
    // already, so don't be surprised to see some, but there's no guarantee on
    // them yet.
    disk_consistent_lsn: AtomicLsn,

    // Parent timeline that this timeline was branched from, and the LSN
    // of the branch point.
    ancestor_timeline: Option<LayeredTimelineEntry>,
    ancestor_lsn: Lsn,

    // Metrics histograms
    reconstruct_time_histo: Histogram,
    flush_time_histo: Histogram,
    compact_time_histo: Histogram,
    create_images_time_histo: Histogram,

    /// If `true`, will backup its files that appear after each checkpointing to the remote storage.
    upload_relishes: AtomicBool,

    /// Ensures layers aren't frozen by checkpointer between
    /// [`LayeredTimeline::get_layer_for_write`] and layer reads.
    /// Locked automatically by [`LayeredTimelineWriter`] and checkpointer.
    /// Must always be acquired before the layer map/individual layer lock
    /// to avoid deadlock.
    write_lock: Mutex<()>,

    /// Used to ensure that there is only one thread
    layer_flush_lock: Mutex<()>,

    // Prevent concurrent compactions.
    // Compactions are normally performed by one thread. But compaction can also be manually
    // requested by admin (that's used in tests). These forced compactions run in a different
    // thread and could be triggered at the same time as a normal, timed compaction.
    compaction_cs: Mutex<()>,

    // Needed to ensure that we can't create a branch at a point that was already garbage collected
    latest_gc_cutoff_lsn: RwLock<Lsn>,

    // List of child timelines and their branch points. This is needed to avoid
    // garbage collecting data that is still needed by the child timelines.
    gc_info: RwLock<GcInfo>,

    partitioning: RwLock<Option<(KeyPartitioning, Lsn)>>,

    // It may change across major versions so for simplicity
    // keep it after running initdb for a timeline.
    // It is needed in checks when we want to error on some operations
    // when they are requested for pre-initdb lsn.
    // It can be unified with latest_gc_cutoff_lsn under some "first_valid_lsn",
    // though lets keep them both for better error visibility.
    initdb_lsn: Lsn,
}

struct GcInfo {
    retain_lsns: Vec<Lsn>,
    cutoff: Lsn,
}

/// Public interface functions
impl Timeline for LayeredTimeline {
    fn get_ancestor_lsn(&self) -> Lsn {
        self.ancestor_lsn
    }

    fn get_ancestor_timeline_id(&self) -> Option<ZTimelineId> {
        self.ancestor_timeline
            .as_ref()
            .map(LayeredTimelineEntry::timeline_id)
    }

    /// Wait until WAL has been received up to the given LSN.
    fn wait_lsn(&self, lsn: Lsn) -> Result<()> {
        // This should never be called from the WAL receiver thread, because that could lead
        // to a deadlock.
        assert!(
            !IS_WAL_RECEIVER.with(|c| c.get()),
            "wait_lsn called by WAL receiver thread"
        );

        self.last_record_lsn
            .wait_for_timeout(lsn, self.conf.wait_lsn_timeout)
            .with_context(|| {
                format!(
                    "Timed out while waiting for WAL record at LSN {} to arrive, last_record_lsn {} disk consistent LSN={}",
                    lsn, self.get_last_record_lsn(), self.get_disk_consistent_lsn()
                )
            })?;

        Ok(())
    }

    fn get_latest_gc_cutoff_lsn(&self) -> RwLockReadGuard<Lsn> {
        self.latest_gc_cutoff_lsn.read().unwrap()
    }

    /// Look up the value with the given a key
    fn get(&self, key: Key, lsn: Lsn) -> Result<Bytes> {
        debug_assert!(lsn <= self.get_last_record_lsn());

        // Check the page cache. We will get back the most recent page with lsn <= `lsn`.
        // The cached image can be returned directly if there is no WAL between the cached image
        // and requested LSN. The cached image can also be used to reduce the amount of WAL needed
        // for redo.
        let cached_page_img = match self.lookup_cached_page(&key, lsn) {
            Some((cached_lsn, cached_img)) => {
                match cached_lsn.cmp(&lsn) {
                    Ordering::Less => {} // there might be WAL between cached_lsn and lsn, we need to check
                    Ordering::Equal => return Ok(cached_img), // exact LSN match, return the image
                    Ordering::Greater => panic!(), // the returned lsn should never be after the requested lsn
                }
                Some((cached_lsn, cached_img))
            }
            None => None,
        };

        let mut reconstruct_state = ValueReconstructState {
            records: Vec::new(),
            img: cached_page_img,
        };

        self.get_reconstruct_data(key, lsn, &mut reconstruct_state)?;

        self.reconstruct_time_histo
            .observe_closure_duration(|| self.reconstruct_value(key, lsn, reconstruct_state))
    }

    /// Public entry point for checkpoint(). All the logic is in the private
    /// checkpoint_internal function, this public facade just wraps it for
    /// metrics collection.
    fn checkpoint(&self, cconf: CheckpointConfig) -> Result<()> {
        match cconf {
            CheckpointConfig::Flush => {
                self.freeze_inmem_layer(false);
                self.flush_frozen_layers(true)
            }
            CheckpointConfig::Forced => {
                self.freeze_inmem_layer(false);
                self.flush_frozen_layers(true)?;
                self.compact()
            }
        }
    }

    ///
    /// Validate lsn against initdb_lsn and latest_gc_cutoff_lsn.
    ///
    fn check_lsn_is_in_scope(
        &self,
        lsn: Lsn,
        latest_gc_cutoff_lsn: &RwLockReadGuard<Lsn>,
    ) -> Result<()> {
        ensure!(
            lsn >= **latest_gc_cutoff_lsn,
            "LSN {} is earlier than latest GC horizon {} (we might've already garbage collected needed data)",
            lsn,
            **latest_gc_cutoff_lsn,
        );
        Ok(())
    }

    fn get_last_record_lsn(&self) -> Lsn {
        self.last_record_lsn.load().last
    }

    fn get_prev_record_lsn(&self) -> Lsn {
        self.last_record_lsn.load().prev
    }

    fn get_last_record_rlsn(&self) -> RecordLsn {
        self.last_record_lsn.load()
    }

    fn get_disk_consistent_lsn(&self) -> Lsn {
        self.disk_consistent_lsn.load()
    }

    fn hint_partitioning(&self, partitioning: KeyPartitioning, lsn: Lsn) -> Result<()> {
        self.partitioning
            .write()
            .unwrap()
            .replace((partitioning, lsn));
        Ok(())
    }

    fn writer<'a>(&'a self) -> Box<dyn TimelineWriter + 'a> {
        Box::new(LayeredTimelineWriter {
            tl: self,
            _write_guard: self.write_lock.lock().unwrap(),
        })
    }
}

impl LayeredTimeline {
    /// Open a Timeline handle.
    ///
    /// Loads the metadata for the timeline into memory, but not the layer map.
    #[allow(clippy::too_many_arguments)]
    fn new(
        conf: &'static PageServerConf,
        metadata: TimelineMetadata,
        ancestor: Option<LayeredTimelineEntry>,
        timelineid: ZTimelineId,
        tenantid: ZTenantId,
        walredo_mgr: Arc<dyn WalRedoManager + Send + Sync>,
        upload_relishes: bool,
    ) -> LayeredTimeline {
        let reconstruct_time_histo = RECONSTRUCT_TIME
            .get_metric_with_label_values(&[&tenantid.to_string(), &timelineid.to_string()])
            .unwrap();
        let flush_time_histo = STORAGE_TIME
            .get_metric_with_label_values(&[
                "layer flush",
                &tenantid.to_string(),
                &timelineid.to_string(),
            ])
            .unwrap();
        let compact_time_histo = STORAGE_TIME
            .get_metric_with_label_values(&[
                "compact",
                &tenantid.to_string(),
                &timelineid.to_string(),
            ])
            .unwrap();
        let create_images_time_histo = STORAGE_TIME
            .get_metric_with_label_values(&[
                "create images",
                &tenantid.to_string(),
                &timelineid.to_string(),
            ])
            .unwrap();

        LayeredTimeline {
            conf,
            timelineid,
            tenantid,
            layers: Mutex::new(LayerMap::default()),

            walredo_mgr,

            // initialize in-memory 'last_record_lsn' from 'disk_consistent_lsn'.
            last_record_lsn: SeqWait::new(RecordLsn {
                last: metadata.disk_consistent_lsn(),
                prev: metadata.prev_record_lsn().unwrap_or(Lsn(0)),
            }),
            disk_consistent_lsn: AtomicLsn::new(metadata.disk_consistent_lsn().0),

            last_freeze_at: AtomicLsn::new(0),

            ancestor_timeline: ancestor,
            ancestor_lsn: metadata.ancestor_lsn(),

            reconstruct_time_histo,
            flush_time_histo,
            compact_time_histo,
            create_images_time_histo,

            upload_relishes: AtomicBool::new(upload_relishes),

            write_lock: Mutex::new(()),
            layer_flush_lock: Mutex::new(()),
            compaction_cs: Mutex::new(()),

            gc_info: RwLock::new(GcInfo {
                retain_lsns: Vec::new(),
                cutoff: Lsn(0),
            }),
            partitioning: RwLock::new(None),

            latest_gc_cutoff_lsn: RwLock::new(metadata.latest_gc_cutoff_lsn()),
            initdb_lsn: metadata.initdb_lsn(),
        }
    }

    ///
    /// Scan the timeline directory to populate the layer map.
    /// Returns all timeline-related files that were found and loaded.
    ///
    fn load_layer_map(&self, disk_consistent_lsn: Lsn) -> anyhow::Result<()> {
        let mut layers = self.layers.lock().unwrap();
        let mut num_layers = 0;

        // Scan timeline directory and create ImageFileName and DeltaFilename
        // structs representing all files on disk
        let timeline_path = self.conf.timeline_path(&self.timelineid, &self.tenantid);

        for direntry in fs::read_dir(timeline_path)? {
            let direntry = direntry?;
            let fname = direntry.file_name();
            let fname = fname.to_str().unwrap();

            if let Some(imgfilename) = ImageFileName::parse_str(fname) {
                // create an ImageLayer struct for each image file.
                if imgfilename.lsn > disk_consistent_lsn {
                    warn!(
                        "found future image layer {} on timeline {} disk_consistent_lsn is {}",
                        imgfilename, self.timelineid, disk_consistent_lsn
                    );

                    rename_to_backup(direntry.path())?;
                    continue;
                }

                let layer =
                    ImageLayer::new(self.conf, self.timelineid, self.tenantid, &imgfilename);

                trace!("found layer {}", layer.filename().display());
                layers.insert_historic(Arc::new(layer));
                num_layers += 1;
            } else if let Some(deltafilename) = DeltaFileName::parse_str(fname) {
                // Create a DeltaLayer struct for each delta file.
                // The end-LSN is exclusive, while disk_consistent_lsn is
                // inclusive. For example, if disk_consistent_lsn is 100, it is
                // OK for a delta layer to have end LSN 101, but if the end LSN
                // is 102, then it might not have been fully flushed to disk
                // before crash.
                if deltafilename.lsn_range.end > disk_consistent_lsn + 1 {
                    warn!(
                        "found future delta layer {} on timeline {} disk_consistent_lsn is {}",
                        deltafilename, self.timelineid, disk_consistent_lsn
                    );

                    rename_to_backup(direntry.path())?;
                    continue;
                }

                let layer =
                    DeltaLayer::new(self.conf, self.timelineid, self.tenantid, &deltafilename);

                trace!("found layer {}", layer.filename().display());
                layers.insert_historic(Arc::new(layer));
                num_layers += 1;
            } else if fname == METADATA_FILE_NAME || fname.ends_with(".old") {
                // ignore these
            } else if is_ephemeral_file(fname) {
                // Delete any old ephemeral files
                trace!("deleting old ephemeral file in timeline dir: {}", fname);
                fs::remove_file(direntry.path())?;
            } else {
                warn!("unrecognized filename in timeline dir: {}", fname);
            }
        }

        layers.next_open_layer_at = Some(Lsn(disk_consistent_lsn.0) + 1);

        info!(
            "loaded layer map with {} layers at {}",
            num_layers, disk_consistent_lsn
        );

        Ok(())
    }

    ///
    /// Get a handle to a Layer for reading.
    ///
    /// The returned Layer might be from an ancestor timeline, if the
    /// segment hasn't been updated on this timeline yet.
    ///
    /// This function takes the current timeline's locked LayerMap as an argument,
    /// so callers can avoid potential race conditions.
    fn get_reconstruct_data(
        &self,
        key: Key,
        request_lsn: Lsn,
        reconstruct_state: &mut ValueReconstructState,
    ) -> Result<()> {
        // Start from the current timeline.
        let mut timeline_owned;
        let mut timeline = self;

        let mut path: Vec<(ValueReconstructResult, Lsn, Arc<dyn Layer>)> = Vec::new();

        // 'prev_lsn' tracks the last LSN that we were at in our search. It's used
        // to check that each iteration make some progress, to break infinite
        // looping if something goes wrong.
        let mut prev_lsn = Lsn(u64::MAX);

        let mut result = ValueReconstructResult::Continue;
        let mut cont_lsn = Lsn(request_lsn.0 + 1);

        'outer: loop {
            // The function should have updated 'state'
            //info!("CALLED for {} at {}: {:?} with {} records", reconstruct_state.key, reconstruct_state.lsn, result, reconstruct_state.records.len());
            match result {
                ValueReconstructResult::Complete => return Ok(()),
                ValueReconstructResult::Continue => {
                    if prev_lsn <= cont_lsn {
                        // Didn't make any progress in last iteration. Error out to avoid
                        // getting stuck in the loop.

                        // For debugging purposes, print the path of layers that we traversed
                        // through.
                        for (r, c, l) in path {
                            error!(
                                "PATH: result {:?}, cont_lsn {}, layer: {}",
                                r,
                                c,
                                l.filename().display()
                            );
                        }
                        bail!("could not find layer with more data for key {} at LSN {}, request LSN {}, ancestor {}",
                          key,
                          Lsn(cont_lsn.0 - 1),
                              request_lsn,
                        timeline.ancestor_lsn)
                    }
                    prev_lsn = cont_lsn;
                }
                ValueReconstructResult::Missing => {
                    bail!(
                        "could not find data for key {} at LSN {}, for request at LSN {}",
                        key,
                        cont_lsn,
                        request_lsn
                    )
                }
            }

            // Recurse into ancestor if needed
            if Lsn(cont_lsn.0 - 1) <= timeline.ancestor_lsn {
                trace!(
                    "going into ancestor {}, cont_lsn is {}",
                    timeline.ancestor_lsn,
                    cont_lsn
                );
                let ancestor = timeline.get_ancestor_timeline()?;
                timeline_owned = ancestor;
                timeline = &*timeline_owned;
                prev_lsn = Lsn(u64::MAX);
                continue;
            }

            let layers = timeline.layers.lock().unwrap();

            // Check the open and frozen in-memory layers first
            if let Some(open_layer) = &layers.open_layer {
                let start_lsn = open_layer.get_lsn_range().start;
                if cont_lsn > start_lsn {
                    //println!("CHECKING for {} at {} on open layer {}", key, cont_lsn, open_layer.filename().display());
                    result = open_layer.get_value_reconstruct_data(
                        key,
                        open_layer.get_lsn_range().start..cont_lsn,
                        reconstruct_state,
                    )?;
                    cont_lsn = start_lsn;
                    path.push((result, cont_lsn, open_layer.clone()));
                    continue;
                }
            }
            for frozen_layer in layers.frozen_layers.iter() {
                let start_lsn = frozen_layer.get_lsn_range().start;
                if cont_lsn > start_lsn {
                    //println!("CHECKING for {} at {} on frozen layer {}", key, cont_lsn, frozen_layer.filename().display());
                    result = frozen_layer.get_value_reconstruct_data(
                        key,
                        frozen_layer.get_lsn_range().start..cont_lsn,
                        reconstruct_state,
                    )?;
                    cont_lsn = start_lsn;
                    path.push((result, cont_lsn, frozen_layer.clone()));
                    continue 'outer;
                }
            }

            if let Some(SearchResult { lsn_floor, layer }) = layers.search(key, cont_lsn)? {
                //println!("CHECKING for {} at {} on historic layer {}", key, cont_lsn, layer.filename().display());

                result = layer.get_value_reconstruct_data(
                    key,
                    lsn_floor..cont_lsn,
                    reconstruct_state,
                )?;
                cont_lsn = lsn_floor;
                path.push((result, cont_lsn, layer));
            } else if self.ancestor_timeline.is_some() {
                // Nothing on this timeline. Traverse to parent
                result = ValueReconstructResult::Continue;
                cont_lsn = Lsn(self.ancestor_lsn.0 + 1);
            } else {
                // Nothing found
                result = ValueReconstructResult::Missing;
            }
        }
    }

    fn lookup_cached_page(&self, key: &Key, lsn: Lsn) -> Option<(Lsn, Bytes)> {
        let cache = page_cache::get();

        // FIXME: It's pointless to check the cache for things that are not 8kB pages.
        // We should look at the key to determine if it's a cacheable object
        let (lsn, read_guard) =
            cache.lookup_materialized_page(self.tenantid, self.timelineid, key, lsn)?;
        let img = Bytes::from(read_guard.to_vec());
        Some((lsn, img))
    }

    fn get_ancestor_timeline(&self) -> Result<Arc<LayeredTimeline>> {
        let ancestor = self
            .ancestor_timeline
            .as_ref()
            .expect("there should be an ancestor")
            .ensure_loaded()
            .with_context(|| {
                format!(
                "Cannot get the whole layer for read locked: timeline {} is not present locally",
                self.get_ancestor_timeline_id().unwrap())
            })?;
        Ok(Arc::clone(ancestor))
    }

    ///
    /// Get a handle to the latest layer for appending.
    ///
    fn get_layer_for_write(&self, lsn: Lsn) -> Result<Arc<InMemoryLayer>> {
        let mut layers = self.layers.lock().unwrap();

        assert!(lsn.is_aligned());

        let last_record_lsn = self.get_last_record_lsn();
        assert!(
            lsn > last_record_lsn,
            "cannot modify relation after advancing last_record_lsn (incoming_lsn={}, last_record_lsn={})",
            lsn,
            last_record_lsn,
        );

        // Do we have a layer open for writing already?
        let layer;
        if let Some(open_layer) = &layers.open_layer {
            if open_layer.get_lsn_range().start > lsn {
                bail!("unexpected open layer in the future");
            }

            layer = Arc::clone(open_layer);
        } else {
            // No writeable layer yet. Create one.
            let start_lsn = layers.next_open_layer_at.unwrap();

            trace!(
                "creating layer for write at {}/{} for record at {}",
                self.timelineid,
                start_lsn,
                lsn
            );
            let new_layer =
                InMemoryLayer::create(self.conf, self.timelineid, self.tenantid, start_lsn)?;
            let layer_rc = Arc::new(new_layer);

            layers.open_layer = Some(Arc::clone(&layer_rc));
            layers.next_open_layer_at = None;

            layer = layer_rc;
        }
        Ok(layer)
    }

    fn put_value(&self, key: Key, lsn: Lsn, val: Value) -> Result<()> {
        //info!("PUT: key {} at {}", key, lsn);
        let layer = self.get_layer_for_write(lsn)?;
        layer.put_value(key, lsn, val)?;
        Ok(())
    }

    fn put_tombstone(&self, key_range: Range<Key>, lsn: Lsn) -> Result<()> {
        let layer = self.get_layer_for_write(lsn)?;
        layer.put_tombstone(key_range, lsn)?;

        Ok(())
    }

    fn finish_write(&self, new_lsn: Lsn) {
        assert!(new_lsn.is_aligned());

        self.last_record_lsn.advance(new_lsn);
    }

    fn freeze_inmem_layer(&self, write_lock_held: bool) {
        // Freeze the current open in-memory layer. It will be written to disk on next
        // iteration.
        let _write_guard = if write_lock_held {
            None
        } else {
            Some(self.write_lock.lock().unwrap())
        };
        let mut layers = self.layers.lock().unwrap();
        if let Some(open_layer) = &layers.open_layer {
            let open_layer_rc = Arc::clone(open_layer);
            // Does this layer need freezing?
            let end_lsn = Lsn(self.get_last_record_lsn().0 + 1);
            open_layer.freeze(end_lsn);

            // The layer is no longer open, update the layer map to reflect this.
            // We will replace it with on-disk historics below.
            layers.frozen_layers.push_back(open_layer_rc);
            layers.open_layer = None;
            layers.next_open_layer_at = Some(end_lsn);
            self.last_freeze_at.store(end_lsn);
        }
        drop(layers);
    }

    pub fn check_checkpoint_distance(self: &Arc<LayeredTimeline>) -> Result<()> {
        let last_lsn = self.get_last_record_lsn();

        let distance = last_lsn.widening_sub(self.last_freeze_at.load());
        if distance >= self.conf.checkpoint_distance.into() {
            self.freeze_inmem_layer(true);
            self.last_freeze_at.store(last_lsn);
        }
        if let Ok(guard) = self.layer_flush_lock.try_lock() {
            drop(guard);
            let self_clone = Arc::clone(self);
            thread_mgr::spawn(
                thread_mgr::ThreadKind::LayerFlushThread,
                Some(self.tenantid),
                Some(self.timelineid),
                "layer flush thread",
                move || self_clone.flush_frozen_layers(false),
            )?;
        }
        Ok(())
    }

    /// Flush all frozen layers to disk.
    ///
    /// Only one thread at a time can be doing layer-flushing for a
    /// given timeline. If 'wait' is true, and another thread is
    /// currently doing the flushing, this function will wait for it
    /// to finish. If 'wait' is false, this function will return
    /// immediately instead.
    fn flush_frozen_layers(&self, wait: bool) -> Result<()> {
        let flush_lock_guard = if wait {
            self.layer_flush_lock.lock().unwrap()
        } else {
            match self.layer_flush_lock.try_lock() {
                Ok(guard) => guard,
                Err(TryLockError::WouldBlock) => return Ok(()),
                Err(TryLockError::Poisoned(err)) => panic!("{:?}", err),
            }
        };

        let timer = self.flush_time_histo.start_timer();

        loop {
            let layers = self.layers.lock().unwrap();
            if let Some(frozen_layer) = layers.frozen_layers.front() {
                let frozen_layer = Arc::clone(frozen_layer);
                drop(layers); // to allow concurrent reads and writes
                self.flush_frozen_layer(frozen_layer)?;
            } else {
                // Drop the 'layer_flush_lock' *before* 'layers'. That
                // way, if you freeze a layer, and then call
                // flush_frozen_layers(false), it is guaranteed that
                // if another thread was busy flushing layers and the
                // call therefore returns immediately, the other
                // thread will have seen the newly-frozen layer and
                // will flush that too (assuming no errors).
                drop(flush_lock_guard);
                drop(layers);
                break;
            }
        }

        timer.stop_and_record();

        Ok(())
    }

    /// Flush one frozen in-memory layer to disk, as a new delta layer.
    fn flush_frozen_layer(&self, frozen_layer: Arc<InMemoryLayer>) -> Result<()> {
        let new_delta = frozen_layer.write_to_disk()?;
        let new_delta_path = new_delta.path();

        // Sync the new layer to disk.
        //
        // We must also fsync the timeline dir to ensure the directory entries for
        // new layer files are durable
        //
        // TODO: If we're running inside 'flush_frozen_layers' and there are multiple
        // files to flush, it might be better to first write them all, and then fsync
        // them all in parallel.
        par_fsync::par_fsync(&[
            new_delta_path.clone(),
            self.conf.timeline_path(&self.timelineid, &self.tenantid),
        ])?;

        // Finally, replace the frozen in-memory layer with the new on-disk layers
        {
            let mut layers = self.layers.lock().unwrap();
            let l = layers.frozen_layers.pop_front();

            // Only one thread may call this function at a time (for this
            // timeline). If two threads tried to flush the same frozen
            // layer to disk at the same time, that would not work.
            assert!(Arc::ptr_eq(&l.unwrap(), &frozen_layer));

            // Add the new delta layer to the LayerMap
            layers.insert_historic(Arc::new(new_delta));

            // release lock on 'layers'
        }

        // Update the metadata file, with new 'disk_consistent_lsn'
        //
        // TODO: This perhaps should be done in 'flush_frozen_layers', after flushing
        // *all* the layers, to avoid fsyncing the file multiple times.
        let disk_consistent_lsn;
        disk_consistent_lsn = Lsn(frozen_layer.get_lsn_range().end.0 - 1);

        // If we were able to advance 'disk_consistent_lsn', save it the metadata file.
        // After crash, we will restart WAL streaming and processing from that point.
        let old_disk_consistent_lsn = self.disk_consistent_lsn.load();
        if disk_consistent_lsn != old_disk_consistent_lsn {
            assert!(disk_consistent_lsn > old_disk_consistent_lsn);

            // We can only save a valid 'prev_record_lsn' value on disk if we
            // flushed *all* in-memory changes to disk. We only track
            // 'prev_record_lsn' in memory for the latest processed record, so we
            // don't remember what the correct value that corresponds to some old
            // LSN is. But if we flush everything, then the value corresponding
            // current 'last_record_lsn' is correct and we can store it on disk.
            let RecordLsn {
                last: last_record_lsn,
                prev: prev_record_lsn,
            } = self.last_record_lsn.load();
            let ondisk_prev_record_lsn = if disk_consistent_lsn == last_record_lsn {
                Some(prev_record_lsn)
            } else {
                None
            };

            let ancestor_timelineid = self
                .ancestor_timeline
                .as_ref()
                .map(LayeredTimelineEntry::timeline_id);

            let metadata = TimelineMetadata::new(
                disk_consistent_lsn,
                ondisk_prev_record_lsn,
                ancestor_timelineid,
                self.ancestor_lsn,
                *self.latest_gc_cutoff_lsn.read().unwrap(),
                self.initdb_lsn,
            );

            fail_point!("checkpoint-before-saving-metadata", |x| bail!(
                "{}",
                x.unwrap()
            ));

            LayeredRepository::save_metadata(
                self.conf,
                self.timelineid,
                self.tenantid,
                &metadata,
                false,
            )?;
            if self.upload_relishes.load(atomic::Ordering::Relaxed) {
                schedule_timeline_checkpoint_upload(
                    self.tenantid,
                    self.timelineid,
                    vec![new_delta_path],
                    metadata,
                );
            }

            // Also update the in-memory copy
            self.disk_consistent_lsn.store(disk_consistent_lsn);
        }

        Ok(())
    }

    pub fn compact(&self) -> Result<()> {
        //
        // High level strategy for compaction / image creation:
        //
        // 1. First, calculate the desired "partitioning" of the
        // currently in-use key space. The goal is to partition the
        // key space into roughly fixed-size chunks, but also take into
        // account any existing image layers, and try to align the
        // chunk boundaries with the existing image layers to avoid
        // too much churn. Also try to align chunk boundaries with
        // relation boundaries.  In principle, we don't know about
        // relation boundaries here, we just deal with key-value
        // pairs, and the code in pgdatadir_mapping.rs knows how to
        // map relations into key-value pairs. But in practice we know
        // that 'field6' is the block number, and the fields 1-5
        // identify a relation. This is just an optimization,
        // though.
        //
        // 2. Once we know the partitioning, for each partition,
        // decide if it's time to create a new image layer. The
        // criteria is: there has been too much "churn" since the last
        // image layer? The "churn" is fuzzy concept, it's a
        // combination of too many delta files, or too much WAL in
        // total in the delta file. Or perhaps: if creating an image
        // file would allow to delete some older files.
        //
        // 3. After that, we compact all level0 delta files if there
        // are too many of them.  While compacting, we also garbage
        // collect any page versions that are no longer needed because
        // of the new image layers we created in step 2.
        //
        // TODO: This hight level strategy hasn't been implemented yet.
        // Below are functions compact_level0() and create_image_layers()
        // but they are a bit ad hoc and don't quite work like it's explained
        // above. Rewrite it.
        let _compaction_cs = self.compaction_cs.lock().unwrap();

        let target_file_size = self.conf.checkpoint_distance;

        // 1. The partitioning was already done by the code in
        // pgdatadir_mapping.rs. We just use it here.
        let partitioning_guard = self.partitioning.read().unwrap();
        if let Some((partitioning, lsn)) = partitioning_guard.as_ref() {
            let timer = self.create_images_time_histo.start_timer();
            // Make a copy of the partitioning, so that we can release
            // the lock. Otherwise we could block the WAL receiver.
            let lsn = *lsn;
            let parts = partitioning.parts.clone();
            drop(partitioning_guard);

            // 2. Create new image layers for partitions that have been modified
            // "enough".
            for part in parts.iter() {
                if self.time_for_new_image_layer(part, lsn, 3)? {
                    self.create_image_layer(part, lsn)?;
                }
            }
            timer.stop_and_record();

            // 3. Compact
            let timer = self.compact_time_histo.start_timer();
            self.compact_level0(target_file_size)?;
            timer.stop_and_record();
        } else {
            info!("Could not compact because no partitioning specified yet");
        }

        Ok(())
    }

    // Is it time to create a new image layer for the given partition?
    fn time_for_new_image_layer(
        &self,
        partition: &KeySpace,
        lsn: Lsn,
        threshold: usize,
    ) -> Result<bool> {
        let layers = self.layers.lock().unwrap();

        for part_range in &partition.ranges {
            let image_coverage = layers.image_coverage(part_range, lsn)?;
            for (img_range, last_img) in image_coverage {
                let img_lsn = if let Some(ref last_img) = last_img {
                    last_img.get_lsn_range().end
                } else {
                    Lsn(0)
                };

                let num_deltas = layers.count_deltas(&img_range, &(img_lsn..lsn))?;

                info!(
                    "range {}-{}, has {} deltas on this timeline",
                    img_range.start, img_range.end, num_deltas
                );
                if num_deltas >= threshold {
                    return Ok(true);
                }
            }
        }

        Ok(false)
    }

    fn create_image_layer(&self, partition: &KeySpace, lsn: Lsn) -> Result<()> {
        let img_range =
            partition.ranges.first().unwrap().start..partition.ranges.last().unwrap().end;
        let mut image_layer_writer =
            ImageLayerWriter::new(self.conf, self.timelineid, self.tenantid, &img_range, lsn)?;

        for range in &partition.ranges {
            let mut key = range.start;
            while key < range.end {
                let img = self.get(key, lsn)?;
                image_layer_writer.put_image(key, &img)?;
                key = key.next();
            }
        }
        let image_layer = image_layer_writer.finish()?;

        // Sync the new layer to disk before adding it to the layer map, to make sure
        // we don't garbage collect something based on the new layer, before it has
        // reached the disk.
        //
        // We must also fsync the timeline dir to ensure the directory entries for
        // new layer files are durable
        //
        // Compaction creates multiple image layers. It would be better to create them all
        // and fsync them all in parallel.
        par_fsync::par_fsync(&[
            image_layer.path(),
            self.conf.timeline_path(&self.timelineid, &self.tenantid),
        ])?;

        // FIXME: Do we need to do something to upload it to remote storage here?

        let mut layers = self.layers.lock().unwrap();
        layers.insert_historic(Arc::new(image_layer));
        drop(layers);

        Ok(())
    }

    fn compact_level0(&self, target_file_size: u64) -> Result<()> {
        let layers = self.layers.lock().unwrap();

        // We compact or "shuffle" the level-0 delta layers when 10 have
        // accumulated.
        static COMPACT_THRESHOLD: usize = 10;

        let level0_deltas = layers.get_level0_deltas()?;

        if level0_deltas.len() < COMPACT_THRESHOLD {
            return Ok(());
        }
        drop(layers);

        // FIXME: this function probably won't work correctly if there's overlap
        // in the deltas.
        let lsn_range = level0_deltas
            .iter()
            .map(|l| l.get_lsn_range())
            .reduce(|a, b| min(a.start, b.start)..max(a.end, b.end))
            .unwrap();

        let all_values_iter = level0_deltas.iter().map(|l| l.iter()).kmerge_by(|a, b| {
            if let Ok((a_key, a_lsn, _)) = a {
                if let Ok((b_key, b_lsn, _)) = b {
                    match a_key.cmp(b_key) {
                        Ordering::Less => true,
                        Ordering::Equal => a_lsn <= b_lsn,
                        Ordering::Greater => false,
                    }
                } else {
                    false
                }
            } else {
                true
            }
        });

        // Merge the contents of all the input delta layers into a new set
        // of delta layers, based on the current partitioning.
        //
        // TODO: this actually divides the layers into fixed-size chunks, not
        // based on the partitioning.
        //
        // TODO: we should also opportunistically materialize and
        // garbage collect what we can.
        let mut new_layers = Vec::new();
        let mut prev_key: Option<Key> = None;
        let mut writer: Option<DeltaLayerWriter> = None;
        for x in all_values_iter {
            let (key, lsn, value) = x?;

            if let Some(prev_key) = prev_key {
                if key != prev_key && writer.is_some() {
                    let size = writer.as_mut().unwrap().size();
                    if size > target_file_size {
                        new_layers.push(writer.take().unwrap().finish(prev_key.next())?);
                        writer = None;
                    }
                }
            }

            if writer.is_none() {
                writer = Some(DeltaLayerWriter::new(
                    self.conf,
                    self.timelineid,
                    self.tenantid,
                    key,
                    lsn_range.clone(),
                )?);
            }

            writer.as_mut().unwrap().put_value(key, lsn, value)?;
            prev_key = Some(key);
        }
        if let Some(writer) = writer {
            new_layers.push(writer.finish(prev_key.unwrap().next())?);
        }

        // Sync layers
        if !new_layers.is_empty() {
            let mut layer_paths: Vec<PathBuf> = new_layers.iter().map(|l| l.path()).collect();

            // also sync the directory
            layer_paths.push(self.conf.timeline_path(&self.timelineid, &self.tenantid));

            // Fsync all the layer files and directory using multiple threads to
            // minimize latency.
            par_fsync::par_fsync(&layer_paths)?;

            layer_paths.pop().unwrap();
        }

        let mut layers = self.layers.lock().unwrap();
        for l in new_layers {
            layers.insert_historic(Arc::new(l));
        }

        // Now that we have reshuffled the data to set of new delta layers, we can
        // delete the old ones
        for l in level0_deltas {
            l.delete()?;
            layers.remove_historic(l.clone());
        }
        drop(layers);

        Ok(())
    }

    /// Update information about which layer files need to be retained on
    /// garbage collection. This is separate from actually performing the GC,
    /// and is updated more frequently, so that compaction can remove obsolete
    /// page versions more aggressively.
    ///
    /// TODO: that's wishful thinking, compaction doesn't actually do that
    /// currently.
    ///
    /// The caller specifies how much history is needed with the two arguments:
    ///
    /// retain_lsns: keep a version of each page at these LSNs
    /// cutoff: also keep everything newer than this LSN
    ///
    /// The 'retain_lsns' list is currently used to prevent removing files that
    /// are needed by child timelines. In the future, the user might be able to
    /// name additional points in time to retain. The caller is responsible for
    /// collecting that information.
    ///
    /// The 'cutoff' point is used to retain recent versions that might still be
    /// needed by read-only nodes. (As of this writing, the caller just passes
    /// the latest LSN subtracted by a constant, and doesn't do anything smart
    /// to figure out what read-only nodes might actually need.)
    ///
    fn update_gc_info(&self, retain_lsns: Vec<Lsn>, cutoff: Lsn) {
        let mut gc_info = self.gc_info.write().unwrap();
        gc_info.retain_lsns = retain_lsns;
        gc_info.cutoff = cutoff;
    }

    ///
    /// Garbage collect layer files on a timeline that are no longer needed.
    ///
    /// Currently, we don't make any attempt at removing unneeded page versions
    /// within a layer file. We can only remove the whole file if it's fully
    /// obsolete.
    ///
    fn gc(&self) -> Result<GcResult> {
        let now = Instant::now();
        let mut result: GcResult = Default::default();
        let disk_consistent_lsn = self.get_disk_consistent_lsn();

        let _compaction_cs = self.compaction_cs.lock().unwrap();

        let gc_info = self.gc_info.read().unwrap();
        let retain_lsns = &gc_info.retain_lsns;
        let cutoff = gc_info.cutoff;

        let _enter = info_span!("garbage collection", timeline = %self.timelineid, tenant = %self.tenantid, cutoff = %cutoff).entered();

        // We need to ensure that no one branches at a point before latest_gc_cutoff_lsn.
        // See branch_timeline() for details.
        *self.latest_gc_cutoff_lsn.write().unwrap() = cutoff;

        info!("GC starting");

        debug!("retain_lsns: {:?}", retain_lsns);

        let mut layers_to_remove: Vec<Arc<dyn Layer>> = Vec::new();

        // Scan all on-disk layers in the timeline.
        //
        // Garbage collect the layer if all conditions are satisfied:
        // 1. it is older than cutoff LSN;
        // 2. it doesn't need to be retained for 'retain_lsns';
        // 3. newer on-disk image layers cover the layer's whole key range
        //
        let mut layers = self.layers.lock().unwrap();
        'outer: for l in layers.iter_historic_layers() {
            // This layer is in the process of being flushed to disk.
            // It will be swapped out of the layer map, replaced with
            // on-disk layers containing the same data.
            // We can't GC it, as it's not on disk. We can't remove it
            // from the layer map yet, as it would make its data
            // inaccessible.
            if l.is_in_memory() {
                continue;
            }

            result.layers_total += 1;

            // 1. Is it newer than cutoff point?
            if l.get_lsn_range().end > cutoff {
                debug!(
                    "keeping {} because it's newer than cutoff {}",
                    l.filename().display(),
                    cutoff
                );
                result.layers_needed_by_cutoff += 1;
                continue 'outer;
            }

            // 2. Is it needed by a child branch?
            // NOTE With that wee would keep data that
            // might be referenced by child branches forever.
            // We can track this in child timeline GC and delete parent layers when
            // they are no longer needed. This might be complicated with long inheritance chains.
            for retain_lsn in retain_lsns {
                // start_lsn is inclusive
                if &l.get_lsn_range().start <= retain_lsn {
                    debug!(
                        "keeping {} because it's still might be referenced by child branch forked at {} is_dropped: xx is_incremental: {}",
                        l.filename().display(),
                        retain_lsn,
                        l.is_incremental(),
                    );
                    result.layers_needed_by_branches += 1;
                    continue 'outer;
                }
            }

            // 3. Is there a later on-disk layer for this relation?
            //
            // The end-LSN is exclusive, while disk_consistent_lsn is
            // inclusive. For example, if disk_consistent_lsn is 100, it is
            // OK for a delta layer to have end LSN 101, but if the end LSN
            // is 102, then it might not have been fully flushed to disk
            // before crash.
            if !layers.newer_image_layer_exists(
                &l.get_key_range(),
                l.get_lsn_range().end,
                disk_consistent_lsn + 1,
            )? {
                debug!(
                    "keeping {} because it is the latest layer",
                    l.filename().display()
                );
                result.layers_not_updated += 1;
                continue 'outer;
            }

            // We didn't find any reason to keep this file, so remove it.
            debug!(
                "garbage collecting {} is_dropped: xx is_incremental: {}",
                l.filename().display(),
                l.is_incremental(),
            );
            layers_to_remove.push(Arc::clone(l));
        }

        // Actually delete the layers from disk and remove them from the map.
        // (couldn't do this in the loop above, because you cannot modify a collection
        // while iterating it. BTreeMap::retain() would be another option)
        for doomed_layer in layers_to_remove {
            doomed_layer.delete()?;
            layers.remove_historic(doomed_layer.clone());

            result.layers_removed += 1;
        }

        result.elapsed = now.elapsed();
        Ok(result)
    }

    ///
    /// Reconstruct a value, using the given base image and WAL records in 'data'.
    ///
    fn reconstruct_value(
        &self,
        key: Key,
        request_lsn: Lsn,
        mut data: ValueReconstructState,
    ) -> Result<Bytes> {
        // Perform WAL redo if needed
        data.records.reverse();

        // If we have a page image, and no WAL, we're all set
        if data.records.is_empty() {
            if let Some((img_lsn, img)) = &data.img {
                trace!(
                    "found page image for key {} at {}, no WAL redo required",
                    key,
                    img_lsn
                );
                Ok(img.clone())
            } else {
                bail!("base image for {} at {} not found", key, request_lsn);
            }
        } else {
            // We need to do WAL redo.
            //
            // If we don't have a base image, then the oldest WAL record better initialize
            // the page
            if data.img.is_none() && !data.records.first().unwrap().1.will_init() {
                bail!(
                    "Base image for {} at {} not found, but got {} WAL records",
                    key,
                    request_lsn,
                    data.records.len()
                );
            } else {
                let base_img = if let Some((_lsn, img)) = data.img {
                    trace!(
                        "found {} WAL records and a base image for {} at {}, performing WAL redo",
                        data.records.len(),
                        key,
                        request_lsn
                    );
                    Some(img)
                } else {
                    trace!("found {} WAL records that will init the page for {} at {}, performing WAL redo", data.records.len(), key, request_lsn);
                    None
                };

                let last_rec_lsn = data.records.last().unwrap().0;

                let img =
                    self.walredo_mgr
                        .request_redo(key, request_lsn, base_img, data.records)?;

                if img.len() == page_cache::PAGE_SZ {
                    let cache = page_cache::get();
                    cache.memorize_materialized_page(
                        self.tenantid,
                        self.timelineid,
                        key,
                        last_rec_lsn,
                        &img,
                    );
                }

                Ok(img)
            }
        }
    }
}

struct LayeredTimelineWriter<'a> {
    tl: &'a LayeredTimeline,
    _write_guard: MutexGuard<'a, ()>,
}

impl Deref for LayeredTimelineWriter<'_> {
    type Target = dyn Timeline;

    fn deref(&self) -> &Self::Target {
        self.tl
    }
}

impl<'a> TimelineWriter<'_> for LayeredTimelineWriter<'a> {
    fn put(&self, key: Key, lsn: Lsn, value: Value) -> Result<()> {
        self.tl.put_value(key, lsn, value)
    }

    fn delete(&self, key_range: Range<Key>, lsn: Lsn) -> Result<()> {
        self.tl.put_tombstone(key_range, lsn)
    }

    ///
    /// Remember the (end of) last valid WAL record remembered in the timeline.
    ///
    fn finish_write(&self, new_lsn: Lsn) {
        self.tl.finish_write(new_lsn);
    }
}

/// Dump contents of a layer file to stdout.
pub fn dump_layerfile_from_path(path: &Path) -> Result<()> {
    use std::os::unix::fs::FileExt;

    let file = File::open(path)?;
    let mut header_buf = [0u8; 4];
    file.read_exact_at(&mut header_buf, 0)?;

<<<<<<< HEAD
    match u32::from_be_bytes(header_buf) {
        image_layer::IMAGE_FILE_MAGIC => ImageLayer::new_for_path(path, file)?.dump()?,
        delta_layer::DELTA_FILE_MAGIC => DeltaLayer::new_for_path(path, file)?.dump()?,
=======
    match book.magic() {
        crate::DELTA_FILE_MAGIC => {
            DeltaLayer::new_for_path(path, &book)?.dump()?;
        }
        crate::IMAGE_FILE_MAGIC => {
            ImageLayer::new_for_path(path, &book)?.dump()?;
        }
>>>>>>> ac02c63b
        magic => bail!("unrecognized magic identifier: {:?}", magic),
    }

    Ok(())
}

/// Add a suffix to a layer file's name: .{num}.old
/// Uses the first available num (starts at 0)
fn rename_to_backup(path: PathBuf) -> anyhow::Result<()> {
    let filename = path.file_name().unwrap().to_str().unwrap();
    let mut new_path = path.clone();

    for i in 0u32.. {
        new_path.set_file_name(format!("{}.{}.old", filename, i));
        if !new_path.exists() {
            std::fs::rename(&path, &new_path)?;
            return Ok(());
        }
    }

    bail!("couldn't find an unused backup number for {:?}", path)
}

///
/// Tests that are specific to the layered storage format.
///
/// There are more unit tests in repository.rs that work through the
/// Repository interface and are expected to work regardless of the
/// file format and directory layout. The test here are more low level.
///
#[cfg(test)]
pub mod tests {
    use super::*;
    use crate::keyspace::KeySpaceAccum;
    use crate::repository::repo_harness::*;
    use rand::{thread_rng, Rng};

    #[test]
    fn corrupt_metadata() -> Result<()> {
        const TEST_NAME: &str = "corrupt_metadata";
        let harness = RepoHarness::create(TEST_NAME)?;
        let repo = harness.load();

        repo.create_empty_timeline(TIMELINE_ID, Lsn(0))?;
        drop(repo);

        let metadata_path = harness.timeline_path(&TIMELINE_ID).join(METADATA_FILE_NAME);

        assert!(metadata_path.is_file());

        let mut metadata_bytes = std::fs::read(&metadata_path)?;
        assert_eq!(metadata_bytes.len(), 512);
        metadata_bytes[8] ^= 1;
        std::fs::write(metadata_path, metadata_bytes)?;

        let err = harness.try_load().err().expect("should fail");
        assert_eq!(err.to_string(), "failed to load local metadata");
        assert_eq!(
            err.source().unwrap().to_string(),
            "metadata checksum mismatch"
        );

        Ok(())
    }

    // Target file size in the unit tests. In production, the target
    // file size is much larger, maybe 1 GB. But a small size makes it
    // much faster to exercise all the logic for creating the files,
    // garbage collection, compaction etc.
    pub const TEST_FILE_SIZE: u64 = 4 * 1024 * 1024;

    #[test]
    fn test_images() -> Result<()> {
        let repo = RepoHarness::create("test_images")?.load();
        let tline = repo.create_empty_timeline(TIMELINE_ID, Lsn(0))?;

        #[allow(non_snake_case)]
        let TEST_KEY: Key = Key::from_hex("112222222233333333444444445500000001").unwrap();

        let writer = tline.writer();
        writer.put(TEST_KEY, Lsn(0x10), Value::Image(TEST_IMG("foo at 0x10")))?;
        writer.finish_write(Lsn(0x10));
        drop(writer);

        tline.checkpoint(CheckpointConfig::Forced)?;
        tline.compact()?;

        let writer = tline.writer();
        writer.put(TEST_KEY, Lsn(0x20), Value::Image(TEST_IMG("foo at 0x20")))?;
        writer.finish_write(Lsn(0x20));
        drop(writer);

        tline.checkpoint(CheckpointConfig::Forced)?;
        tline.compact()?;

        let writer = tline.writer();
        writer.put(TEST_KEY, Lsn(0x30), Value::Image(TEST_IMG("foo at 0x30")))?;
        writer.finish_write(Lsn(0x30));
        drop(writer);

        tline.checkpoint(CheckpointConfig::Forced)?;
        tline.compact()?;

        let writer = tline.writer();
        writer.put(TEST_KEY, Lsn(0x40), Value::Image(TEST_IMG("foo at 0x40")))?;
        writer.finish_write(Lsn(0x40));
        drop(writer);

        tline.checkpoint(CheckpointConfig::Forced)?;
        tline.compact()?;

        assert_eq!(tline.get(TEST_KEY, Lsn(0x10))?, TEST_IMG("foo at 0x10"));
        assert_eq!(tline.get(TEST_KEY, Lsn(0x1f))?, TEST_IMG("foo at 0x10"));
        assert_eq!(tline.get(TEST_KEY, Lsn(0x20))?, TEST_IMG("foo at 0x20"));
        assert_eq!(tline.get(TEST_KEY, Lsn(0x30))?, TEST_IMG("foo at 0x30"));
        assert_eq!(tline.get(TEST_KEY, Lsn(0x40))?, TEST_IMG("foo at 0x40"));

        Ok(())
    }

    //
    // Insert 1000 key-value pairs with increasing keys, checkpoint,
    // repeat 50 times.
    //
    #[test]
    fn test_bulk_insert() -> Result<()> {
        let repo = RepoHarness::create("test_bulk_insert")?.load();
        let tline = repo.create_empty_timeline(TIMELINE_ID, Lsn(0))?;

        let mut lsn = Lsn(0x10);

        let mut keyspace = KeySpaceAccum::new();

        let mut test_key = Key::from_hex("012222222233333333444444445500000000").unwrap();
        let mut blknum = 0;
        for _ in 0..50 {
            for _ in 0..1000 {
                test_key.field6 = blknum;
                let writer = tline.writer();
                writer.put(
                    test_key,
                    lsn,
                    Value::Image(TEST_IMG(&format!("{} at {}", blknum, lsn))),
                )?;
                writer.finish_write(lsn);
                drop(writer);

                keyspace.add_key(test_key);

                lsn = Lsn(lsn.0 + 0x10);
                blknum += 1;
            }

            let cutoff = tline.get_last_record_lsn();
            let parts = keyspace
                .clone()
                .to_keyspace()
                .partition(TEST_FILE_SIZE as u64);
            tline.hint_partitioning(parts.clone(), lsn)?;

            tline.update_gc_info(Vec::new(), cutoff);
            tline.checkpoint(CheckpointConfig::Forced)?;
            tline.compact()?;
            tline.gc()?;
        }

        Ok(())
    }

    #[test]
    fn test_random_updates() -> Result<()> {
        let repo = RepoHarness::create("test_random_updates")?.load();
        let tline = repo.create_empty_timeline(TIMELINE_ID, Lsn(0))?;

        const NUM_KEYS: usize = 1000;

        let mut test_key = Key::from_hex("012222222233333333444444445500000000").unwrap();

        let mut keyspace = KeySpaceAccum::new();

        // Track when each page was last modified. Used to assert that
        // a read sees the latest page version.
        let mut updated = [Lsn(0); NUM_KEYS];

        let mut lsn = Lsn(0);
        #[allow(clippy::needless_range_loop)]
        for blknum in 0..NUM_KEYS {
            lsn = Lsn(lsn.0 + 0x10);
            test_key.field6 = blknum as u32;
            let writer = tline.writer();
            writer.put(
                test_key,
                lsn,
                Value::Image(TEST_IMG(&format!("{} at {}", blknum, lsn))),
            )?;
            writer.finish_write(lsn);
            updated[blknum] = lsn;
            drop(writer);

            keyspace.add_key(test_key);
        }

        let parts = keyspace.to_keyspace().partition(TEST_FILE_SIZE as u64);
        tline.hint_partitioning(parts, lsn)?;

        for _ in 0..50 {
            for _ in 0..NUM_KEYS {
                lsn = Lsn(lsn.0 + 0x10);
                let blknum = thread_rng().gen_range(0..NUM_KEYS);
                test_key.field6 = blknum as u32;
                let writer = tline.writer();
                writer.put(
                    test_key,
                    lsn,
                    Value::Image(TEST_IMG(&format!("{} at {}", blknum, lsn))),
                )?;
                println!("updating {} at {}", blknum, lsn);
                writer.finish_write(lsn);
                drop(writer);
                updated[blknum] = lsn;
            }

            // Read all the blocks
            for (blknum, last_lsn) in updated.iter().enumerate() {
                test_key.field6 = blknum as u32;
                assert_eq!(
                    tline.get(test_key, lsn)?,
                    TEST_IMG(&format!("{} at {}", blknum, last_lsn))
                );
            }

            // Perform a cycle of checkpoint, compaction, and GC
            println!("checkpointing {}", lsn);
            let cutoff = tline.get_last_record_lsn();
            tline.update_gc_info(Vec::new(), cutoff);
            tline.checkpoint(CheckpointConfig::Forced)?;
            //tline.compact()?;
            //tline.gc()?;
        }

        Ok(())
    }

    #[test]
    fn test_traverse_branches() -> Result<()> {
        let repo = RepoHarness::create("test_traverse_branches")?.load();
        let mut tline = repo.create_empty_timeline(TIMELINE_ID, Lsn(0))?;

        const NUM_KEYS: usize = 1000;

        let mut test_key = Key::from_hex("012222222233333333444444445500000000").unwrap();

        let mut keyspace = KeySpaceAccum::new();

        // Track when each page was last modified. Used to assert that
        // a read sees the latest page version.
        let mut updated = [Lsn(0); NUM_KEYS];

        let mut lsn = Lsn(0);
        #[allow(clippy::needless_range_loop)]
        for blknum in 0..NUM_KEYS {
            lsn = Lsn(lsn.0 + 0x10);
            test_key.field6 = blknum as u32;
            let writer = tline.writer();
            writer.put(
                test_key,
                lsn,
                Value::Image(TEST_IMG(&format!("{} at {}", blknum, lsn))),
            )?;
            writer.finish_write(lsn);
            updated[blknum] = lsn;
            drop(writer);

            keyspace.add_key(test_key);
        }

        let parts = keyspace.to_keyspace().partition(TEST_FILE_SIZE as u64);
        tline.hint_partitioning(parts, lsn)?;

        let mut tline_id = TIMELINE_ID;
        for _ in 0..50 {
            let new_tline_id = ZTimelineId::generate();
            repo.branch_timeline(tline_id, new_tline_id, lsn)?;
            tline = repo.get_timeline_load(new_tline_id)?;
            tline_id = new_tline_id;

            for _ in 0..NUM_KEYS {
                lsn = Lsn(lsn.0 + 0x10);
                let blknum = thread_rng().gen_range(0..NUM_KEYS);
                test_key.field6 = blknum as u32;
                let writer = tline.writer();
                writer.put(
                    test_key,
                    lsn,
                    Value::Image(TEST_IMG(&format!("{} at {}", blknum, lsn))),
                )?;
                writer.finish_write(lsn);
                drop(writer);
                updated[blknum] = lsn;
            }

            // Read all the blocks
            for (blknum, last_lsn) in updated.iter().enumerate() {
                test_key.field6 = blknum as u32;
                assert_eq!(
                    tline.get(test_key, lsn)?,
                    TEST_IMG(&format!("{} at {}", blknum, last_lsn))
                );
            }

            // Perform a cycle of checkpoint, compaction, and GC
            println!("checkpointing {}", lsn);
            let cutoff = tline.get_last_record_lsn();
            tline.update_gc_info(Vec::new(), cutoff);
            tline.checkpoint(CheckpointConfig::Forced)?;
            tline.compact()?;
            tline.gc()?;
        }

        Ok(())
    }
}<|MERGE_RESOLUTION|>--- conflicted
+++ resolved
@@ -54,12 +54,8 @@
 
 mod blocky_reader;
 mod delta_layer;
-<<<<<<< HEAD
 mod disk_btree;
-mod ephemeral_file;
-=======
 pub(crate) mod ephemeral_file;
->>>>>>> ac02c63b
 mod filename;
 mod image_layer;
 mod inmemory_layer;
@@ -2029,19 +2025,9 @@
     let mut header_buf = [0u8; 4];
     file.read_exact_at(&mut header_buf, 0)?;
 
-<<<<<<< HEAD
     match u32::from_be_bytes(header_buf) {
-        image_layer::IMAGE_FILE_MAGIC => ImageLayer::new_for_path(path, file)?.dump()?,
-        delta_layer::DELTA_FILE_MAGIC => DeltaLayer::new_for_path(path, file)?.dump()?,
-=======
-    match book.magic() {
-        crate::DELTA_FILE_MAGIC => {
-            DeltaLayer::new_for_path(path, &book)?.dump()?;
-        }
-        crate::IMAGE_FILE_MAGIC => {
-            ImageLayer::new_for_path(path, &book)?.dump()?;
-        }
->>>>>>> ac02c63b
+        crate::IMAGE_FILE_MAGIC => ImageLayer::new_for_path(path, file)?.dump()?,
+        crate::DELTA_FILE_MAGIC => DeltaLayer::new_for_path(path, file)?.dump()?,
         magic => bail!("unrecognized magic identifier: {:?}", magic),
     }
 
