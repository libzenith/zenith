--- conflicted
+++ resolved
@@ -64,13 +64,8 @@
 mod timeline;
 
 use storage_layer::Layer;
-<<<<<<< HEAD
-use timeline::LayeredTimeline;
-=======
-use timeline::LayeredTimelineEntry;
 
 pub use timeline::LayeredTimeline;
->>>>>>> 67e091c9
 
 // re-export this function so that page_cache.rs can use it.
 pub use crate::layered_repository::ephemeral_file::writeback as writeback_ephemeral_file;
@@ -1453,7 +1448,6 @@
 
     use crate::repository::Key;
     use crate::walrecord::ZenithWalRecord;
-    use crate::RepositoryImpl;
     use crate::{
         config::PageServerConf,
         layered_repository::LayeredRepository,
@@ -1549,11 +1543,11 @@
             })
         }
 
-        pub fn load(&self) -> RepositoryImpl {
+        pub fn load(&self) -> LayeredRepository {
             self.try_load().expect("failed to load test repo")
         }
 
-        pub fn try_load(&self) -> Result<RepositoryImpl> {
+        pub fn try_load(&self) -> Result<LayeredRepository> {
             let walredo_mgr = Arc::new(TestRedoManager);
 
             let repo = LayeredRepository::new(
