--- conflicted
+++ resolved
@@ -1097,24 +1097,12 @@
     /// so callers can avoid potential race conditions.
     fn get_reconstruct_data(
         &self,
-<<<<<<< HEAD
         key: Key,
         request_lsn: Lsn,
         reconstruct_state: &mut ValueReconstructState,
-    ) -> Result<()> {
+    ) -> anyhow::Result<()> {
         // Start from the current timeline.
         let mut timeline_owned;
-=======
-        seg: SegmentTag,
-        lsn: Lsn,
-        self_layers: &MutexGuard<LayerMap>,
-    ) -> anyhow::Result<Option<(Arc<dyn Layer>, Lsn)>> {
-        trace!("get_layer_for_read called for {} at {}", seg, lsn);
-
-        // If you requested a page at an older LSN, before the branch point, dig into
-        // the right ancestor timeline. This can only happen if you launch a read-only
-        // node with an old LSN, a primary always uses a recent LSN in its requests.
->>>>>>> e3fa0097
         let mut timeline = self;
 
         let mut path: Vec<(ValueReconstructResult, Lsn, Arc<dyn Layer>)> = Vec::new();
@@ -1124,12 +1112,8 @@
         // looping if something goes wrong.
         let mut prev_lsn = Lsn(u64::MAX);
 
-<<<<<<< HEAD
         let mut result = ValueReconstructResult::Continue;
         let mut cont_lsn = Lsn(request_lsn.0 + 1);
-=======
-                ensure!(layer.get_start_lsn() <= lsn);
->>>>>>> e3fa0097
 
         'outer: loop {
             // The function should have updated 'state'
@@ -1264,11 +1248,7 @@
     ///
     /// Get a handle to the latest layer for appending.
     ///
-<<<<<<< HEAD
-    fn get_layer_for_write(&self, lsn: Lsn) -> Result<Arc<InMemoryLayer>> {
-=======
-    fn get_layer_for_write(&self, seg: SegmentTag, lsn: Lsn) -> anyhow::Result<Arc<InMemoryLayer>> {
->>>>>>> e3fa0097
+    fn get_layer_for_write(&self, lsn: Lsn) -> anyhow::Result<Arc<InMemoryLayer>> {
         let mut layers = self.layers.lock().unwrap();
 
         ensure!(lsn.is_aligned());
@@ -1288,23 +1268,10 @@
                 bail!("unexpected open layer in the future");
             }
 
-<<<<<<< HEAD
             layer = Arc::clone(open_layer);
         } else {
             // No writeable layer yet. Create one.
             let start_lsn = layers.next_open_layer_at.unwrap();
-=======
-            // Open layer exists, but it is dropped, so create a new one.
-            if open_layer.is_dropped() {
-                ensure!(!open_layer.is_writeable());
-                // Layer that is created after dropped one represents a new relish segment.
-                trace!(
-                    "creating layer for write for new relish segment after dropped layer {} at {}/{}",
-                    seg,
-                    self.timelineid,
-                    lsn
-                );
->>>>>>> e3fa0097
 
             trace!(
                 "creating layer for write at {}/{} for record at {}",
@@ -1385,6 +1352,7 @@
                 Some(self.tenantid),
                 Some(self.timelineid),
                 "layer flush thread",
+                false,
                 move || self_clone.flush_frozen_layers(false),
             )?;
         }
@@ -1956,138 +1924,6 @@
         Ok(result)
     }
 
-<<<<<<< HEAD
-=======
-    fn lookup_cached_page(
-        &self,
-        rel: &RelishTag,
-        rel_blknum: BlockNumber,
-        lsn: Lsn,
-    ) -> Option<(Lsn, Bytes)> {
-        let cache = page_cache::get();
-        if let RelishTag::Relation(rel_tag) = &rel {
-            let (lsn, read_guard) = cache.lookup_materialized_page(
-                self.tenantid,
-                self.timelineid,
-                *rel_tag,
-                rel_blknum,
-                lsn,
-            )?;
-            let img = Bytes::from(read_guard.to_vec());
-            Some((lsn, img))
-        } else {
-            None
-        }
-    }
-
-    ///
-    /// Reconstruct a page version from given Layer
-    ///
-    fn materialize_page(
-        &self,
-        seg: SegmentTag,
-        seg_blknum: SegmentBlk,
-        lsn: Lsn,
-        layer: &dyn Layer,
-    ) -> anyhow::Result<Bytes> {
-        // Check the page cache. We will get back the most recent page with lsn <= `lsn`.
-        // The cached image can be returned directly if there is no WAL between the cached image
-        // and requested LSN. The cached image can also be used to reduce the amount of WAL needed
-        // for redo.
-        let rel = seg.rel;
-        let rel_blknum = seg.segno * RELISH_SEG_SIZE + seg_blknum;
-        let cached_page_img = match self.lookup_cached_page(&rel, rel_blknum, lsn) {
-            Some((cached_lsn, cached_img)) => {
-                match cached_lsn.cmp(&lsn) {
-                    cmp::Ordering::Less => {} // there might be WAL between cached_lsn and lsn, we need to check
-                    cmp::Ordering::Equal => return Ok(cached_img), // exact LSN match, return the image
-                    cmp::Ordering::Greater => {
-                        bail!("the returned lsn should never be after the requested lsn")
-                    }
-                }
-                Some((cached_lsn, cached_img))
-            }
-            None => None,
-        };
-
-        let mut data = PageReconstructData {
-            records: Vec::new(),
-            page_img: cached_page_img,
-        };
-
-        // Holds an Arc reference to 'layer_ref' when iterating in the loop below.
-        let mut layer_arc: Arc<dyn Layer>;
-
-        // Call the layer's get_page_reconstruct_data function to get the base image
-        // and WAL records needed to materialize the page. If it returns 'Continue',
-        // call it again on the predecessor layer until we have all the required data.
-        let mut layer_ref = layer;
-        let mut curr_lsn = lsn;
-        loop {
-            let result = self.reconstruct_time_histo.observe_closure_duration(|| {
-                layer_ref
-                    .get_page_reconstruct_data(seg_blknum, curr_lsn, &mut data)
-                    .with_context(|| {
-                        format!(
-                            "Failed to get reconstruct data {} {:?} {} {}",
-                            layer_ref.get_seg_tag(),
-                            layer_ref.filename(),
-                            seg_blknum,
-                            curr_lsn,
-                        )
-                    })
-            })?;
-            match result {
-                PageReconstructResult::Complete => break,
-                PageReconstructResult::Continue(cont_lsn) => {
-                    // Fetch base image / more WAL from the returned predecessor layer
-                    if let Some((cont_layer, cont_lsn)) = self.get_layer_for_read(seg, cont_lsn)? {
-                        if cont_lsn == curr_lsn {
-                            // We landed on the same layer again. Shouldn't happen, but if it does,
-                            // don't get stuck in an infinite loop.
-                            bail!(
-                                "could not find predecessor of layer {} at {}, layer returned its own LSN",
-                                layer_ref.filename().display(),
-                                cont_lsn
-                            );
-                        }
-                        layer_arc = cont_layer;
-                        layer_ref = &*layer_arc;
-                        curr_lsn = cont_lsn;
-                        continue;
-                    } else {
-                        bail!(
-                            "could not find predecessor of layer {} at {}",
-                            layer_ref.filename().display(),
-                            cont_lsn
-                        );
-                    }
-                }
-                PageReconstructResult::Missing(lsn) => {
-                    // Oops, we could not reconstruct the page.
-                    if data.records.is_empty() {
-                        // no records, and no base image. This can happen if PostgreSQL extends a relation
-                        // but never writes the page.
-                        //
-                        // Would be nice to detect that situation better.
-                        warn!("Page {} blk {} at {} not found", rel, rel_blknum, lsn);
-                        return Ok(ZERO_PAGE.clone());
-                    }
-                    bail!(
-                        "No base image found for page {} blk {} at {}/{}",
-                        rel,
-                        rel_blknum,
-                        self.timelineid,
-                        lsn,
-                    );
-                }
-            }
-        }
-
-        self.reconstruct_page(rel, rel_blknum, lsn, data)
-    }
-
->>>>>>> e3fa0097
     ///
     /// Reconstruct a value, using the given base image and WAL records in 'data'.
     ///
