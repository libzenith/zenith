//!
//! Utilities for vectored reading of variable-sized "blobs".
//!
//! The "blob" api is an abstraction on top of the "block" api,
//! with the main difference being that blobs do not have a fixed
//! size (each blob is prefixed with 1 or 4 byte length field)
//!
//! The vectored apis provided in this module allow for planning
//! and executing disk IO which covers multiple blobs.
//!
//! Reads are planned with [`VectoredReadPlanner`] which will coalesce
//! adjacent blocks into a single disk IO request and exectuted by
//! [`VectoredBlobReader`] which does all the required offset juggling
//! and returns a buffer housing all the blobs and a list of offsets.
//!
//! Note that the vectored blob api does *not* go through the page cache.

use std::collections::BTreeMap;
use std::num::NonZeroUsize;

use bytes::BytesMut;
use pageserver_api::key::Key;
use tokio::io::AsyncWriteExt;
use tokio_epoll_uring::BoundedBuf;
use utils::lsn::Lsn;
use utils::vec_map::VecMap;

use crate::context::RequestContext;
use crate::tenant::blob_io::{BYTE_UNCOMPRESSED, BYTE_ZSTD, LEN_COMPRESSION_BIT_MASK};
use crate::virtual_file::VirtualFile;

#[derive(Copy, Clone, Debug, PartialEq, Eq)]
pub struct MaxVectoredReadBytes(pub NonZeroUsize);

/// Metadata bundled with the start and end offset of a blob.
#[derive(Copy, Clone, Debug)]
pub struct BlobMeta {
    pub key: Key,
    pub lsn: Lsn,
}

/// Blob offsets into [`VectoredBlobsBuf::buf`]
pub struct VectoredBlob {
    pub start: usize,
    pub end: usize,
    pub meta: BlobMeta,
}

/// Return type of [`VectoredBlobReader::read_blobs`]
pub struct VectoredBlobsBuf {
    /// Buffer for all blobs in this read
    pub buf: BytesMut,
    /// Offsets into the buffer and metadata for all blobs in this read
    pub blobs: Vec<VectoredBlob>,
}

/// Description of one disk read for multiple blobs.
/// Used as the argument form [`VectoredBlobReader::read_blobs`]
#[derive(Debug)]
pub struct VectoredRead {
    pub start: u64,
    pub end: u64,
    /// Starting offsets and metadata for each blob in this read
    pub blobs_at: VecMap<u64, BlobMeta>,
}

impl VectoredRead {
    pub(crate) fn size(&self) -> usize {
        (self.end - self.start) as usize
    }
}

#[derive(Eq, PartialEq, Debug)]
pub(crate) enum VectoredReadExtended {
    Yes,
    No,
}

pub(crate) struct VectoredReadBuilder {
    start: u64,
    end: u64,
    blobs_at: VecMap<u64, BlobMeta>,
    max_read_size: Option<usize>,
}

impl VectoredReadBuilder {
    /// Start building a new vectored read.
    ///
    /// Note that by design, this does not check against reading more than `max_read_size` to
    /// support reading larger blobs than the configuration value. The builder will be single use
    /// however after that.
    pub(crate) fn new(
        start_offset: u64,
        end_offset: u64,
        meta: BlobMeta,
        max_read_size: usize,
    ) -> Self {
        let mut blobs_at = VecMap::default();
        blobs_at
            .append(start_offset, meta)
            .expect("First insertion always succeeds");

        Self {
            start: start_offset,
            end: end_offset,
            blobs_at,
            max_read_size: Some(max_read_size),
        }
    }
    /// Attempt to extend the current read with a new blob if the start
    /// offset matches with the current end of the vectored read
    /// and the resuting size is below the max read size
    pub(crate) fn extend(&mut self, start: u64, end: u64, meta: BlobMeta) -> VectoredReadExtended {
        tracing::trace!(start, end, "trying to extend");
        let size = (end - start) as usize;
        if self.end == start && {
            if let Some(max_read_size) = self.max_read_size {
                self.size() + size <= max_read_size
            } else {
                true
            }
        } {
            self.end = end;
            self.blobs_at
                .append(start, meta)
                .expect("LSNs are ordered within vectored reads");

            return VectoredReadExtended::Yes;
        }

        VectoredReadExtended::No
    }

    pub(crate) fn size(&self) -> usize {
        (self.end - self.start) as usize
    }

    pub(crate) fn build(self) -> VectoredRead {
        VectoredRead {
            start: self.start,
            end: self.end,
            blobs_at: self.blobs_at,
        }
    }
}

#[derive(Copy, Clone, Debug)]
pub enum BlobFlag {
    None,
    Ignore,
    ReplaceAll,
}

/// Planner for vectored blob reads.
///
/// Blob offsets are received via [`VectoredReadPlanner::handle`]
/// and coalesced into disk reads.
///
/// The implementation is very simple:
/// * Collect all blob offsets in an ordered structure
/// * Iterate over the collected blobs and coalesce them into reads at the end
pub struct VectoredReadPlanner {
    // Track all the blob offsets. Start offsets must be ordered.
    blobs: BTreeMap<Key, Vec<(Lsn, u64, u64)>>,
    // Arguments for previous blob passed into [`VectoredReadPlanner::handle`]
    prev: Option<(Key, Lsn, u64, BlobFlag)>,

    max_read_size: usize,
}

impl VectoredReadPlanner {
    pub fn new(max_read_size: usize) -> Self {
        Self {
            blobs: BTreeMap::new(),
            prev: None,
            max_read_size,
        }
    }

    /// Include a new blob in the read plan.
    ///
    /// This function is called from a B-Tree index visitor (see `DeltaLayerInner::plan_reads`
    /// and `ImageLayerInner::plan_reads`). Said visitor wants to collect blob offsets for all
    /// keys in a given keyspace. This function must be called for each key in the desired
    /// keyspace (monotonically continuous). [`Self::handle_range_end`] must
    /// be called after every range in the offset.
    ///
    /// In the event that keys are skipped, the behaviour is undefined and can lead to an
    /// incorrect read plan. We can end up asserting, erroring in wal redo or returning
    /// incorrect data to the user.
    ///
    /// The `flag` argument has two interesting values:
    /// * [`BlobFlag::ReplaceAll`]: The blob for this key should replace all existing blobs.
    /// This is used for WAL records that `will_init`.
    /// * [`BlobFlag::Ignore`]: This blob should not be included in the read. This happens
    /// if the blob is cached.
    pub fn handle(&mut self, key: Key, lsn: Lsn, offset: u64, flag: BlobFlag) {
        // Implementation note: internally lag behind by one blob such that
        // we have a start and end offset when initialising [`VectoredRead`]
        let (prev_key, prev_lsn, prev_offset, prev_flag) = match self.prev {
            None => {
                self.prev = Some((key, lsn, offset, flag));
                return;
            }
            Some(prev) => prev,
        };

        self.add_blob(prev_key, prev_lsn, prev_offset, offset, prev_flag);

        self.prev = Some((key, lsn, offset, flag));
    }

    pub fn handle_range_end(&mut self, offset: u64) {
        if let Some((prev_key, prev_lsn, prev_offset, prev_flag)) = self.prev {
            self.add_blob(prev_key, prev_lsn, prev_offset, offset, prev_flag);
        }

        self.prev = None;
    }

    fn add_blob(&mut self, key: Key, lsn: Lsn, start_offset: u64, end_offset: u64, flag: BlobFlag) {
        match flag {
            BlobFlag::None => {
                let blobs_for_key = self.blobs.entry(key).or_default();
                blobs_for_key.push((lsn, start_offset, end_offset));
            }
            BlobFlag::ReplaceAll => {
                let blobs_for_key = self.blobs.entry(key).or_default();
                blobs_for_key.clear();
                blobs_for_key.push((lsn, start_offset, end_offset));
            }
            BlobFlag::Ignore => {}
        }
    }

    pub fn finish(self) -> Vec<VectoredRead> {
        let mut current_read_builder: Option<VectoredReadBuilder> = None;
        let mut reads = Vec::new();

        for (key, blobs_for_key) in self.blobs {
            for (lsn, start_offset, end_offset) in blobs_for_key {
                let extended = match &mut current_read_builder {
                    Some(read_builder) => {
                        read_builder.extend(start_offset, end_offset, BlobMeta { key, lsn })
                    }
                    None => VectoredReadExtended::No,
                };

                if extended == VectoredReadExtended::No {
                    let next_read_builder = VectoredReadBuilder::new(
                        start_offset,
                        end_offset,
                        BlobMeta { key, lsn },
                        self.max_read_size,
                    );

                    let prev_read_builder = current_read_builder.replace(next_read_builder);

                    // `current_read_builder` is None in the first iteration of the outer loop
                    if let Some(read_builder) = prev_read_builder {
                        reads.push(read_builder.build());
                    }
                }
            }
        }

        if let Some(read_builder) = current_read_builder {
            reads.push(read_builder.build());
        }

        reads
    }
}

/// Disk reader for vectored blob spans (does not go through the page cache)
pub struct VectoredBlobReader<'a> {
    file: &'a VirtualFile,
}

impl<'a> VectoredBlobReader<'a> {
    pub fn new(file: &'a VirtualFile) -> Self {
        Self { file }
    }

    /// Read the requested blobs into the buffer.
    ///
    /// We have to deal with the fact that blobs are not fixed size.
    /// Each blob is prefixed by a size header.
    ///
    /// The success return value is a struct which contains the buffer
    /// filled from disk and a list of offsets at which each blob lies
    /// in the buffer.
    pub async fn read_blobs(
        &self,
        read: &VectoredRead,
        buf: BytesMut,
        ctx: &RequestContext,
    ) -> Result<VectoredBlobsBuf, std::io::Error> {
        assert!(read.size() > 0);
        assert!(
            read.size() <= buf.capacity(),
            "{} > {}",
            read.size(),
            buf.capacity()
        );
        let mut buf = self
            .file
            .read_exact_at(buf.slice(0..read.size()), read.start, ctx)
            .await?
            .into_inner();

        let blobs_at = read.blobs_at.as_slice();
        let start_offset = blobs_at.first().expect("VectoredRead is never empty").0;

        let mut metas = Vec::with_capacity(blobs_at.len());

        // Blobs in `read` only provide their starting offset. The end offset
        // of a blob is implicit: the start of the next blob if one exists
        // or the end of the read.
        let pairs = blobs_at.iter().zip(
            blobs_at
                .iter()
                .map(Some)
                .skip(1)
                .chain(std::iter::once(None)),
        );

        // Some scratch space, put here for reusing the allocation
        let mut decompressed_vec = Vec::new();

        for ((offset, meta), next) in pairs {
            let offset_in_buf = offset - start_offset;
            let first_len_byte = buf[offset_in_buf as usize];

            // Each blob is prefixed by a header containing its size and compression information.
            // Extract the size and skip that header to find the start of the data.
            // The size can be 1 or 4 bytes. The most significant bit is 0 in the
            // 1 byte case and 1 in the 4 byte case.
            let (size_length, blob_size, compression_bits) = if first_len_byte < 0x80 {
                (1, first_len_byte as u64, BYTE_UNCOMPRESSED)
            } else {
                let mut blob_size_buf = [0u8; 4];
                let offset_in_buf = offset_in_buf as usize;

                blob_size_buf.copy_from_slice(&buf[offset_in_buf..offset_in_buf + 4]);
                blob_size_buf[0] &= !LEN_COMPRESSION_BIT_MASK;

                let compression_bits = first_len_byte & LEN_COMPRESSION_BIT_MASK;
                (
                    4,
                    u32::from_be_bytes(blob_size_buf) as u64,
                    compression_bits,
                )
            };

            let start_raw = offset_in_buf + size_length;
            let end_raw = match next {
                Some((next_blob_start_offset, _)) => next_blob_start_offset - start_offset,
                None => start_raw + blob_size,
            };
            assert_eq!(end_raw - start_raw, blob_size);
            let (start, end);
            if compression_bits == BYTE_UNCOMPRESSED {
                start = start_raw as usize;
                end = end_raw as usize;
            } else if compression_bits == BYTE_ZSTD {
                let mut decoder =
                    async_compression::tokio::write::ZstdDecoder::new(&mut decompressed_vec);
                decoder
                    .write_all(&buf[start_raw as usize..end_raw as usize])
                    .await?;
                decoder.flush().await?;
                start = buf.len();
                buf.extend_from_slice(&decompressed_vec);
                end = buf.len();
                decompressed_vec.clear();
            } else {
                let error = std::io::Error::new(
                    std::io::ErrorKind::InvalidData,
                    format!("invalid compression byte {compression_bits:x}"),
                );
                return Err(error);
            }

            metas.push(VectoredBlob {
                start,
                end,
                meta: *meta,
            });
        }

        Ok(VectoredBlobsBuf { buf, blobs: metas })
    }
}

/// Read planner used in [`crate::tenant::storage_layer::image_layer::ImageLayerIterator`]. It provides a streaming API for
/// getting read blobs. It returns a batch when `handle` gets called and when the current key would just exceed the read_size and
/// max_cnt constraints.
#[cfg(test)]
pub struct StreamingVectoredReadPlanner {
    read_builder: Option<VectoredReadBuilder>,
    // Arguments for previous blob passed into [`StreamingVectoredReadPlanner::handle`]
    prev: Option<(Key, Lsn, u64)>,
    /// Max read size per batch. This is not a strict limit. If there are [0, 100) and [100, 200), while the `max_read_size` is 150,
    /// we will produce a single batch instead of split them.
    max_read_size: u64,
    /// Max item count per batch
    max_cnt: usize,
    /// Size of the current batch
    cnt: usize,
}

#[cfg(test)]
impl StreamingVectoredReadPlanner {
    pub fn new(max_read_size: u64, max_cnt: usize) -> Self {
        assert!(max_cnt > 0);
        assert!(max_read_size > 0);
        Self {
            read_builder: None,
            prev: None,
            max_cnt,
            max_read_size,
            cnt: 0,
        }
    }

    pub fn handle(&mut self, key: Key, lsn: Lsn, offset: u64) -> Option<VectoredRead> {
        // Implementation note: internally lag behind by one blob such that
        // we have a start and end offset when initialising [`VectoredRead`]
        let (prev_key, prev_lsn, prev_offset) = match self.prev {
            None => {
                self.prev = Some((key, lsn, offset));
                return None;
            }
            Some(prev) => prev,
        };

        let res = self.add_blob(prev_key, prev_lsn, prev_offset, offset, false);

        self.prev = Some((key, lsn, offset));

        res
    }

    pub fn handle_range_end(&mut self, offset: u64) -> Option<VectoredRead> {
        let res = if let Some((prev_key, prev_lsn, prev_offset)) = self.prev {
            self.add_blob(prev_key, prev_lsn, prev_offset, offset, true)
        } else {
            None
        };

        self.prev = None;

        res
    }

    fn add_blob(
        &mut self,
        key: Key,
        lsn: Lsn,
        start_offset: u64,
        end_offset: u64,
        is_last_blob_in_read: bool,
    ) -> Option<VectoredRead> {
        match &mut self.read_builder {
            Some(read_builder) => {
                let extended = read_builder.extend(start_offset, end_offset, BlobMeta { key, lsn });
                assert_eq!(extended, VectoredReadExtended::Yes);
            }
            None => {
                self.read_builder = {
                    let mut blobs_at = VecMap::default();
                    blobs_at
                        .append(start_offset, BlobMeta { key, lsn })
                        .expect("First insertion always succeeds");

                    Some(VectoredReadBuilder {
                        start: start_offset,
                        end: end_offset,
                        blobs_at,
                        max_read_size: None,
                    })
                };
            }
        }
        let read_builder = self.read_builder.as_mut().unwrap();
        self.cnt += 1;
        if is_last_blob_in_read
            || read_builder.size() >= self.max_read_size as usize
            || self.cnt >= self.max_cnt
        {
            let prev_read_builder = self.read_builder.take();
            self.cnt = 0;

            // `current_read_builder` is None in the first iteration
            if let Some(read_builder) = prev_read_builder {
                return Some(read_builder.build());
            }
        }
        None
    }
}

#[cfg(test)]
mod tests {
    use anyhow::Error;

    use crate::context::DownloadBehavior;
    use crate::page_cache::PAGE_SZ;
    use crate::task_mgr::TaskKind;

    use super::super::blob_io::tests::{random_array, write_maybe_compressed};
    use super::*;

    fn validate_read(read: &VectoredRead, offset_range: &[(Key, Lsn, u64, BlobFlag)]) {
        assert_eq!(read.start, offset_range.first().unwrap().2);

        let expected_offsets_in_read: Vec<_> = offset_range.iter().map(|o| o.2).collect();

        let offsets_in_read: Vec<_> = read
            .blobs_at
            .as_slice()
            .iter()
            .map(|(offset, _)| *offset)
            .collect();

        assert_eq!(expected_offsets_in_read, offsets_in_read);
    }

    #[test]
    fn planner_max_read_size_test() {
        let max_read_size = 128 * 1024;
        let key = Key::MIN;
        let lsn = Lsn(0);

        let blob_descriptions = vec![
            (key, lsn, 0, BlobFlag::None),
            (key, lsn, 32 * 1024, BlobFlag::None),
            (key, lsn, 96 * 1024, BlobFlag::None), // Last in read 1
            (key, lsn, 128 * 1024, BlobFlag::None), // Last in read 2
            (key, lsn, 198 * 1024, BlobFlag::None), // Last in read 3
            (key, lsn, 268 * 1024, BlobFlag::None), // Last in read 4
            (key, lsn, 396 * 1024, BlobFlag::None), // Last in read 5
            (key, lsn, 652 * 1024, BlobFlag::None), // Last in read 6
        ];

        let ranges = [
            &blob_descriptions[0..3],
            &blob_descriptions[3..4],
            &blob_descriptions[4..5],
            &blob_descriptions[5..6],
            &blob_descriptions[6..7],
            &blob_descriptions[7..],
        ];

        let mut planner = VectoredReadPlanner::new(max_read_size);
        for (key, lsn, offset, flag) in blob_descriptions.clone() {
            planner.handle(key, lsn, offset, flag);
        }

        planner.handle_range_end(652 * 1024);

        let reads = planner.finish();

        assert_eq!(reads.len(), 6);

        // TODO: could remove zero reads to produce 5 reads here

        for (idx, read) in reads.iter().enumerate() {
            validate_read(read, ranges[idx]);
        }
    }

    #[test]
    fn planner_replacement_test() {
        let max_read_size = 128 * 1024;
        let first_key = Key::MIN;
        let second_key = first_key.next();
        let lsn = Lsn(0);

        let blob_descriptions = vec![
            (first_key, lsn, 0, BlobFlag::None),    // First in read 1
            (first_key, lsn, 1024, BlobFlag::None), // Last in read 1
            (second_key, lsn, 2 * 1024, BlobFlag::ReplaceAll),
            (second_key, lsn, 3 * 1024, BlobFlag::None),
            (second_key, lsn, 4 * 1024, BlobFlag::ReplaceAll), // First in read 2
            (second_key, lsn, 5 * 1024, BlobFlag::None),       // Last in read 2
        ];

        let ranges = [&blob_descriptions[0..2], &blob_descriptions[4..]];

        let mut planner = VectoredReadPlanner::new(max_read_size);
        for (key, lsn, offset, flag) in blob_descriptions.clone() {
            planner.handle(key, lsn, offset, flag);
        }

        planner.handle_range_end(6 * 1024);

        let reads = planner.finish();
        assert_eq!(reads.len(), 2);

        for (idx, read) in reads.iter().enumerate() {
            validate_read(read, ranges[idx]);
        }
    }

<<<<<<< HEAD
    async fn round_trip_test_compressed(blobs: &[Vec<u8>], compression: bool) -> Result<(), Error> {
        let ctx = RequestContext::new(TaskKind::UnitTest, DownloadBehavior::Error);
        let (_temp_dir, pathbuf, offsets) =
            write_maybe_compressed::<true>(blobs, compression, &ctx).await?;

        let file = VirtualFile::open(&pathbuf, &ctx).await?;
        let file_len = std::fs::metadata(&pathbuf)?.len();

        // Multiply by two (compressed data might need more space), and add a few bytes for the header
        let reserved_bytes = blobs.iter().map(|bl| bl.len()).max().unwrap() * 2 + 16;
        let mut buf = BytesMut::with_capacity(reserved_bytes);

        let vectored_blob_reader = VectoredBlobReader::new(&file);
        let meta = BlobMeta {
            key: Key::MIN,
            lsn: Lsn(0),
        };

        for (idx, (blob, offset)) in blobs.iter().zip(offsets.iter()).enumerate() {
            let end = offsets.get(idx + 1).unwrap_or(&file_len);
            if idx + 1 == offsets.len() {
                continue;
            }
            let read_builder = VectoredReadBuilder::new(*offset, *end, meta, None);
            let read = read_builder.build();
            let result = vectored_blob_reader.read_blobs(&read, buf, &ctx).await?;
            assert_eq!(result.blobs.len(), 1);
            let read_blob = &result.blobs[0];
            let read_buf = &result.buf[read_blob.start..read_blob.end];
            assert_eq!(blob, read_buf, "mismatch for idx={idx} at offset={offset}");
            buf = result.buf;
        }
        Ok(())
    }

    #[tokio::test]
    async fn test_really_big_array() -> Result<(), Error> {
        let blobs = &[
            b"test".to_vec(),
            random_array(10 * PAGE_SZ),
            b"hello".to_vec(),
            random_array(66 * PAGE_SZ),
            vec![0xf3; 24 * PAGE_SZ],
            b"foobar".to_vec(),
        ];
        round_trip_test_compressed(blobs, false).await?;
        round_trip_test_compressed(blobs, true).await?;
        Ok(())
    }

    #[tokio::test]
    async fn test_arrays_inc() -> Result<(), Error> {
        let blobs = (0..PAGE_SZ / 8)
            .map(|v| random_array(v * 16))
            .collect::<Vec<_>>();
        round_trip_test_compressed(&blobs, false).await?;
        round_trip_test_compressed(&blobs, true).await?;
        Ok(())
=======
    #[test]
    fn streaming_planner_max_read_size_test() {
        let max_read_size = 128 * 1024;
        let key = Key::MIN;
        let lsn = Lsn(0);

        let blob_descriptions = vec![
            (key, lsn, 0, BlobFlag::None),
            (key, lsn, 32 * 1024, BlobFlag::None),
            (key, lsn, 96 * 1024, BlobFlag::None),
            (key, lsn, 128 * 1024, BlobFlag::None),
            (key, lsn, 198 * 1024, BlobFlag::None),
            (key, lsn, 268 * 1024, BlobFlag::None),
            (key, lsn, 396 * 1024, BlobFlag::None),
            (key, lsn, 652 * 1024, BlobFlag::None),
        ];

        let ranges = [
            &blob_descriptions[0..3],
            &blob_descriptions[3..5],
            &blob_descriptions[5..6],
            &blob_descriptions[6..7],
            &blob_descriptions[7..],
        ];

        let mut planner = StreamingVectoredReadPlanner::new(max_read_size, 1000);
        let mut reads = Vec::new();
        for (key, lsn, offset, _) in blob_descriptions.clone() {
            reads.extend(planner.handle(key, lsn, offset));
        }
        reads.extend(planner.handle_range_end(652 * 1024));

        assert_eq!(reads.len(), ranges.len());

        for (idx, read) in reads.iter().enumerate() {
            validate_read(read, ranges[idx]);
        }
    }

    #[test]
    fn streaming_planner_max_cnt_test() {
        let max_read_size = 1024 * 1024;
        let key = Key::MIN;
        let lsn = Lsn(0);

        let blob_descriptions = vec![
            (key, lsn, 0, BlobFlag::None),
            (key, lsn, 32 * 1024, BlobFlag::None),
            (key, lsn, 96 * 1024, BlobFlag::None),
            (key, lsn, 128 * 1024, BlobFlag::None),
            (key, lsn, 198 * 1024, BlobFlag::None),
            (key, lsn, 268 * 1024, BlobFlag::None),
            (key, lsn, 396 * 1024, BlobFlag::None),
            (key, lsn, 652 * 1024, BlobFlag::None),
        ];

        let ranges = [
            &blob_descriptions[0..2],
            &blob_descriptions[2..4],
            &blob_descriptions[4..6],
            &blob_descriptions[6..],
        ];

        let mut planner = StreamingVectoredReadPlanner::new(max_read_size, 2);
        let mut reads = Vec::new();
        for (key, lsn, offset, _) in blob_descriptions.clone() {
            reads.extend(planner.handle(key, lsn, offset));
        }
        reads.extend(planner.handle_range_end(652 * 1024));

        assert_eq!(reads.len(), ranges.len());

        for (idx, read) in reads.iter().enumerate() {
            validate_read(read, ranges[idx]);
        }
    }

    #[test]
    fn streaming_planner_edge_test() {
        let max_read_size = 1024 * 1024;
        let key = Key::MIN;
        let lsn = Lsn(0);
        {
            let mut planner = StreamingVectoredReadPlanner::new(max_read_size, 1);
            let mut reads = Vec::new();
            reads.extend(planner.handle_range_end(652 * 1024));
            assert!(reads.is_empty());
        }
        {
            let mut planner = StreamingVectoredReadPlanner::new(max_read_size, 1);
            let mut reads = Vec::new();
            reads.extend(planner.handle(key, lsn, 0));
            reads.extend(planner.handle_range_end(652 * 1024));
            assert_eq!(reads.len(), 1);
            validate_read(&reads[0], &[(key, lsn, 0, BlobFlag::None)]);
        }
        {
            let mut planner = StreamingVectoredReadPlanner::new(max_read_size, 1);
            let mut reads = Vec::new();
            reads.extend(planner.handle(key, lsn, 0));
            reads.extend(planner.handle(key, lsn, 128 * 1024));
            reads.extend(planner.handle_range_end(652 * 1024));
            assert_eq!(reads.len(), 2);
            validate_read(&reads[0], &[(key, lsn, 0, BlobFlag::None)]);
            validate_read(&reads[1], &[(key, lsn, 128 * 1024, BlobFlag::None)]);
        }
        {
            let mut planner = StreamingVectoredReadPlanner::new(max_read_size, 2);
            let mut reads = Vec::new();
            reads.extend(planner.handle(key, lsn, 0));
            reads.extend(planner.handle(key, lsn, 128 * 1024));
            reads.extend(planner.handle_range_end(652 * 1024));
            assert_eq!(reads.len(), 1);
            validate_read(
                &reads[0],
                &[
                    (key, lsn, 0, BlobFlag::None),
                    (key, lsn, 128 * 1024, BlobFlag::None),
                ],
            );
        }
>>>>>>> 30bbfde5
    }
}<|MERGE_RESOLUTION|>--- conflicted
+++ resolved
@@ -604,66 +604,6 @@
         }
     }
 
-<<<<<<< HEAD
-    async fn round_trip_test_compressed(blobs: &[Vec<u8>], compression: bool) -> Result<(), Error> {
-        let ctx = RequestContext::new(TaskKind::UnitTest, DownloadBehavior::Error);
-        let (_temp_dir, pathbuf, offsets) =
-            write_maybe_compressed::<true>(blobs, compression, &ctx).await?;
-
-        let file = VirtualFile::open(&pathbuf, &ctx).await?;
-        let file_len = std::fs::metadata(&pathbuf)?.len();
-
-        // Multiply by two (compressed data might need more space), and add a few bytes for the header
-        let reserved_bytes = blobs.iter().map(|bl| bl.len()).max().unwrap() * 2 + 16;
-        let mut buf = BytesMut::with_capacity(reserved_bytes);
-
-        let vectored_blob_reader = VectoredBlobReader::new(&file);
-        let meta = BlobMeta {
-            key: Key::MIN,
-            lsn: Lsn(0),
-        };
-
-        for (idx, (blob, offset)) in blobs.iter().zip(offsets.iter()).enumerate() {
-            let end = offsets.get(idx + 1).unwrap_or(&file_len);
-            if idx + 1 == offsets.len() {
-                continue;
-            }
-            let read_builder = VectoredReadBuilder::new(*offset, *end, meta, None);
-            let read = read_builder.build();
-            let result = vectored_blob_reader.read_blobs(&read, buf, &ctx).await?;
-            assert_eq!(result.blobs.len(), 1);
-            let read_blob = &result.blobs[0];
-            let read_buf = &result.buf[read_blob.start..read_blob.end];
-            assert_eq!(blob, read_buf, "mismatch for idx={idx} at offset={offset}");
-            buf = result.buf;
-        }
-        Ok(())
-    }
-
-    #[tokio::test]
-    async fn test_really_big_array() -> Result<(), Error> {
-        let blobs = &[
-            b"test".to_vec(),
-            random_array(10 * PAGE_SZ),
-            b"hello".to_vec(),
-            random_array(66 * PAGE_SZ),
-            vec![0xf3; 24 * PAGE_SZ],
-            b"foobar".to_vec(),
-        ];
-        round_trip_test_compressed(blobs, false).await?;
-        round_trip_test_compressed(blobs, true).await?;
-        Ok(())
-    }
-
-    #[tokio::test]
-    async fn test_arrays_inc() -> Result<(), Error> {
-        let blobs = (0..PAGE_SZ / 8)
-            .map(|v| random_array(v * 16))
-            .collect::<Vec<_>>();
-        round_trip_test_compressed(&blobs, false).await?;
-        round_trip_test_compressed(&blobs, true).await?;
-        Ok(())
-=======
     #[test]
     fn streaming_planner_max_read_size_test() {
         let max_read_size = 128 * 1024;
@@ -785,6 +725,65 @@
                 ],
             );
         }
->>>>>>> 30bbfde5
+    }
+
+    async fn round_trip_test_compressed(blobs: &[Vec<u8>], compression: bool) -> Result<(), Error> {
+        let ctx = RequestContext::new(TaskKind::UnitTest, DownloadBehavior::Error);
+        let (_temp_dir, pathbuf, offsets) =
+            write_maybe_compressed::<true>(blobs, compression, &ctx).await?;
+
+        let file = VirtualFile::open(&pathbuf, &ctx).await?;
+        let file_len = std::fs::metadata(&pathbuf)?.len();
+
+        // Multiply by two (compressed data might need more space), and add a few bytes for the header
+        let reserved_bytes = blobs.iter().map(|bl| bl.len()).max().unwrap() * 2 + 16;
+        let mut buf = BytesMut::with_capacity(reserved_bytes);
+
+        let vectored_blob_reader = VectoredBlobReader::new(&file);
+        let meta = BlobMeta {
+            key: Key::MIN,
+            lsn: Lsn(0),
+        };
+
+        for (idx, (blob, offset)) in blobs.iter().zip(offsets.iter()).enumerate() {
+            let end = offsets.get(idx + 1).unwrap_or(&file_len);
+            if idx + 1 == offsets.len() {
+                continue;
+            }
+            let read_builder = VectoredReadBuilder::new(*offset, *end, meta, None);
+            let read = read_builder.build();
+            let result = vectored_blob_reader.read_blobs(&read, buf, &ctx).await?;
+            assert_eq!(result.blobs.len(), 1);
+            let read_blob = &result.blobs[0];
+            let read_buf = &result.buf[read_blob.start..read_blob.end];
+            assert_eq!(blob, read_buf, "mismatch for idx={idx} at offset={offset}");
+            buf = result.buf;
+        }
+        Ok(())
+    }
+
+    #[tokio::test]
+    async fn test_really_big_array() -> Result<(), Error> {
+        let blobs = &[
+            b"test".to_vec(),
+            random_array(10 * PAGE_SZ),
+            b"hello".to_vec(),
+            random_array(66 * PAGE_SZ),
+            vec![0xf3; 24 * PAGE_SZ],
+            b"foobar".to_vec(),
+        ];
+        round_trip_test_compressed(blobs, false).await?;
+        round_trip_test_compressed(blobs, true).await?;
+        Ok(())
+    }
+
+    #[tokio::test]
+    async fn test_arrays_inc() -> Result<(), Error> {
+        let blobs = (0..PAGE_SZ / 8)
+            .map(|v| random_array(v * 16))
+            .collect::<Vec<_>>();
+        round_trip_test_compressed(&blobs, false).await?;
+        round_trip_test_compressed(&blobs, true).await?;
+        Ok(())
     }
 }