//! Implementation of append-only file data structure
//! used to keep in-memory layers spilled on disk.

use crate::config::PageServerConf;
use crate::context::RequestContext;
use crate::page_cache;
use crate::tenant::block_io::{BlockCursor, BlockLease, BlockReader};
use crate::virtual_file::{self, VirtualFile};
use camino::Utf8PathBuf;
use pageserver_api::shard::TenantShardId;

use std::io;
use std::sync::atomic::AtomicU64;
use utils::id::TimelineId;

pub struct EphemeralFile {
    _tenant_shard_id: TenantShardId,
    _timeline_id: TimelineId,

    rw: page_caching::RW,
}

mod page_caching;
mod zero_padded_read_write;

impl EphemeralFile {
    pub async fn create(
        conf: &PageServerConf,
        tenant_shard_id: TenantShardId,
        timeline_id: TimelineId,
    ) -> Result<EphemeralFile, io::Error> {
        static NEXT_FILENAME: AtomicU64 = AtomicU64::new(1);
        let filename_disambiguator =
            NEXT_FILENAME.fetch_add(1, std::sync::atomic::Ordering::Relaxed);

        let filename = conf
            .timeline_path(&tenant_shard_id, &timeline_id)
            .join(Utf8PathBuf::from(format!(
                "ephemeral-{filename_disambiguator}"
            )));

        let file = VirtualFile::open_with_options(
            &filename,
            virtual_file::OpenOptions::new()
                .read(true)
                .write(true)
                .create(true),
        )
        .await?;

        Ok(EphemeralFile {
            _tenant_shard_id: tenant_shard_id,
            _timeline_id: timeline_id,
            rw: page_caching::RW::new(file),
        })
    }

    pub(crate) fn len(&self) -> u64 {
        self.rw.bytes_written()
    }

    pub(crate) fn page_cache_file_id(&self) -> page_cache::FileId {
        self.rw.page_cache_file_id()
    }

    pub(crate) async fn read_blk(
        &self,
        blknum: u32,
        ctx: &RequestContext,
    ) -> Result<BlockLease, io::Error> {
        self.rw.read_blk(blknum, ctx).await
    }

    pub(crate) async fn write_blob(
        &mut self,
        srcbuf: &[u8],
        _ctx: &RequestContext,
    ) -> Result<u64, io::Error> {
<<<<<<< HEAD
        struct Writer<'a> {
            ephemeral_file: &'a mut EphemeralFile,
            /// The block to which the next [`push_bytes`] will write.
            blknum: u32,
            /// The offset inside the block identified by [`blknum`] to which [`push_bytes`] will write.
            off: usize,
        }
        impl<'a> Writer<'a> {
            fn new(ephemeral_file: &'a mut EphemeralFile) -> io::Result<Writer<'a>> {
                Ok(Writer {
                    blknum: (ephemeral_file.len / PAGE_SZ as u64) as u32,
                    off: (ephemeral_file.len % PAGE_SZ as u64) as usize,
                    ephemeral_file,
                })
            }
            #[inline(always)]
            async fn push_bytes(
                &mut self,
                src: &[u8],
                ctx: &RequestContext,
            ) -> Result<(), io::Error> {
                let mut src_remaining = src;
                while !src_remaining.is_empty() {
                    let dst_remaining = &mut self
                        .ephemeral_file
                        .mutable_tail
                        .as_deref_mut()
                        .expect("IO is not yet ongoing")[self.off..];
                    let n = min(dst_remaining.len(), src_remaining.len());
                    dst_remaining[..n].copy_from_slice(&src_remaining[..n]);
                    self.off += n;
                    src_remaining = &src_remaining[n..];
                    if self.off == PAGE_SZ {
                        let mutable_tail = std::mem::take(&mut self.ephemeral_file.mutable_tail)
                            .expect("IO is not yet ongoing");
                        let (mutable_tail, res) = self
                            .ephemeral_file
                            .file
                            .write_all_at(mutable_tail, self.blknum as u64 * PAGE_SZ as u64, ctx)
                            .await;
                        // TODO: If we panic before we can put the mutable_tail back, subsequent calls will fail.
                        // I.e., the IO isn't retryable if we panic.
                        self.ephemeral_file.mutable_tail = Some(mutable_tail);
                        match res {
                            Ok(_) => {
                                // Pre-warm the page cache with what we just wrote.
                                // This isn't necessary for coherency/correctness, but it's how we've always done it.
                                let cache = page_cache::get();
                                match cache
                                    .read_immutable_buf(
                                        self.ephemeral_file.page_cache_file_id,
                                        self.blknum,
                                        ctx,
                                    )
                                    .await
                                {
                                    Ok(page_cache::ReadBufResult::Found(_guard)) => {
                                        // This function takes &mut self, so, it shouldn't be possible to reach this point.
                                        unreachable!("we just wrote blknum {} and this function takes &mut self, so, no concurrent read_blk is possible", self.blknum);
                                    }
                                    Ok(page_cache::ReadBufResult::NotFound(mut write_guard)) => {
                                        let buf: &mut [u8] = write_guard.deref_mut();
                                        debug_assert_eq!(buf.len(), PAGE_SZ);
                                        buf.copy_from_slice(
                                            self.ephemeral_file
                                                .mutable_tail
                                                .as_deref()
                                                .expect("IO is not ongoing"),
                                        );
                                        let _ = write_guard.mark_valid();
                                        // pre-warm successful
                                    }
                                    Err(e) => {
                                        error!("ephemeral_file write_blob failed to get immutable buf to pre-warm page cache: {e:?}");
                                        // fail gracefully, it's not the end of the world if we can't pre-warm the cache here
                                    }
                                }
                                // Zero the buffer for re-use.
                                // Zeroing is critical for correcntess because the write_blob code below
                                // and similarly read_blk expect zeroed pages.
                                self.ephemeral_file
                                    .mutable_tail
                                    .as_deref_mut()
                                    .expect("IO is not ongoing")
                                    .fill(0);
                                // This block is done, move to next one.
                                self.blknum += 1;
                                self.off = 0;
                            }
                            Err(e) => {
                                return Err(std::io::Error::new(
                                    ErrorKind::Other,
                                    // order error before path because path is long and error is short
                                    format!(
                                        "ephemeral_file: write_blob: write-back full tail blk #{}: {:#}: {}",
                                        self.blknum,
                                        e,
                                        self.ephemeral_file.file.path,
                                    ),
                                ));
                            }
                        }
                    }
                }
                Ok(())
            }
        }

        let pos = self.len;
        let mut writer = Writer::new(self)?;
=======
        let pos = self.rw.bytes_written();
>>>>>>> a74b6006

        // Write the length field
        if srcbuf.len() < 0x80 {
            // short one-byte length header
            let len_buf = [srcbuf.len() as u8];

            self.rw.write_all_borrowed(&len_buf).await?;
        } else {
            let mut len_buf = u32::to_be_bytes(srcbuf.len() as u32);
            len_buf[0] |= 0x80;
            self.rw.write_all_borrowed(&len_buf).await?;
        }

        // Write the payload
        self.rw.write_all_borrowed(srcbuf).await?;

        Ok(pos)
    }
}

/// Does the given filename look like an ephemeral file?
pub fn is_ephemeral_file(filename: &str) -> bool {
    if let Some(rest) = filename.strip_prefix("ephemeral-") {
        rest.parse::<u32>().is_ok()
    } else {
        false
    }
}

impl BlockReader for EphemeralFile {
    fn block_cursor(&self) -> super::block_io::BlockCursor<'_> {
        BlockCursor::new(super::block_io::BlockReaderRef::EphemeralFile(self))
    }
}

#[cfg(test)]
mod tests {
    use super::*;
    use crate::context::DownloadBehavior;
    use crate::task_mgr::TaskKind;
    use crate::tenant::block_io::BlockReaderRef;
    use rand::{thread_rng, RngCore};
    use std::fs;
    use std::str::FromStr;

    fn harness(
        test_name: &str,
    ) -> Result<
        (
            &'static PageServerConf,
            TenantShardId,
            TimelineId,
            RequestContext,
        ),
        io::Error,
    > {
        let repo_dir = PageServerConf::test_repo_dir(test_name);
        let _ = fs::remove_dir_all(&repo_dir);
        let conf = PageServerConf::dummy_conf(repo_dir);
        // Make a static copy of the config. This can never be free'd, but that's
        // OK in a test.
        let conf: &'static PageServerConf = Box::leak(Box::new(conf));

        let tenant_shard_id = TenantShardId::from_str("11000000000000000000000000000000").unwrap();
        let timeline_id = TimelineId::from_str("22000000000000000000000000000000").unwrap();
        fs::create_dir_all(conf.timeline_path(&tenant_shard_id, &timeline_id))?;

        let ctx = RequestContext::new(TaskKind::UnitTest, DownloadBehavior::Error);

        Ok((conf, tenant_shard_id, timeline_id, ctx))
    }

    #[tokio::test]
    async fn test_ephemeral_blobs() -> Result<(), io::Error> {
        let (conf, tenant_id, timeline_id, ctx) = harness("ephemeral_blobs")?;

        let mut file = EphemeralFile::create(conf, tenant_id, timeline_id).await?;

        let pos_foo = file.write_blob(b"foo", &ctx).await?;
        assert_eq!(
            b"foo",
            file.block_cursor()
                .read_blob(pos_foo, &ctx)
                .await?
                .as_slice()
        );
        let pos_bar = file.write_blob(b"bar", &ctx).await?;
        assert_eq!(
            b"foo",
            file.block_cursor()
                .read_blob(pos_foo, &ctx)
                .await?
                .as_slice()
        );
        assert_eq!(
            b"bar",
            file.block_cursor()
                .read_blob(pos_bar, &ctx)
                .await?
                .as_slice()
        );

        let mut blobs = Vec::new();
        for i in 0..10000 {
            let data = Vec::from(format!("blob{}", i).as_bytes());
            let pos = file.write_blob(&data, &ctx).await?;
            blobs.push((pos, data));
        }
        // also test with a large blobs
        for i in 0..100 {
            let data = format!("blob{}", i).as_bytes().repeat(100);
            let pos = file.write_blob(&data, &ctx).await?;
            blobs.push((pos, data));
        }

        let cursor = BlockCursor::new(BlockReaderRef::EphemeralFile(&file));
        for (pos, expected) in blobs {
            let actual = cursor.read_blob(pos, &ctx).await?;
            assert_eq!(actual, expected);
        }

        // Test a large blob that spans multiple pages
        let mut large_data = vec![0; 20000];
        thread_rng().fill_bytes(&mut large_data);
        let pos_large = file.write_blob(&large_data, &ctx).await?;
        let result = file.block_cursor().read_blob(pos_large, &ctx).await?;
        assert_eq!(result, large_data);

        Ok(())
    }
}<|MERGE_RESOLUTION|>--- conflicted
+++ resolved
@@ -74,137 +74,24 @@
     pub(crate) async fn write_blob(
         &mut self,
         srcbuf: &[u8],
-        _ctx: &RequestContext,
+        ctx: &RequestContext,
     ) -> Result<u64, io::Error> {
-<<<<<<< HEAD
-        struct Writer<'a> {
-            ephemeral_file: &'a mut EphemeralFile,
-            /// The block to which the next [`push_bytes`] will write.
-            blknum: u32,
-            /// The offset inside the block identified by [`blknum`] to which [`push_bytes`] will write.
-            off: usize,
-        }
-        impl<'a> Writer<'a> {
-            fn new(ephemeral_file: &'a mut EphemeralFile) -> io::Result<Writer<'a>> {
-                Ok(Writer {
-                    blknum: (ephemeral_file.len / PAGE_SZ as u64) as u32,
-                    off: (ephemeral_file.len % PAGE_SZ as u64) as usize,
-                    ephemeral_file,
-                })
-            }
-            #[inline(always)]
-            async fn push_bytes(
-                &mut self,
-                src: &[u8],
-                ctx: &RequestContext,
-            ) -> Result<(), io::Error> {
-                let mut src_remaining = src;
-                while !src_remaining.is_empty() {
-                    let dst_remaining = &mut self
-                        .ephemeral_file
-                        .mutable_tail
-                        .as_deref_mut()
-                        .expect("IO is not yet ongoing")[self.off..];
-                    let n = min(dst_remaining.len(), src_remaining.len());
-                    dst_remaining[..n].copy_from_slice(&src_remaining[..n]);
-                    self.off += n;
-                    src_remaining = &src_remaining[n..];
-                    if self.off == PAGE_SZ {
-                        let mutable_tail = std::mem::take(&mut self.ephemeral_file.mutable_tail)
-                            .expect("IO is not yet ongoing");
-                        let (mutable_tail, res) = self
-                            .ephemeral_file
-                            .file
-                            .write_all_at(mutable_tail, self.blknum as u64 * PAGE_SZ as u64, ctx)
-                            .await;
-                        // TODO: If we panic before we can put the mutable_tail back, subsequent calls will fail.
-                        // I.e., the IO isn't retryable if we panic.
-                        self.ephemeral_file.mutable_tail = Some(mutable_tail);
-                        match res {
-                            Ok(_) => {
-                                // Pre-warm the page cache with what we just wrote.
-                                // This isn't necessary for coherency/correctness, but it's how we've always done it.
-                                let cache = page_cache::get();
-                                match cache
-                                    .read_immutable_buf(
-                                        self.ephemeral_file.page_cache_file_id,
-                                        self.blknum,
-                                        ctx,
-                                    )
-                                    .await
-                                {
-                                    Ok(page_cache::ReadBufResult::Found(_guard)) => {
-                                        // This function takes &mut self, so, it shouldn't be possible to reach this point.
-                                        unreachable!("we just wrote blknum {} and this function takes &mut self, so, no concurrent read_blk is possible", self.blknum);
-                                    }
-                                    Ok(page_cache::ReadBufResult::NotFound(mut write_guard)) => {
-                                        let buf: &mut [u8] = write_guard.deref_mut();
-                                        debug_assert_eq!(buf.len(), PAGE_SZ);
-                                        buf.copy_from_slice(
-                                            self.ephemeral_file
-                                                .mutable_tail
-                                                .as_deref()
-                                                .expect("IO is not ongoing"),
-                                        );
-                                        let _ = write_guard.mark_valid();
-                                        // pre-warm successful
-                                    }
-                                    Err(e) => {
-                                        error!("ephemeral_file write_blob failed to get immutable buf to pre-warm page cache: {e:?}");
-                                        // fail gracefully, it's not the end of the world if we can't pre-warm the cache here
-                                    }
-                                }
-                                // Zero the buffer for re-use.
-                                // Zeroing is critical for correcntess because the write_blob code below
-                                // and similarly read_blk expect zeroed pages.
-                                self.ephemeral_file
-                                    .mutable_tail
-                                    .as_deref_mut()
-                                    .expect("IO is not ongoing")
-                                    .fill(0);
-                                // This block is done, move to next one.
-                                self.blknum += 1;
-                                self.off = 0;
-                            }
-                            Err(e) => {
-                                return Err(std::io::Error::new(
-                                    ErrorKind::Other,
-                                    // order error before path because path is long and error is short
-                                    format!(
-                                        "ephemeral_file: write_blob: write-back full tail blk #{}: {:#}: {}",
-                                        self.blknum,
-                                        e,
-                                        self.ephemeral_file.file.path,
-                                    ),
-                                ));
-                            }
-                        }
-                    }
-                }
-                Ok(())
-            }
-        }
-
-        let pos = self.len;
-        let mut writer = Writer::new(self)?;
-=======
         let pos = self.rw.bytes_written();
->>>>>>> a74b6006
 
         // Write the length field
         if srcbuf.len() < 0x80 {
             // short one-byte length header
             let len_buf = [srcbuf.len() as u8];
 
-            self.rw.write_all_borrowed(&len_buf).await?;
+            self.rw.write_all_borrowed(&len_buf, ctx).await?;
         } else {
             let mut len_buf = u32::to_be_bytes(srcbuf.len() as u32);
             len_buf[0] |= 0x80;
-            self.rw.write_all_borrowed(&len_buf).await?;
+            self.rw.write_all_borrowed(&len_buf, ctx).await?;
         }
 
         // Write the payload
-        self.rw.write_all_borrowed(srcbuf).await?;
+        self.rw.write_all_borrowed(srcbuf, ctx).await?;
 
         Ok(pos)
     }
