//! WAL receiver logic that ensures the pageserver gets connectected to safekeeper,
//! that contains the latest WAL to stream and this connection does not go stale.
//!
//! To achieve that, a storage broker is used: safekepers propagate their timelines' state in it,
//! the manager subscribes for changes and accumulates those to query the one with the biggest Lsn for connection.
//! Current connection state is tracked too, to ensure it's not getting stale.
//!
//! After every connection or storage broker update fetched, the state gets updated correspondingly and rechecked for the new conneciton leader,
//! then a [re]connection happens, if necessary.
//! Only WAL streaming task expects to be finished, other loops (storage broker, connection management) never exit unless cancelled explicitly via the dedicated channel.

use std::{collections::HashMap, num::NonZeroU64, ops::ControlFlow, sync::Arc, time::Duration};

use super::{TaskStateUpdate, WalReceiverConf};
use crate::context::{DownloadBehavior, RequestContext};
use crate::metrics::{
    WALRECEIVER_ACTIVE_MANAGERS, WALRECEIVER_BROKER_UPDATES, WALRECEIVER_CANDIDATES_ADDED,
    WALRECEIVER_CANDIDATES_REMOVED, WALRECEIVER_SWITCHES,
};
use crate::task_mgr::TaskKind;
use crate::tenant::{debug_assert_current_span_has_tenant_and_timeline_id, Timeline};
use anyhow::Context;
use chrono::{NaiveDateTime, Utc};
use pageserver_api::models::TimelineState;
use storage_broker::proto::subscribe_safekeeper_info_request::SubscriptionKey;
use storage_broker::proto::SafekeeperTimelineInfo;
use storage_broker::proto::SubscribeSafekeeperInfoRequest;
use storage_broker::proto::TenantTimelineId as ProtoTenantTimelineId;
use storage_broker::BrokerClientChannel;
use storage_broker::Streaming;
use tokio::select;
use tracing::*;

use crate::{exponential_backoff, DEFAULT_BASE_BACKOFF_SECONDS, DEFAULT_MAX_BACKOFF_SECONDS};
use postgres_connection::{parse_host_port, PgConnectionConfig};
use utils::{
    id::{NodeId, TenantTimelineId},
    lsn::Lsn,
};

use super::{walreceiver_connection::WalConnectionStatus, TaskEvent, TaskHandle};

/// Attempts to subscribe for timeline updates, pushed by safekeepers into the broker.
/// Based on the updates, desides whether to start, keep or stop a WAL receiver task.
/// If storage broker subscription is cancelled, exits.
pub(super) async fn connection_manager_loop_step(
    broker_client: &mut BrokerClientChannel,
    connection_manager_state: &mut ConnectionManagerState,
    ctx: &RequestContext,
    manager_status: &std::sync::RwLock<Option<ConnectionManagerStatus>>,
) -> ControlFlow<(), ()> {
    match connection_manager_state
        .timeline
        .wait_to_become_active(ctx)
        .await
    {
        Ok(()) => {}
        Err(new_state) => {
            debug!(
                ?new_state,
                "state changed, stopping wal connection manager loop"
            );
            return ControlFlow::Break(());
        }
    }

    WALRECEIVER_ACTIVE_MANAGERS.inc();
    scopeguard::defer! {
        WALRECEIVER_ACTIVE_MANAGERS.dec();
    }

    let id = TenantTimelineId {
        tenant_id: connection_manager_state.timeline.tenant_id,
        timeline_id: connection_manager_state.timeline.timeline_id,
    };

    let mut timeline_state_updates = connection_manager_state
        .timeline
        .subscribe_for_state_updates();

    // Subscribe to the broker updates. Stream shares underlying TCP connection
    // with other streams on this client (other connection managers). When
    // object goes out of scope, stream finishes in drop() automatically.
    let mut broker_subscription = subscribe_for_timeline_updates(broker_client, id).await;
    debug!("Subscribed for broker timeline updates");

    loop {
        let time_until_next_retry = connection_manager_state.time_until_next_retry();

        // These things are happening concurrently:
        //
        //  - keep receiving WAL on the current connection
        //      - if the shared state says we need to change connection, disconnect and return
        //      - this runs in a separate task and we receive updates via a watch channel
        //  - change connection if the rules decide so, or if the current connection dies
        //  - receive updates from broker
        //      - this might change the current desired connection
        //  - timeline state changes to something that does not allow walreceiver to run concurrently
        select! {
            Some(wal_connection_update) = async {
                match connection_manager_state.wal_connection.as_mut() {
                    Some(wal_connection) => Some(wal_connection.connection_task.next_task_event().await),
                    None => None,
                }
            } => {
                let wal_connection = connection_manager_state.wal_connection.as_mut()
                    .expect("Should have a connection, as checked by the corresponding select! guard");
                match wal_connection_update {
                    TaskEvent::Update(TaskStateUpdate::Started) => {},
                    TaskEvent::Update(TaskStateUpdate::Progress(new_status)) => {
                        if new_status.has_processed_wal {
                            // We have advanced last_record_lsn by processing the WAL received
                            // from this safekeeper. This is good enough to clean unsuccessful
                            // retries history and allow reconnecting to this safekeeper without
                            // sleeping for a long time.
                            connection_manager_state.wal_connection_retries.remove(&wal_connection.sk_id);
                        }
                        wal_connection.status = new_status;
                    }
                    TaskEvent::End(walreceiver_task_result) => {
                        match walreceiver_task_result {
                            Ok(()) => debug!("WAL receiving task finished"),
                            Err(e) => error!("wal receiver task finished with an error: {e:?}"),
                        }
                        connection_manager_state.drop_old_connection(false).await;
                    },
                }
            },

            // Got a new update from the broker
            broker_update = broker_subscription.message() => {
                match broker_update {
                    Ok(Some(broker_update)) => connection_manager_state.register_timeline_update(broker_update),
                    Err(e) => {
                        error!("broker subscription failed: {e}");
                        return ControlFlow::Continue(());
                    }
                    Ok(None) => {
                        error!("broker subscription stream ended"); // can't happen
                        return ControlFlow::Continue(());
                    }
                }
            },

            new_event = async {
                loop {
                    if connection_manager_state.timeline.current_state() == TimelineState::Loading {
                        warn!("wal connection manager should only be launched after timeline has become active");
                    }
                    match timeline_state_updates.changed().await {
                        Ok(()) => {
                            let new_state = connection_manager_state.timeline.current_state();
                            match new_state {
                                // we're already active as walreceiver, no need to reactivate
                                TimelineState::Active => continue,
<<<<<<< HEAD
                                TimelineState::Broken { .. } | TimelineState::Stopping => {
                                    info!("timeline entered terminal state {new_state:?}, stopping wal connection manager loop");
=======
                                TimelineState::Broken | TimelineState::Stopping => {
                                    debug!("timeline entered terminal state {new_state:?}, stopping wal connection manager loop");
>>>>>>> e0bd81ce
                                    return ControlFlow::Break(());
                                }
                                TimelineState::Loading => {
                                    warn!("timeline transitioned back to Loading state, that should not happen");
                                    return ControlFlow::Continue(());
                                }
                            }
                        }
                        Err(_sender_dropped_error) => return ControlFlow::Break(()),
                    }
                }
            } => match new_event {
                ControlFlow::Continue(()) => {
                    return ControlFlow::Continue(());
                }
                ControlFlow::Break(()) => {
                    debug!("Timeline is no longer active, stopping wal connection manager loop");
                    return ControlFlow::Break(());
                }
            },

            Some(()) = async {
                match time_until_next_retry {
                    Some(sleep_time) => {
                        tokio::time::sleep(sleep_time).await;
                        Some(())
                    },
                    None => {
                        debug!("No candidates to retry, waiting indefinitely for the broker events");
                        None
                    }
                }
            } => debug!("Waking up for the next retry after waiting for {time_until_next_retry:?}"),
        }

        if let Some(new_candidate) = connection_manager_state.next_connection_candidate() {
            info!("Switching to new connection candidate: {new_candidate:?}");
            connection_manager_state
                .change_connection(new_candidate, ctx)
                .await
        }
        *manager_status.write().unwrap() = Some(connection_manager_state.manager_status());
    }
}

/// Endlessly try to subscribe for broker updates for a given timeline.
async fn subscribe_for_timeline_updates(
    broker_client: &mut BrokerClientChannel,
    id: TenantTimelineId,
) -> Streaming<SafekeeperTimelineInfo> {
    let mut attempt = 0;
    loop {
        exponential_backoff(
            attempt,
            DEFAULT_BASE_BACKOFF_SECONDS,
            DEFAULT_MAX_BACKOFF_SECONDS,
        )
        .await;
        attempt += 1;

        // subscribe to the specific timeline
        let key = SubscriptionKey::TenantTimelineId(ProtoTenantTimelineId {
            tenant_id: id.tenant_id.as_ref().to_owned(),
            timeline_id: id.timeline_id.as_ref().to_owned(),
        });
        let request = SubscribeSafekeeperInfoRequest {
            subscription_key: Some(key),
        };

        match broker_client.subscribe_safekeeper_info(request).await {
            Ok(resp) => {
                return resp.into_inner();
            }
            Err(e) => {
                // Safekeeper nodes can stop pushing timeline updates to the broker, when no new writes happen and
                // entire WAL is streamed. Keep this noticeable with logging, but do not warn/error.
                info!("Attempt #{attempt}, failed to subscribe for timeline {id} updates in broker: {e:#}");
                continue;
            }
        }
    }
}

const WALCONNECTION_RETRY_MIN_BACKOFF_SECONDS: f64 = 0.1;
const WALCONNECTION_RETRY_MAX_BACKOFF_SECONDS: f64 = 15.0;
const WALCONNECTION_RETRY_BACKOFF_MULTIPLIER: f64 = 1.5;

/// All data that's needed to run endless broker loop and keep the WAL streaming connection alive, if possible.
pub(super) struct ConnectionManagerState {
    id: TenantTimelineId,
    /// Use pageserver data about the timeline to filter out some of the safekeepers.
    timeline: Arc<Timeline>,
    conf: WalReceiverConf,
    /// Current connection to safekeeper for WAL streaming.
    wal_connection: Option<WalConnection>,
    /// Info about retries and unsuccessful attempts to connect to safekeepers.
    wal_connection_retries: HashMap<NodeId, RetryInfo>,
    /// Data about all timelines, available for connection, fetched from storage broker, grouped by their corresponding safekeeper node id.
    wal_stream_candidates: HashMap<NodeId, BrokerSkTimeline>,
}

/// An information about connection manager's current connection and connection candidates.
#[derive(Debug, Clone)]
pub struct ConnectionManagerStatus {
    existing_connection: Option<WalConnectionStatus>,
    wal_stream_candidates: HashMap<NodeId, BrokerSkTimeline>,
}

impl ConnectionManagerStatus {
    /// Generates a string, describing current connection status in a form, suitable for logging.
    pub fn to_human_readable_string(&self) -> String {
        let mut resulting_string = "WalReceiver status".to_string();
        match &self.existing_connection {
            Some(connection) => {
                if connection.has_processed_wal {
                    resulting_string.push_str(&format!(
                        " (update {}): streaming WAL from node {}, ",
                        connection.latest_wal_update.format("%Y-%m-%d %H:%M:%S"),
                        connection.node,
                    ));

                    match (connection.streaming_lsn, connection.commit_lsn) {
                        (None, None) => resulting_string.push_str("no streaming data"),
                        (None, Some(commit_lsn)) => {
                            resulting_string.push_str(&format!("commit Lsn: {commit_lsn}"))
                        }
                        (Some(streaming_lsn), None) => {
                            resulting_string.push_str(&format!("streaming Lsn: {streaming_lsn}"))
                        }
                        (Some(streaming_lsn), Some(commit_lsn)) => resulting_string.push_str(
                            &format!("commit|streaming Lsn: {commit_lsn}|{streaming_lsn}"),
                        ),
                    }
                } else if connection.is_connected {
                    resulting_string.push_str(&format!(
                        " (update {}): connecting to node {}",
                        connection
                            .latest_connection_update
                            .format("%Y-%m-%d %H:%M:%S"),
                        connection.node,
                    ));
                } else {
                    resulting_string.push_str(&format!(
                        " (update {}): initializing node {} connection",
                        connection
                            .latest_connection_update
                            .format("%Y-%m-%d %H:%M:%S"),
                        connection.node,
                    ));
                }
            }
            None => resulting_string.push_str(": disconnected"),
        }

        resulting_string.push_str(", safekeeper candidates (id|update_time|commit_lsn): [");
        let mut candidates = self.wal_stream_candidates.iter().peekable();
        while let Some((node_id, candidate_info)) = candidates.next() {
            resulting_string.push_str(&format!(
                "({}|{}|{})",
                node_id,
                candidate_info.latest_update.format("%H:%M:%S"),
                Lsn(candidate_info.timeline.commit_lsn)
            ));
            if candidates.peek().is_some() {
                resulting_string.push_str(", ");
            }
        }
        resulting_string.push(']');

        resulting_string
    }
}

/// Current connection data.
#[derive(Debug)]
struct WalConnection {
    /// Time when the connection was initiated.
    started_at: NaiveDateTime,
    /// Current safekeeper pageserver is connected to for WAL streaming.
    sk_id: NodeId,
    /// Availability zone of the safekeeper.
    availability_zone: Option<String>,
    /// Status of the connection.
    status: WalConnectionStatus,
    /// WAL streaming task handle.
    connection_task: TaskHandle<WalConnectionStatus>,
    /// Have we discovered that other safekeeper has more recent WAL than we do?
    discovered_new_wal: Option<NewCommittedWAL>,
}

/// Notion of a new committed WAL, which exists on other safekeeper.
#[derive(Debug, Clone, Copy)]
struct NewCommittedWAL {
    /// LSN of the new committed WAL.
    lsn: Lsn,
    /// When we discovered that the new committed WAL exists on other safekeeper.
    discovered_at: NaiveDateTime,
}

#[derive(Debug, Clone, Copy)]
struct RetryInfo {
    next_retry_at: Option<NaiveDateTime>,
    retry_duration_seconds: f64,
}

/// Data about the timeline to connect to, received from the broker.
#[derive(Debug, Clone)]
struct BrokerSkTimeline {
    timeline: SafekeeperTimelineInfo,
    /// Time at which the data was fetched from the broker last time, to track the stale data.
    latest_update: NaiveDateTime,
}

impl ConnectionManagerState {
    pub(super) fn new(timeline: Arc<Timeline>, conf: WalReceiverConf) -> Self {
        let id = TenantTimelineId {
            tenant_id: timeline.tenant_id,
            timeline_id: timeline.timeline_id,
        };
        Self {
            id,
            timeline,
            conf,
            wal_connection: None,
            wal_stream_candidates: HashMap::new(),
            wal_connection_retries: HashMap::new(),
        }
    }

    /// Shuts down the current connection (if any) and immediately starts another one with the given connection string.
    async fn change_connection(&mut self, new_sk: NewWalConnectionCandidate, ctx: &RequestContext) {
        WALRECEIVER_SWITCHES
            .with_label_values(&[new_sk.reason.name()])
            .inc();

        self.drop_old_connection(true).await;

        let node_id = new_sk.safekeeper_id;
        let connect_timeout = self.conf.wal_connect_timeout;
        let timeline = Arc::clone(&self.timeline);
        let ctx = ctx.detached_child(
            TaskKind::WalReceiverConnectionHandler,
            DownloadBehavior::Download,
        );

        let span = info_span!("connection", %node_id);
        let connection_handle = TaskHandle::spawn(move |events_sender, cancellation| {
            async move {
                debug_assert_current_span_has_tenant_and_timeline_id();

                let res = super::walreceiver_connection::handle_walreceiver_connection(
                    timeline,
                    new_sk.wal_source_connconf,
                    events_sender,
                    cancellation,
                    connect_timeout,
                    ctx,
                    node_id,
                )
                .await;

                match res {
                    Ok(()) => Ok(()),
                    Err(e) => {
                        use super::walreceiver_connection::ExpectedError;
                        if e.is_expected() {
                            info!("walreceiver connection handling ended: {e:#}");
                            Ok(())
                        } else {
                            // give out an error to have task_mgr give it a really verbose logging
                            Err(e).context("walreceiver connection handling failure")
                        }
                    }
                }
            }
            .instrument(span)
        });

        let now = Utc::now().naive_utc();
        self.wal_connection = Some(WalConnection {
            started_at: now,
            sk_id: new_sk.safekeeper_id,
            availability_zone: new_sk.availability_zone,
            status: WalConnectionStatus {
                is_connected: false,
                has_processed_wal: false,
                latest_connection_update: now,
                latest_wal_update: now,
                streaming_lsn: None,
                commit_lsn: None,
                node: node_id,
            },
            connection_task: connection_handle,
            discovered_new_wal: None,
        });
    }

    /// Drops the current connection (if any) and updates retry timeout for the next
    /// connection attempt to the same safekeeper.
    async fn drop_old_connection(&mut self, needs_shutdown: bool) {
        let wal_connection = match self.wal_connection.take() {
            Some(wal_connection) => wal_connection,
            None => return,
        };

        if needs_shutdown {
            wal_connection.connection_task.shutdown().await;
        }

        let retry = self
            .wal_connection_retries
            .entry(wal_connection.sk_id)
            .or_insert(RetryInfo {
                next_retry_at: None,
                retry_duration_seconds: WALCONNECTION_RETRY_MIN_BACKOFF_SECONDS,
            });

        let now = Utc::now().naive_utc();

        // Schedule the next retry attempt. We want to have exponential backoff for connection attempts,
        // and we add backoff to the time when we started the connection attempt. If the connection
        // was active for a long time, then next_retry_at will be in the past.
        retry.next_retry_at =
            wal_connection
                .started_at
                .checked_add_signed(chrono::Duration::milliseconds(
                    (retry.retry_duration_seconds * 1000.0) as i64,
                ));

        if let Some(next) = &retry.next_retry_at {
            if next > &now {
                info!(
                    "Next connection retry to {:?} is at {}",
                    wal_connection.sk_id, next
                );
            }
        }

        let next_retry_duration =
            retry.retry_duration_seconds * WALCONNECTION_RETRY_BACKOFF_MULTIPLIER;
        // Clamp the next retry duration to the maximum allowed.
        let next_retry_duration = next_retry_duration.min(WALCONNECTION_RETRY_MAX_BACKOFF_SECONDS);
        // Clamp the next retry duration to the minimum allowed.
        let next_retry_duration = next_retry_duration.max(WALCONNECTION_RETRY_MIN_BACKOFF_SECONDS);

        retry.retry_duration_seconds = next_retry_duration;
    }

    /// Returns time needed to wait to have a new candidate for WAL streaming.
    fn time_until_next_retry(&self) -> Option<Duration> {
        let now = Utc::now().naive_utc();

        let next_retry_at = self
            .wal_connection_retries
            .values()
            .filter_map(|retry| retry.next_retry_at)
            .filter(|next_retry_at| next_retry_at > &now)
            .min()?;

        (next_retry_at - now).to_std().ok()
    }

    /// Adds another broker timeline into the state, if its more recent than the one already added there for the same key.
    fn register_timeline_update(&mut self, timeline_update: SafekeeperTimelineInfo) {
        WALRECEIVER_BROKER_UPDATES.inc();

        let new_safekeeper_id = NodeId(timeline_update.safekeeper_id);
        let old_entry = self.wal_stream_candidates.insert(
            new_safekeeper_id,
            BrokerSkTimeline {
                timeline: timeline_update,
                latest_update: Utc::now().naive_utc(),
            },
        );

        if old_entry.is_none() {
            info!("New SK node was added: {new_safekeeper_id}");
            WALRECEIVER_CANDIDATES_ADDED.inc();
        }
    }

    /// Cleans up stale broker records and checks the rest for the new connection candidate.
    /// Returns a new candidate, if the current state is absent or somewhat lagging, `None` otherwise.
    /// The current rules for approving new candidates:
    /// * pick a candidate different from the connected safekeeper with biggest `commit_lsn` and lowest failed connection attemps
    /// * if there's no such entry, no new candidate found, abort
    /// * otherwise check if the candidate is much better than the current one
    ///
    /// To understand exact rules for determining if the candidate is better than the current one, refer to this function's implementation.
    /// General rules are following:
    /// * if connected safekeeper is not present, pick the candidate
    /// * if we haven't received any updates for some time, pick the candidate
    /// * if the candidate commit_lsn is much higher than the current one, pick the candidate
    /// * if the candidate commit_lsn is same, but candidate is located in the same AZ as the pageserver, pick the candidate
    /// * if connected safekeeper stopped sending us new WAL which is available on other safekeeper, pick the candidate
    ///
    /// This way we ensure to keep up with the most up-to-date safekeeper and don't try to jump from one safekeeper to another too frequently.
    /// Both thresholds are configured per tenant.
    fn next_connection_candidate(&mut self) -> Option<NewWalConnectionCandidate> {
        self.cleanup_old_candidates();

        match &self.wal_connection {
            Some(existing_wal_connection) => {
                let connected_sk_node = existing_wal_connection.sk_id;

                let (new_sk_id, new_safekeeper_broker_data, new_wal_source_connconf) =
                    self.select_connection_candidate(Some(connected_sk_node))?;
                let new_availability_zone = new_safekeeper_broker_data.availability_zone.clone();

                let now = Utc::now().naive_utc();
                if let Ok(latest_interaciton) =
                    (now - existing_wal_connection.status.latest_connection_update).to_std()
                {
                    // Drop connection if we haven't received keepalive message for a while.
                    if latest_interaciton > self.conf.wal_connect_timeout {
                        return Some(NewWalConnectionCandidate {
                            safekeeper_id: new_sk_id,
                            wal_source_connconf: new_wal_source_connconf,
                            availability_zone: new_availability_zone,
                            reason: ReconnectReason::NoKeepAlives {
                                last_keep_alive: Some(
                                    existing_wal_connection.status.latest_connection_update,
                                ),
                                check_time: now,
                                threshold: self.conf.wal_connect_timeout,
                            },
                        });
                    }
                }

                if !existing_wal_connection.status.is_connected {
                    // We haven't connected yet and we shouldn't switch until connection timeout (condition above).
                    return None;
                }

                if let Some(current_commit_lsn) = existing_wal_connection.status.commit_lsn {
                    let new_commit_lsn = Lsn(new_safekeeper_broker_data.commit_lsn);
                    // Check if the new candidate has much more WAL than the current one.
                    match new_commit_lsn.0.checked_sub(current_commit_lsn.0) {
                        Some(new_sk_lsn_advantage) => {
                            if new_sk_lsn_advantage >= self.conf.max_lsn_wal_lag.get() {
                                return Some(NewWalConnectionCandidate {
                                    safekeeper_id: new_sk_id,
                                    wal_source_connconf: new_wal_source_connconf,
                                    availability_zone: new_availability_zone,
                                    reason: ReconnectReason::LaggingWal {
                                        current_commit_lsn,
                                        new_commit_lsn,
                                        threshold: self.conf.max_lsn_wal_lag,
                                    },
                                });
                            }
                            // If we have a candidate with the same commit_lsn as the current one, which is in the same AZ as pageserver,
                            // and the current one is not, switch to the new one.
                            if self.conf.availability_zone.is_some()
                                && existing_wal_connection.availability_zone
                                    != self.conf.availability_zone
                                && self.conf.availability_zone == new_availability_zone
                            {
                                return Some(NewWalConnectionCandidate {
                                    safekeeper_id: new_sk_id,
                                    availability_zone: new_availability_zone,
                                    wal_source_connconf: new_wal_source_connconf,
                                    reason: ReconnectReason::SwitchAvailabilityZone,
                                });
                            }
                        }
                        None => debug!(
                            "Best SK candidate has its commit_lsn behind connected SK's commit_lsn"
                        ),
                    }
                }

                let current_lsn = match existing_wal_connection.status.streaming_lsn {
                    Some(lsn) => lsn,
                    None => self.timeline.get_last_record_lsn(),
                };
                let current_commit_lsn = existing_wal_connection
                    .status
                    .commit_lsn
                    .unwrap_or(current_lsn);
                let candidate_commit_lsn = Lsn(new_safekeeper_broker_data.commit_lsn);

                // Keep discovered_new_wal only if connected safekeeper has not caught up yet.
                let mut discovered_new_wal = existing_wal_connection
                    .discovered_new_wal
                    .filter(|new_wal| new_wal.lsn > current_commit_lsn);

                if discovered_new_wal.is_none() {
                    // Check if the new candidate has more WAL than the current one.
                    // If the new candidate has more WAL than the current one, we consider switching to the new candidate.
                    discovered_new_wal = if candidate_commit_lsn > current_commit_lsn {
                        trace!(
                            "New candidate has commit_lsn {}, higher than current_commit_lsn {}",
                            candidate_commit_lsn,
                            current_commit_lsn
                        );
                        Some(NewCommittedWAL {
                            lsn: candidate_commit_lsn,
                            discovered_at: Utc::now().naive_utc(),
                        })
                    } else {
                        None
                    };
                }

                let waiting_for_new_lsn_since = if current_lsn < current_commit_lsn {
                    // Connected safekeeper has more WAL, but we haven't received updates for some time.
                    trace!(
                        "Connected safekeeper has more WAL, but we haven't received updates for {:?}. current_lsn: {}, current_commit_lsn: {}",
                        (now - existing_wal_connection.status.latest_wal_update).to_std(),
                        current_lsn,
                        current_commit_lsn
                    );
                    Some(existing_wal_connection.status.latest_wal_update)
                } else {
                    discovered_new_wal.as_ref().map(|new_wal| {
                        // We know that new WAL is available on other safekeeper, but connected safekeeper don't have it.
                        new_wal
                            .discovered_at
                            .max(existing_wal_connection.status.latest_wal_update)
                    })
                };

                // If we haven't received any WAL updates for a while and candidate has more WAL, switch to it.
                if let Some(waiting_for_new_lsn_since) = waiting_for_new_lsn_since {
                    if let Ok(waiting_for_new_wal) = (now - waiting_for_new_lsn_since).to_std() {
                        if candidate_commit_lsn > current_commit_lsn
                            && waiting_for_new_wal > self.conf.lagging_wal_timeout
                        {
                            return Some(NewWalConnectionCandidate {
                                safekeeper_id: new_sk_id,
                                wal_source_connconf: new_wal_source_connconf,
                                availability_zone: new_availability_zone,
                                reason: ReconnectReason::NoWalTimeout {
                                    current_lsn,
                                    current_commit_lsn,
                                    candidate_commit_lsn,
                                    last_wal_interaction: Some(
                                        existing_wal_connection.status.latest_wal_update,
                                    ),
                                    check_time: now,
                                    threshold: self.conf.lagging_wal_timeout,
                                },
                            });
                        }
                    }
                }

                self.wal_connection.as_mut().unwrap().discovered_new_wal = discovered_new_wal;
            }
            None => {
                let (new_sk_id, new_safekeeper_broker_data, new_wal_source_connconf) =
                    self.select_connection_candidate(None)?;
                return Some(NewWalConnectionCandidate {
                    safekeeper_id: new_sk_id,
                    availability_zone: new_safekeeper_broker_data.availability_zone.clone(),
                    wal_source_connconf: new_wal_source_connconf,
                    reason: ReconnectReason::NoExistingConnection,
                });
            }
        }

        None
    }

    /// Selects the best possible candidate, based on the data collected from the broker updates about the safekeepers.
    /// Optionally, omits the given node, to support gracefully switching from a healthy safekeeper to another.
    ///
    /// The candidate that is chosen:
    /// * has no pending retry cooldown
    /// * has greatest commit_lsn among the ones that are left
    fn select_connection_candidate(
        &self,
        node_to_omit: Option<NodeId>,
    ) -> Option<(NodeId, &SafekeeperTimelineInfo, PgConnectionConfig)> {
        self.applicable_connection_candidates()
            .filter(|&(sk_id, _, _)| Some(sk_id) != node_to_omit)
            .max_by_key(|(_, info, _)| info.commit_lsn)
    }

    /// Returns a list of safekeepers that have valid info and ready for connection.
    /// Some safekeepers are filtered by the retry cooldown.
    fn applicable_connection_candidates(
        &self,
    ) -> impl Iterator<Item = (NodeId, &SafekeeperTimelineInfo, PgConnectionConfig)> {
        let now = Utc::now().naive_utc();

        self.wal_stream_candidates
            .iter()
            .filter(|(_, info)| Lsn(info.timeline.commit_lsn) != Lsn::INVALID)
            .filter(move |(sk_id, _)| {
                let next_retry_at = self
                    .wal_connection_retries
                    .get(sk_id)
                    .and_then(|retry_info| {
                        retry_info.next_retry_at
                    });

                next_retry_at.is_none() || next_retry_at.unwrap() <= now
            }).filter_map(|(sk_id, broker_info)| {
                let info = &broker_info.timeline;
                if info.safekeeper_connstr.is_empty() {
                    return None; // no connection string, ignore sk
                }
                match wal_stream_connection_config(
                    self.id,
                    info.safekeeper_connstr.as_ref(),
                    match &self.conf.auth_token {
                        None => None,
                        Some(x) => Some(x),
                    },
                    self.conf.availability_zone.as_deref(),
                ) {
                    Ok(connstr) => Some((*sk_id, info, connstr)),
                    Err(e) => {
                        error!("Failed to create wal receiver connection string from broker data of safekeeper node {}: {e:#}", sk_id);
                        None
                    }
                }
            })
    }

    /// Remove candidates which haven't sent broker updates for a while.
    fn cleanup_old_candidates(&mut self) {
        let mut node_ids_to_remove = Vec::with_capacity(self.wal_stream_candidates.len());
        let lagging_wal_timeout = self.conf.lagging_wal_timeout;

        self.wal_stream_candidates.retain(|node_id, broker_info| {
            if let Ok(time_since_latest_broker_update) =
                (Utc::now().naive_utc() - broker_info.latest_update).to_std()
            {
                let should_retain = time_since_latest_broker_update < lagging_wal_timeout;
                if !should_retain {
                    node_ids_to_remove.push(*node_id);
                }
                should_retain
            } else {
                true
            }
        });

        if !node_ids_to_remove.is_empty() {
            for node_id in node_ids_to_remove {
                info!("Safekeeper node {node_id} did not send events for over {lagging_wal_timeout:?}, not retrying the connections");
                self.wal_connection_retries.remove(&node_id);
                WALRECEIVER_CANDIDATES_REMOVED.inc();
            }
        }
    }

    pub(super) async fn shutdown(mut self) {
        if let Some(wal_connection) = self.wal_connection.take() {
            wal_connection.connection_task.shutdown().await;
        }
    }

    fn manager_status(&self) -> ConnectionManagerStatus {
        ConnectionManagerStatus {
            existing_connection: self.wal_connection.as_ref().map(|conn| conn.status),
            wal_stream_candidates: self.wal_stream_candidates.clone(),
        }
    }
}

#[derive(Debug)]
struct NewWalConnectionCandidate {
    safekeeper_id: NodeId,
    wal_source_connconf: PgConnectionConfig,
    availability_zone: Option<String>,
    reason: ReconnectReason,
}

/// Stores the reason why WAL connection was switched, for furter debugging purposes.
#[derive(Debug, PartialEq, Eq)]
enum ReconnectReason {
    NoExistingConnection,
    LaggingWal {
        current_commit_lsn: Lsn,
        new_commit_lsn: Lsn,
        threshold: NonZeroU64,
    },
    SwitchAvailabilityZone,
    NoWalTimeout {
        current_lsn: Lsn,
        current_commit_lsn: Lsn,
        candidate_commit_lsn: Lsn,
        last_wal_interaction: Option<NaiveDateTime>,
        check_time: NaiveDateTime,
        threshold: Duration,
    },
    NoKeepAlives {
        last_keep_alive: Option<NaiveDateTime>,
        check_time: NaiveDateTime,
        threshold: Duration,
    },
}

impl ReconnectReason {
    fn name(&self) -> &str {
        match self {
            ReconnectReason::NoExistingConnection => "NoExistingConnection",
            ReconnectReason::LaggingWal { .. } => "LaggingWal",
            ReconnectReason::SwitchAvailabilityZone => "SwitchAvailabilityZone",
            ReconnectReason::NoWalTimeout { .. } => "NoWalTimeout",
            ReconnectReason::NoKeepAlives { .. } => "NoKeepAlives",
        }
    }
}

fn wal_stream_connection_config(
    TenantTimelineId {
        tenant_id,
        timeline_id,
    }: TenantTimelineId,
    listen_pg_addr_str: &str,
    auth_token: Option<&str>,
    availability_zone: Option<&str>,
) -> anyhow::Result<PgConnectionConfig> {
    let (host, port) =
        parse_host_port(listen_pg_addr_str).context("Unable to parse listen_pg_addr_str")?;
    let port = port.unwrap_or(5432);
    let mut connstr = PgConnectionConfig::new_host_port(host, port)
        .extend_options([
            "-c".to_owned(),
            format!("timeline_id={}", timeline_id),
            format!("tenant_id={}", tenant_id),
        ])
        .set_password(auth_token.map(|s| s.to_owned()));

    if let Some(availability_zone) = availability_zone {
        connstr = connstr.extend_options([format!("availability_zone={}", availability_zone)]);
    }

    Ok(connstr)
}

#[cfg(test)]
mod tests {
    use super::*;
    use crate::tenant::harness::{TenantHarness, TIMELINE_ID};
    use url::Host;

    fn dummy_broker_sk_timeline(
        commit_lsn: u64,
        safekeeper_connstr: &str,
        latest_update: NaiveDateTime,
    ) -> BrokerSkTimeline {
        BrokerSkTimeline {
            timeline: SafekeeperTimelineInfo {
                safekeeper_id: 0,
                tenant_timeline_id: None,
                last_log_term: 0,
                flush_lsn: 0,
                commit_lsn,
                backup_lsn: 0,
                remote_consistent_lsn: 0,
                peer_horizon_lsn: 0,
                local_start_lsn: 0,
                safekeeper_connstr: safekeeper_connstr.to_owned(),
                availability_zone: None,
            },
            latest_update,
        }
    }

    #[tokio::test]
    async fn no_connection_no_candidate() -> anyhow::Result<()> {
        let harness = TenantHarness::create("no_connection_no_candidate")?;
        let mut state = dummy_state(&harness).await;
        let now = Utc::now().naive_utc();

        let lagging_wal_timeout = chrono::Duration::from_std(state.conf.lagging_wal_timeout)?;
        let delay_over_threshold = now - lagging_wal_timeout - lagging_wal_timeout;

        state.wal_connection = None;
        state.wal_stream_candidates = HashMap::from([
            (NodeId(0), dummy_broker_sk_timeline(1, "", now)),
            (NodeId(1), dummy_broker_sk_timeline(0, "no_commit_lsn", now)),
            (NodeId(2), dummy_broker_sk_timeline(0, "no_commit_lsn", now)),
            (
                NodeId(3),
                dummy_broker_sk_timeline(
                    1 + state.conf.max_lsn_wal_lag.get(),
                    "delay_over_threshold",
                    delay_over_threshold,
                ),
            ),
        ]);

        let no_candidate = state.next_connection_candidate();
        assert!(
            no_candidate.is_none(),
            "Expected no candidate selected out of non full data options, but got {no_candidate:?}"
        );

        Ok(())
    }

    #[tokio::test]
    async fn connection_no_candidate() -> anyhow::Result<()> {
        let harness = TenantHarness::create("connection_no_candidate")?;
        let mut state = dummy_state(&harness).await;
        let now = Utc::now().naive_utc();

        let connected_sk_id = NodeId(0);
        let current_lsn = 100_000;

        let connection_status = WalConnectionStatus {
            is_connected: true,
            has_processed_wal: true,
            latest_connection_update: now,
            latest_wal_update: now,
            commit_lsn: Some(Lsn(current_lsn)),
            streaming_lsn: Some(Lsn(current_lsn)),
            node: NodeId(1),
        };

        state.conf.max_lsn_wal_lag = NonZeroU64::new(100).unwrap();
        state.wal_connection = Some(WalConnection {
            started_at: now,
            sk_id: connected_sk_id,
            availability_zone: None,
            status: connection_status,
            connection_task: TaskHandle::spawn(move |sender, _| async move {
                sender
                    .send(TaskStateUpdate::Progress(connection_status))
                    .ok();
                Ok(())
            }),
            discovered_new_wal: None,
        });
        state.wal_stream_candidates = HashMap::from([
            (
                connected_sk_id,
                dummy_broker_sk_timeline(
                    current_lsn + state.conf.max_lsn_wal_lag.get() * 2,
                    DUMMY_SAFEKEEPER_HOST,
                    now,
                ),
            ),
            (
                NodeId(1),
                dummy_broker_sk_timeline(current_lsn, "not_advanced_lsn", now),
            ),
            (
                NodeId(2),
                dummy_broker_sk_timeline(
                    current_lsn + state.conf.max_lsn_wal_lag.get() / 2,
                    "not_enough_advanced_lsn",
                    now,
                ),
            ),
        ]);

        let no_candidate = state.next_connection_candidate();
        assert!(
            no_candidate.is_none(),
            "Expected no candidate selected out of valid options since candidate Lsn data is ignored and others' was not advanced enough, but got {no_candidate:?}"
        );

        Ok(())
    }

    #[tokio::test]
    async fn no_connection_candidate() -> anyhow::Result<()> {
        let harness = TenantHarness::create("no_connection_candidate")?;
        let mut state = dummy_state(&harness).await;
        let now = Utc::now().naive_utc();

        state.wal_connection = None;
        state.wal_stream_candidates = HashMap::from([(
            NodeId(0),
            dummy_broker_sk_timeline(
                1 + state.conf.max_lsn_wal_lag.get(),
                DUMMY_SAFEKEEPER_HOST,
                now,
            ),
        )]);

        let only_candidate = state
            .next_connection_candidate()
            .expect("Expected one candidate selected out of the only data option, but got none");
        assert_eq!(only_candidate.safekeeper_id, NodeId(0));
        assert_eq!(
            only_candidate.reason,
            ReconnectReason::NoExistingConnection,
            "Should select new safekeeper due to missing connection, even if there's also a lag in the wal over the threshold"
        );
        assert_eq!(
            only_candidate.wal_source_connconf.host(),
            &Host::Domain(DUMMY_SAFEKEEPER_HOST.to_owned())
        );

        let selected_lsn = 100_000;
        state.wal_stream_candidates = HashMap::from([
            (
                NodeId(0),
                dummy_broker_sk_timeline(selected_lsn - 100, "smaller_commit_lsn", now),
            ),
            (
                NodeId(1),
                dummy_broker_sk_timeline(selected_lsn, DUMMY_SAFEKEEPER_HOST, now),
            ),
            (
                NodeId(2),
                dummy_broker_sk_timeline(selected_lsn + 100, "", now),
            ),
        ]);
        let biggest_wal_candidate = state.next_connection_candidate().expect(
            "Expected one candidate selected out of multiple valid data options, but got none",
        );

        assert_eq!(biggest_wal_candidate.safekeeper_id, NodeId(1));
        assert_eq!(
            biggest_wal_candidate.reason,
            ReconnectReason::NoExistingConnection,
            "Should select new safekeeper due to missing connection, even if there's also a lag in the wal over the threshold"
        );
        assert_eq!(
            biggest_wal_candidate.wal_source_connconf.host(),
            &Host::Domain(DUMMY_SAFEKEEPER_HOST.to_owned())
        );

        Ok(())
    }

    #[tokio::test]
    async fn candidate_with_many_connection_failures() -> anyhow::Result<()> {
        let harness = TenantHarness::create("candidate_with_many_connection_failures")?;
        let mut state = dummy_state(&harness).await;
        let now = Utc::now().naive_utc();

        let current_lsn = Lsn(100_000).align();
        let bigger_lsn = Lsn(current_lsn.0 + 100).align();

        state.wal_connection = None;
        state.wal_stream_candidates = HashMap::from([
            (
                NodeId(0),
                dummy_broker_sk_timeline(bigger_lsn.0, DUMMY_SAFEKEEPER_HOST, now),
            ),
            (
                NodeId(1),
                dummy_broker_sk_timeline(current_lsn.0, DUMMY_SAFEKEEPER_HOST, now),
            ),
        ]);
        state.wal_connection_retries = HashMap::from([(
            NodeId(0),
            RetryInfo {
                next_retry_at: now.checked_add_signed(chrono::Duration::hours(1)),
                retry_duration_seconds: WALCONNECTION_RETRY_MAX_BACKOFF_SECONDS,
            },
        )]);

        let candidate_with_less_errors = state
            .next_connection_candidate()
            .expect("Expected one candidate selected, but got none");
        assert_eq!(
            candidate_with_less_errors.safekeeper_id,
            NodeId(1),
            "Should select the node with no pending retry cooldown"
        );

        Ok(())
    }

    #[tokio::test]
    async fn lsn_wal_over_threshhold_current_candidate() -> anyhow::Result<()> {
        let harness = TenantHarness::create("lsn_wal_over_threshcurrent_candidate")?;
        let mut state = dummy_state(&harness).await;
        let current_lsn = Lsn(100_000).align();
        let now = Utc::now().naive_utc();

        let connected_sk_id = NodeId(0);
        let new_lsn = Lsn(current_lsn.0 + state.conf.max_lsn_wal_lag.get() + 1);

        let connection_status = WalConnectionStatus {
            is_connected: true,
            has_processed_wal: true,
            latest_connection_update: now,
            latest_wal_update: now,
            commit_lsn: Some(current_lsn),
            streaming_lsn: Some(current_lsn),
            node: connected_sk_id,
        };

        state.wal_connection = Some(WalConnection {
            started_at: now,
            sk_id: connected_sk_id,
            availability_zone: None,
            status: connection_status,
            connection_task: TaskHandle::spawn(move |sender, _| async move {
                sender
                    .send(TaskStateUpdate::Progress(connection_status))
                    .ok();
                Ok(())
            }),
            discovered_new_wal: None,
        });
        state.wal_stream_candidates = HashMap::from([
            (
                connected_sk_id,
                dummy_broker_sk_timeline(current_lsn.0, DUMMY_SAFEKEEPER_HOST, now),
            ),
            (
                NodeId(1),
                dummy_broker_sk_timeline(new_lsn.0, "advanced_by_lsn_safekeeper", now),
            ),
        ]);

        let over_threshcurrent_candidate = state.next_connection_candidate().expect(
            "Expected one candidate selected out of multiple valid data options, but got none",
        );

        assert_eq!(over_threshcurrent_candidate.safekeeper_id, NodeId(1));
        assert_eq!(
            over_threshcurrent_candidate.reason,
            ReconnectReason::LaggingWal {
                current_commit_lsn: current_lsn,
                new_commit_lsn: new_lsn,
                threshold: state.conf.max_lsn_wal_lag
            },
            "Should select bigger WAL safekeeper if it starts to lag enough"
        );
        assert_eq!(
            over_threshcurrent_candidate.wal_source_connconf.host(),
            &Host::Domain("advanced_by_lsn_safekeeper".to_owned())
        );

        Ok(())
    }

    #[tokio::test]
    async fn timeout_connection_threshhold_current_candidate() -> anyhow::Result<()> {
        let harness = TenantHarness::create("timeout_connection_threshhold_current_candidate")?;
        let mut state = dummy_state(&harness).await;
        let current_lsn = Lsn(100_000).align();
        let now = Utc::now().naive_utc();

        let wal_connect_timeout = chrono::Duration::from_std(state.conf.wal_connect_timeout)?;
        let time_over_threshold =
            Utc::now().naive_utc() - wal_connect_timeout - wal_connect_timeout;

        let connection_status = WalConnectionStatus {
            is_connected: true,
            has_processed_wal: true,
            latest_connection_update: time_over_threshold,
            latest_wal_update: time_over_threshold,
            commit_lsn: Some(current_lsn),
            streaming_lsn: Some(current_lsn),
            node: NodeId(1),
        };

        state.wal_connection = Some(WalConnection {
            started_at: now,
            sk_id: NodeId(1),
            availability_zone: None,
            status: connection_status,
            connection_task: TaskHandle::spawn(move |sender, _| async move {
                sender
                    .send(TaskStateUpdate::Progress(connection_status))
                    .ok();
                Ok(())
            }),
            discovered_new_wal: None,
        });
        state.wal_stream_candidates = HashMap::from([(
            NodeId(0),
            dummy_broker_sk_timeline(current_lsn.0, DUMMY_SAFEKEEPER_HOST, now),
        )]);

        let over_threshcurrent_candidate = state.next_connection_candidate().expect(
            "Expected one candidate selected out of multiple valid data options, but got none",
        );

        assert_eq!(over_threshcurrent_candidate.safekeeper_id, NodeId(0));
        match over_threshcurrent_candidate.reason {
            ReconnectReason::NoKeepAlives {
                last_keep_alive,
                threshold,
                ..
            } => {
                assert_eq!(last_keep_alive, Some(time_over_threshold));
                assert_eq!(threshold, state.conf.lagging_wal_timeout);
            }
            unexpected => panic!("Unexpected reason: {unexpected:?}"),
        }
        assert_eq!(
            over_threshcurrent_candidate.wal_source_connconf.host(),
            &Host::Domain(DUMMY_SAFEKEEPER_HOST.to_owned())
        );

        Ok(())
    }

    #[tokio::test]
    async fn timeout_wal_over_threshhold_current_candidate() -> anyhow::Result<()> {
        let harness = TenantHarness::create("timeout_wal_over_threshhold_current_candidate")?;
        let mut state = dummy_state(&harness).await;
        let current_lsn = Lsn(100_000).align();
        let new_lsn = Lsn(100_100).align();
        let now = Utc::now().naive_utc();

        let lagging_wal_timeout = chrono::Duration::from_std(state.conf.lagging_wal_timeout)?;
        let time_over_threshold =
            Utc::now().naive_utc() - lagging_wal_timeout - lagging_wal_timeout;

        let connection_status = WalConnectionStatus {
            is_connected: true,
            has_processed_wal: true,
            latest_connection_update: now,
            latest_wal_update: time_over_threshold,
            commit_lsn: Some(current_lsn),
            streaming_lsn: Some(current_lsn),
            node: NodeId(1),
        };

        state.wal_connection = Some(WalConnection {
            started_at: now,
            sk_id: NodeId(1),
            availability_zone: None,
            status: connection_status,
            connection_task: TaskHandle::spawn(move |_, _| async move { Ok(()) }),
            discovered_new_wal: Some(NewCommittedWAL {
                discovered_at: time_over_threshold,
                lsn: new_lsn,
            }),
        });
        state.wal_stream_candidates = HashMap::from([(
            NodeId(0),
            dummy_broker_sk_timeline(new_lsn.0, DUMMY_SAFEKEEPER_HOST, now),
        )]);

        let over_threshcurrent_candidate = state.next_connection_candidate().expect(
            "Expected one candidate selected out of multiple valid data options, but got none",
        );

        assert_eq!(over_threshcurrent_candidate.safekeeper_id, NodeId(0));
        match over_threshcurrent_candidate.reason {
            ReconnectReason::NoWalTimeout {
                current_lsn,
                current_commit_lsn,
                candidate_commit_lsn,
                last_wal_interaction,
                threshold,
                ..
            } => {
                assert_eq!(current_lsn, current_lsn);
                assert_eq!(current_commit_lsn, current_lsn);
                assert_eq!(candidate_commit_lsn, new_lsn);
                assert_eq!(last_wal_interaction, Some(time_over_threshold));
                assert_eq!(threshold, state.conf.lagging_wal_timeout);
            }
            unexpected => panic!("Unexpected reason: {unexpected:?}"),
        }
        assert_eq!(
            over_threshcurrent_candidate.wal_source_connconf.host(),
            &Host::Domain(DUMMY_SAFEKEEPER_HOST.to_owned())
        );

        Ok(())
    }

    const DUMMY_SAFEKEEPER_HOST: &str = "safekeeper_connstr";

    async fn dummy_state(harness: &TenantHarness<'_>) -> ConnectionManagerState {
        let (tenant, ctx) = harness.load().await;
        let timeline = tenant
            .create_test_timeline(TIMELINE_ID, Lsn(0), crate::DEFAULT_PG_VERSION, &ctx)
            .expect("Failed to create an empty timeline for dummy wal connection manager");

        ConnectionManagerState {
            id: TenantTimelineId {
                tenant_id: harness.tenant_id,
                timeline_id: TIMELINE_ID,
            },
            timeline,
            conf: WalReceiverConf {
                wal_connect_timeout: Duration::from_secs(1),
                lagging_wal_timeout: Duration::from_secs(1),
                max_lsn_wal_lag: NonZeroU64::new(1024 * 1024).unwrap(),
                auth_token: None,
                availability_zone: None,
            },
            wal_connection: None,
            wal_stream_candidates: HashMap::new(),
            wal_connection_retries: HashMap::new(),
        }
    }

    #[tokio::test]
    async fn switch_to_same_availability_zone() -> anyhow::Result<()> {
        // Pageserver and one of safekeepers will be in the same availability zone
        // and pageserver should prefer to connect to it.
        let test_az = Some("test_az".to_owned());

        let harness = TenantHarness::create("switch_to_same_availability_zone")?;
        let mut state = dummy_state(&harness).await;
        state.conf.availability_zone = test_az.clone();
        let current_lsn = Lsn(100_000).align();
        let now = Utc::now().naive_utc();

        let connected_sk_id = NodeId(0);

        let connection_status = WalConnectionStatus {
            is_connected: true,
            has_processed_wal: true,
            latest_connection_update: now,
            latest_wal_update: now,
            commit_lsn: Some(current_lsn),
            streaming_lsn: Some(current_lsn),
            node: connected_sk_id,
        };

        state.wal_connection = Some(WalConnection {
            started_at: now,
            sk_id: connected_sk_id,
            availability_zone: None,
            status: connection_status,
            connection_task: TaskHandle::spawn(move |sender, _| async move {
                sender
                    .send(TaskStateUpdate::Progress(connection_status))
                    .ok();
                Ok(())
            }),
            discovered_new_wal: None,
        });

        // We have another safekeeper with the same commit_lsn, and it have the same availability zone as
        // the current pageserver.
        let mut same_az_sk = dummy_broker_sk_timeline(current_lsn.0, "same_az", now);
        same_az_sk.timeline.availability_zone = test_az.clone();

        state.wal_stream_candidates = HashMap::from([
            (
                connected_sk_id,
                dummy_broker_sk_timeline(current_lsn.0, DUMMY_SAFEKEEPER_HOST, now),
            ),
            (NodeId(1), same_az_sk),
        ]);

        // We expect that pageserver will switch to the safekeeper in the same availability zone,
        // even if it has the same commit_lsn.
        let next_candidate = state.next_connection_candidate().expect(
            "Expected one candidate selected out of multiple valid data options, but got none",
        );

        assert_eq!(next_candidate.safekeeper_id, NodeId(1));
        assert_eq!(
            next_candidate.reason,
            ReconnectReason::SwitchAvailabilityZone,
            "Should switch to the safekeeper in the same availability zone, if it has the same commit_lsn"
        );
        assert_eq!(
            next_candidate.wal_source_connconf.host(),
            &Host::Domain("same_az".to_owned())
        );

        Ok(())
    }
}<|MERGE_RESOLUTION|>--- conflicted
+++ resolved
@@ -153,13 +153,8 @@
                             match new_state {
                                 // we're already active as walreceiver, no need to reactivate
                                 TimelineState::Active => continue,
-<<<<<<< HEAD
                                 TimelineState::Broken { .. } | TimelineState::Stopping => {
                                     info!("timeline entered terminal state {new_state:?}, stopping wal connection manager loop");
-=======
-                                TimelineState::Broken | TimelineState::Stopping => {
-                                    debug!("timeline entered terminal state {new_state:?}, stopping wal connection manager loop");
->>>>>>> e0bd81ce
                                     return ControlFlow::Break(());
                                 }
                                 TimelineState::Loading => {
