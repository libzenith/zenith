//! WAL receiver logic that ensures the pageserver gets connectected to safekeeper,
//! that contains the latest WAL to stream and this connection does not go stale.
//!
//! To achieve that, a storage broker is used: safekepers propagate their timelines' state in it,
//! the manager subscribes for changes and accumulates those to query the one with the biggest Lsn for connection.
//! Current connection state is tracked too, to ensure it's not getting stale.
//!
//! After every connection or storage broker update fetched, the state gets updated correspondingly and rechecked for the new conneciton leader,
//! then a (re)connection happens, if necessary.
//! Only WAL streaming task expects to be finished, other loops (storage broker, connection management) never exit unless cancelled explicitly via the dedicated channel.

use std::{collections::HashMap, num::NonZeroU64, ops::ControlFlow, sync::Arc, time::Duration};

use super::{TaskStateUpdate, WalReceiverConf};
use crate::context::{DownloadBehavior, RequestContext};
use crate::metrics::{
    WALRECEIVER_ACTIVE_MANAGERS, WALRECEIVER_BROKER_UPDATES, WALRECEIVER_CANDIDATES_ADDED,
    WALRECEIVER_CANDIDATES_REMOVED, WALRECEIVER_SWITCHES,
};
use crate::task_mgr::TaskKind;
use crate::tenant::{debug_assert_current_span_has_tenant_and_timeline_id, Timeline};
use anyhow::Context;
use chrono::{NaiveDateTime, Utc};
use pageserver_api::models::TimelineState;
use storage_broker::proto::subscribe_safekeeper_info_request::SubscriptionKey;
use storage_broker::proto::SafekeeperTimelineInfo;
use storage_broker::proto::SubscribeSafekeeperInfoRequest;
use storage_broker::proto::TenantTimelineId as ProtoTenantTimelineId;
use storage_broker::{BrokerClientChannel, Code, Streaming};
use tokio_util::sync::CancellationToken;
use tracing::*;

use postgres_connection::PgConnectionConfig;
use utils::backoff::{
    exponential_backoff, DEFAULT_BASE_BACKOFF_SECONDS, DEFAULT_MAX_BACKOFF_SECONDS,
};
use utils::postgres_client::wal_stream_connection_config;
use utils::{
    id::{NodeId, TenantTimelineId},
    lsn::Lsn,
};

use super::{
    walreceiver_connection::WalConnectionStatus, walreceiver_connection::WalReceiverError,
    TaskEvent, TaskHandle,
};

pub(crate) struct Cancelled;

/// Attempts to subscribe for timeline updates, pushed by safekeepers into the broker.
/// Based on the updates, desides whether to start, keep or stop a WAL receiver task.
/// If storage broker subscription is cancelled, exits.
///
/// # Cancel-Safety
///
/// Not cancellation-safe. Use `cancel` token to request cancellation.
pub(super) async fn connection_manager_loop_step(
    broker_client: &mut BrokerClientChannel,
    connection_manager_state: &mut ConnectionManagerState,
    ctx: &RequestContext,
    cancel: &CancellationToken,
    manager_status: &std::sync::RwLock<Option<ConnectionManagerStatus>>,
) -> Result<(), Cancelled> {
    match tokio::select! {
        _ = cancel.cancelled() => { return Err(Cancelled); },
        st = connection_manager_state.timeline.wait_to_become_active(ctx) => { st }
    } {
        Ok(()) => {}
        Err(new_state) => {
            debug!(
                ?new_state,
                "state changed, stopping wal connection manager loop"
            );
            return Err(Cancelled);
        }
    }

    WALRECEIVER_ACTIVE_MANAGERS.inc();
    scopeguard::defer! {
        WALRECEIVER_ACTIVE_MANAGERS.dec();
    }

    let id = TenantTimelineId {
        tenant_id: connection_manager_state.timeline.tenant_shard_id.tenant_id,
        timeline_id: connection_manager_state.timeline.timeline_id,
    };

    let mut timeline_state_updates = connection_manager_state
        .timeline
        .subscribe_for_state_updates();

    // Subscribe to the broker updates. Stream shares underlying TCP connection
    // with other streams on this client (other connection managers). When
    // object goes out of scope, stream finishes in drop() automatically.
    let mut broker_subscription = subscribe_for_timeline_updates(broker_client, id, cancel).await?;
    debug!("Subscribed for broker timeline updates");

    loop {
        let time_until_next_retry = connection_manager_state.time_until_next_retry();

        // These things are happening concurrently:
        //
        // - cancellation request
        //  - keep receiving WAL on the current connection
        //      - if the shared state says we need to change connection, disconnect and return
        //      - this runs in a separate task and we receive updates via a watch channel
        //  - change connection if the rules decide so, or if the current connection dies
        //  - receive updates from broker
        //      - this might change the current desired connection
        //  - timeline state changes to something that does not allow walreceiver to run concurrently

        // NB: make sure each of the select expressions are cancellation-safe
        // (no need for arms to be cancellation-safe).
        tokio::select! {
            _ = cancel.cancelled() => { return Err(Cancelled); }
            Some(wal_connection_update) = async {
                match connection_manager_state.wal_connection.as_mut() {
                    Some(wal_connection) => Some(wal_connection.connection_task.next_task_event().await),
                    None => None,
                }
            } => {
                let wal_connection = connection_manager_state.wal_connection.as_mut()
                    .expect("Should have a connection, as checked by the corresponding select! guard");
                match wal_connection_update {
                    TaskEvent::Update(TaskStateUpdate::Started) => {},
                    TaskEvent::Update(TaskStateUpdate::Progress(new_status)) => {
                        if new_status.has_processed_wal {
                            // We have advanced last_record_lsn by processing the WAL received
                            // from this safekeeper. This is good enough to clean unsuccessful
                            // retries history and allow reconnecting to this safekeeper without
                            // sleeping for a long time.
                            connection_manager_state.wal_connection_retries.remove(&wal_connection.sk_id);
                        }
                        wal_connection.status = new_status;
                    }
                    TaskEvent::End(walreceiver_task_result) => {
                        match walreceiver_task_result {
                            Ok(()) => debug!("WAL receiving task finished"),
                            Err(e) => error!("wal receiver task finished with an error: {e:?}"),
                        }
                        // TODO: can this use the `cancel` token?
                        connection_manager_state.drop_old_connection(false).await;
                    },
                }
            },

            // Got a new update from the broker
            broker_update = broker_subscription.message() /* TODO: review cancellation-safety */ => {
                match broker_update {
                    Ok(Some(broker_update)) => connection_manager_state.register_timeline_update(broker_update),
                    Err(status) => {
                        match status.code() {
                            Code::Unknown if status.message().contains("stream closed because of a broken pipe") || status.message().contains("connection reset") => {
                                // tonic's error handling doesn't provide a clear code for disconnections: we get
                                // "h2 protocol error: error reading a body from connection: stream closed because of a broken pipe"
                                info!("broker disconnected: {status}");
                            },
                            _ => {
                                warn!("broker subscription failed: {status}");
                            }
                        }
                        return Ok(());
                    }
                    Ok(None) => {
                        error!("broker subscription stream ended"); // can't happen
                        return Ok(());
                    }
                }
            },

            new_event = async {
                // Reminder: this match arm needs to be cancellation-safe.
                loop {
                    if connection_manager_state.timeline.current_state() == TimelineState::Loading {
                        warn!("wal connection manager should only be launched after timeline has become active");
                    }
                    match timeline_state_updates.changed().await {
                        Ok(()) => {
                            let new_state = connection_manager_state.timeline.current_state();
                            match new_state {
                                // we're already active as walreceiver, no need to reactivate
                                TimelineState::Active => continue,
                                TimelineState::Broken { .. } | TimelineState::Stopping => {
                                    debug!("timeline entered terminal state {new_state:?}, stopping wal connection manager loop");
                                    return ControlFlow::Break(());
                                }
                                TimelineState::Loading => {
                                    warn!("timeline transitioned back to Loading state, that should not happen");
                                    return ControlFlow::Continue(());
                                }
                            }
                        }
                        Err(_sender_dropped_error) => return ControlFlow::Break(()),
                    }
                }
            } => match new_event {
                ControlFlow::Continue(()) => {
                    return Ok(());
                }
                ControlFlow::Break(()) => {
                    debug!("Timeline is no longer active, stopping wal connection manager loop");
                    return Err(Cancelled);
                }
            },

            Some(()) = async {
                match time_until_next_retry {
                    Some(sleep_time) => {
                        tokio::time::sleep(sleep_time).await;
                        Some(())
                    },
                    None => {
                        debug!("No candidates to retry, waiting indefinitely for the broker events");
                        None
                    }
                }
            } => debug!("Waking up for the next retry after waiting for {time_until_next_retry:?}"),
        }

        if let Some(new_candidate) = connection_manager_state.next_connection_candidate() {
            info!("Switching to new connection candidate: {new_candidate:?}");
            connection_manager_state
                .change_connection(new_candidate, ctx)
                .await
        }
        *manager_status.write().unwrap() = Some(connection_manager_state.manager_status());
    }
}

/// Endlessly try to subscribe for broker updates for a given timeline.
async fn subscribe_for_timeline_updates(
    broker_client: &mut BrokerClientChannel,
    id: TenantTimelineId,
    cancel: &CancellationToken,
) -> Result<Streaming<SafekeeperTimelineInfo>, Cancelled> {
    let mut attempt = 0;
    loop {
        exponential_backoff(
            attempt,
            DEFAULT_BASE_BACKOFF_SECONDS,
            DEFAULT_MAX_BACKOFF_SECONDS,
            cancel,
        )
        .await;
        attempt += 1;

        // subscribe to the specific timeline
        let key = SubscriptionKey::TenantTimelineId(ProtoTenantTimelineId {
            tenant_id: id.tenant_id.as_ref().to_owned(),
            timeline_id: id.timeline_id.as_ref().to_owned(),
        });
        let request = SubscribeSafekeeperInfoRequest {
            subscription_key: Some(key),
        };

        match {
            tokio::select! {
                r = broker_client.subscribe_safekeeper_info(request) => { r }
                _ = cancel.cancelled() => { return Err(Cancelled); }
            }
        } {
            Ok(resp) => {
                return Ok(resp.into_inner());
            }
            Err(e) => {
                // Safekeeper nodes can stop pushing timeline updates to the broker, when no new writes happen and
                // entire WAL is streamed. Keep this noticeable with logging, but do not warn/error.
                info!("Attempt #{attempt}, failed to subscribe for timeline {id} updates in broker: {e:#}");
                continue;
            }
        }
    }
}

const WALCONNECTION_RETRY_MIN_BACKOFF_SECONDS: f64 = 0.1;
const WALCONNECTION_RETRY_MAX_BACKOFF_SECONDS: f64 = 15.0;
const WALCONNECTION_RETRY_BACKOFF_MULTIPLIER: f64 = 1.5;

/// All data that's needed to run endless broker loop and keep the WAL streaming connection alive, if possible.
pub(super) struct ConnectionManagerState {
    id: TenantTimelineId,
    /// Use pageserver data about the timeline to filter out some of the safekeepers.
    timeline: Arc<Timeline>,
    conf: WalReceiverConf,
    /// Current connection to safekeeper for WAL streaming.
    wal_connection: Option<WalConnection>,
    /// Info about retries and unsuccessful attempts to connect to safekeepers.
    wal_connection_retries: HashMap<NodeId, RetryInfo>,
    /// Data about all timelines, available for connection, fetched from storage broker, grouped by their corresponding safekeeper node id.
    wal_stream_candidates: HashMap<NodeId, BrokerSkTimeline>,
}

/// An information about connection manager's current connection and connection candidates.
#[derive(Debug, Clone)]
pub struct ConnectionManagerStatus {
    existing_connection: Option<WalConnectionStatus>,
    wal_stream_candidates: HashMap<NodeId, BrokerSkTimeline>,
}

impl ConnectionManagerStatus {
    /// Generates a string, describing current connection status in a form, suitable for logging.
    pub fn to_human_readable_string(&self) -> String {
        let mut resulting_string = String::new();
        match &self.existing_connection {
            Some(connection) => {
                if connection.has_processed_wal {
                    resulting_string.push_str(&format!(
                        " (update {}): streaming WAL from node {}, ",
                        connection.latest_wal_update.format("%Y-%m-%d %H:%M:%S"),
                        connection.node,
                    ));

                    match (connection.streaming_lsn, connection.commit_lsn) {
                        (None, None) => resulting_string.push_str("no streaming data"),
                        (None, Some(commit_lsn)) => {
                            resulting_string.push_str(&format!("commit Lsn: {commit_lsn}"))
                        }
                        (Some(streaming_lsn), None) => {
                            resulting_string.push_str(&format!("streaming Lsn: {streaming_lsn}"))
                        }
                        (Some(streaming_lsn), Some(commit_lsn)) => resulting_string.push_str(
                            &format!("commit|streaming Lsn: {commit_lsn}|{streaming_lsn}"),
                        ),
                    }
                } else if connection.is_connected {
                    resulting_string.push_str(&format!(
                        " (update {}): connecting to node {}",
                        connection
                            .latest_connection_update
                            .format("%Y-%m-%d %H:%M:%S"),
                        connection.node,
                    ));
                } else {
                    resulting_string.push_str(&format!(
                        " (update {}): initializing node {} connection",
                        connection
                            .latest_connection_update
                            .format("%Y-%m-%d %H:%M:%S"),
                        connection.node,
                    ));
                }
            }
            None => resulting_string.push_str(": disconnected"),
        }

        resulting_string.push_str(", safekeeper candidates (id|update_time|commit_lsn): [");
        let mut candidates = self.wal_stream_candidates.iter().peekable();
        while let Some((node_id, candidate_info)) = candidates.next() {
            resulting_string.push_str(&format!(
                "({}|{}|{})",
                node_id,
                candidate_info.latest_update.format("%H:%M:%S"),
                Lsn(candidate_info.timeline.commit_lsn)
            ));
            if candidates.peek().is_some() {
                resulting_string.push_str(", ");
            }
        }
        resulting_string.push(']');

        resulting_string
    }
}

/// Current connection data.
#[derive(Debug)]
struct WalConnection {
    /// Time when the connection was initiated.
    started_at: NaiveDateTime,
    /// Current safekeeper pageserver is connected to for WAL streaming.
    sk_id: NodeId,
    /// Availability zone of the safekeeper.
    availability_zone: Option<String>,
    /// Status of the connection.
    status: WalConnectionStatus,
    /// WAL streaming task handle.
    connection_task: TaskHandle<WalConnectionStatus>,
    /// Have we discovered that other safekeeper has more recent WAL than we do?
    discovered_new_wal: Option<NewCommittedWAL>,
}

/// Notion of a new committed WAL, which exists on other safekeeper.
#[derive(Debug, Clone, Copy)]
struct NewCommittedWAL {
    /// LSN of the new committed WAL.
    lsn: Lsn,
    /// When we discovered that the new committed WAL exists on other safekeeper.
    discovered_at: NaiveDateTime,
}

#[derive(Debug, Clone, Copy)]
struct RetryInfo {
    next_retry_at: Option<NaiveDateTime>,
    retry_duration_seconds: f64,
}

/// Data about the timeline to connect to, received from the broker.
#[derive(Debug, Clone)]
struct BrokerSkTimeline {
    timeline: SafekeeperTimelineInfo,
    /// Time at which the data was fetched from the broker last time, to track the stale data.
    latest_update: NaiveDateTime,
}

impl ConnectionManagerState {
    pub(super) fn new(timeline: Arc<Timeline>, conf: WalReceiverConf) -> Self {
        let id = TenantTimelineId {
            tenant_id: timeline.tenant_shard_id.tenant_id,
            timeline_id: timeline.timeline_id,
        };
        Self {
            id,
            timeline,
            conf,
            wal_connection: None,
            wal_stream_candidates: HashMap::new(),
            wal_connection_retries: HashMap::new(),
        }
    }

    /// Shuts down the current connection (if any) and immediately starts another one with the given connection string.
    async fn change_connection(&mut self, new_sk: NewWalConnectionCandidate, ctx: &RequestContext) {
        WALRECEIVER_SWITCHES
            .with_label_values(&[new_sk.reason.name()])
            .inc();

        self.drop_old_connection(true).await;

        let node_id = new_sk.safekeeper_id;
        let connect_timeout = self.conf.wal_connect_timeout;
        let ingest_batch_size = self.conf.ingest_batch_size;
        let timeline = Arc::clone(&self.timeline);
        let ctx = ctx.detached_child(
            TaskKind::WalReceiverConnectionHandler,
            DownloadBehavior::Download,
        );

        let span = info_span!("connection", %node_id);
        let connection_handle = TaskHandle::spawn(move |events_sender, cancellation| {
            async move {
                debug_assert_current_span_has_tenant_and_timeline_id();

                let res = super::walreceiver_connection::handle_walreceiver_connection(
                    timeline,
                    new_sk.wal_source_connconf,
                    events_sender,
                    cancellation.clone(),
                    connect_timeout,
                    ctx,
                    node_id,
                    ingest_batch_size,
                )
                .await;

                match res {
                    Ok(()) => Ok(()),
                    Err(e) => {
                        match e {
                            WalReceiverError::SuccessfulCompletion(msg) => {
                                info!("walreceiver connection handling ended with success: {msg}");
                                Ok(())
                            }
                            WalReceiverError::ExpectedSafekeeperError(e) => {
                                info!("walreceiver connection handling ended: {e}");
                                Ok(())
                            }
                            WalReceiverError::Other(e) => {
                                // give out an error to have task_mgr give it a really verbose logging
                                if cancellation.is_cancelled() {
                                    // Ideally we would learn about this via some path other than Other, but
                                    // that requires refactoring all the intermediate layers of ingest code
                                    // that only emit anyhow::Error
                                    Ok(())
                                } else {
                                    Err(e).context("walreceiver connection handling failure")
                                }
                            }
                        }
                    }
                }
            }
            .instrument(span)
        });

        let now = Utc::now().naive_utc();
        self.wal_connection = Some(WalConnection {
            started_at: now,
            sk_id: new_sk.safekeeper_id,
            availability_zone: new_sk.availability_zone,
            status: WalConnectionStatus {
                is_connected: false,
                has_processed_wal: false,
                latest_connection_update: now,
                latest_wal_update: now,
                streaming_lsn: None,
                commit_lsn: None,
                node: node_id,
            },
            connection_task: connection_handle,
            discovered_new_wal: None,
        });
    }

    /// Drops the current connection (if any) and updates retry timeout for the next
    /// connection attempt to the same safekeeper.
    ///
    /// # Cancel-Safety
    ///
    /// Not cancellation-safe.
    async fn drop_old_connection(&mut self, needs_shutdown: bool) {
        let wal_connection = match self.wal_connection.take() {
            Some(wal_connection) => wal_connection,
            None => return,
        };

        if needs_shutdown {
            wal_connection
                .connection_task
                .shutdown()
<<<<<<< HEAD
                // if we get cancelled here because task_mgr::shutdown_watcher() becomes Ready
                // at https://github.com/neondatabase/neon/blob/fb518aea0db046817987a463b1556ad950e97f09/pageserver/src/tenant/timeline/walreceiver.rs#L84-L104
                // then self.wal_connection is already None and so the cleanup
                // code running there after the select! will not shut down the task => task is leaked
=======
                // This here is why this function isn't cancellation-safe.
                // If we got cancelled here, then self.wal_connection is already None and we lose track of the task.
                // Even if our caller diligently calls Self::shutdown(), it will find a self.wal_connection=None
                // and thus be ineffective.
>>>>>>> cdf12ed0
                .await;
        }

        let retry = self
            .wal_connection_retries
            .entry(wal_connection.sk_id)
            .or_insert(RetryInfo {
                next_retry_at: None,
                retry_duration_seconds: WALCONNECTION_RETRY_MIN_BACKOFF_SECONDS,
            });

        let now = Utc::now().naive_utc();

        // Schedule the next retry attempt. We want to have exponential backoff for connection attempts,
        // and we add backoff to the time when we started the connection attempt. If the connection
        // was active for a long time, then next_retry_at will be in the past.
        retry.next_retry_at =
            wal_connection
                .started_at
                .checked_add_signed(chrono::Duration::milliseconds(
                    (retry.retry_duration_seconds * 1000.0) as i64,
                ));

        if let Some(next) = &retry.next_retry_at {
            if next > &now {
                info!(
                    "Next connection retry to {:?} is at {}",
                    wal_connection.sk_id, next
                );
            }
        }

        let next_retry_duration =
            retry.retry_duration_seconds * WALCONNECTION_RETRY_BACKOFF_MULTIPLIER;
        // Clamp the next retry duration to the maximum allowed.
        let next_retry_duration = next_retry_duration.min(WALCONNECTION_RETRY_MAX_BACKOFF_SECONDS);
        // Clamp the next retry duration to the minimum allowed.
        let next_retry_duration = next_retry_duration.max(WALCONNECTION_RETRY_MIN_BACKOFF_SECONDS);

        retry.retry_duration_seconds = next_retry_duration;
    }

    /// Returns time needed to wait to have a new candidate for WAL streaming.
    fn time_until_next_retry(&self) -> Option<Duration> {
        let now = Utc::now().naive_utc();

        let next_retry_at = self
            .wal_connection_retries
            .values()
            .filter_map(|retry| retry.next_retry_at)
            .filter(|next_retry_at| next_retry_at > &now)
            .min()?;

        (next_retry_at - now).to_std().ok()
    }

    /// Adds another broker timeline into the state, if its more recent than the one already added there for the same key.
    fn register_timeline_update(&mut self, timeline_update: SafekeeperTimelineInfo) {
        WALRECEIVER_BROKER_UPDATES.inc();

        let new_safekeeper_id = NodeId(timeline_update.safekeeper_id);
        let old_entry = self.wal_stream_candidates.insert(
            new_safekeeper_id,
            BrokerSkTimeline {
                timeline: timeline_update,
                latest_update: Utc::now().naive_utc(),
            },
        );

        if old_entry.is_none() {
            info!("New SK node was added: {new_safekeeper_id}");
            WALRECEIVER_CANDIDATES_ADDED.inc();
        }
    }

    /// Cleans up stale broker records and checks the rest for the new connection candidate.
    /// Returns a new candidate, if the current state is absent or somewhat lagging, `None` otherwise.
    /// The current rules for approving new candidates:
    /// * pick a candidate different from the connected safekeeper with biggest `commit_lsn` and lowest failed connection attemps
    /// * if there's no such entry, no new candidate found, abort
    /// * otherwise check if the candidate is much better than the current one
    ///
    /// To understand exact rules for determining if the candidate is better than the current one, refer to this function's implementation.
    /// General rules are following:
    /// * if connected safekeeper is not present, pick the candidate
    /// * if we haven't received any updates for some time, pick the candidate
    /// * if the candidate commit_lsn is much higher than the current one, pick the candidate
    /// * if the candidate commit_lsn is same, but candidate is located in the same AZ as the pageserver, pick the candidate
    /// * if connected safekeeper stopped sending us new WAL which is available on other safekeeper, pick the candidate
    ///
    /// This way we ensure to keep up with the most up-to-date safekeeper and don't try to jump from one safekeeper to another too frequently.
    /// Both thresholds are configured per tenant.
    fn next_connection_candidate(&mut self) -> Option<NewWalConnectionCandidate> {
        self.cleanup_old_candidates();

        match &self.wal_connection {
            Some(existing_wal_connection) => {
                let connected_sk_node = existing_wal_connection.sk_id;

                let (new_sk_id, new_safekeeper_broker_data, new_wal_source_connconf) =
                    self.select_connection_candidate(Some(connected_sk_node))?;
                let new_availability_zone = new_safekeeper_broker_data.availability_zone.clone();

                let now = Utc::now().naive_utc();
                if let Ok(latest_interaciton) =
                    (now - existing_wal_connection.status.latest_connection_update).to_std()
                {
                    // Drop connection if we haven't received keepalive message for a while.
                    if latest_interaciton > self.conf.wal_connect_timeout {
                        return Some(NewWalConnectionCandidate {
                            safekeeper_id: new_sk_id,
                            wal_source_connconf: new_wal_source_connconf,
                            availability_zone: new_availability_zone,
                            reason: ReconnectReason::NoKeepAlives {
                                last_keep_alive: Some(
                                    existing_wal_connection.status.latest_connection_update,
                                ),
                                check_time: now,
                                threshold: self.conf.wal_connect_timeout,
                            },
                        });
                    }
                }

                if !existing_wal_connection.status.is_connected {
                    // We haven't connected yet and we shouldn't switch until connection timeout (condition above).
                    return None;
                }

                if let Some(current_commit_lsn) = existing_wal_connection.status.commit_lsn {
                    let new_commit_lsn = Lsn(new_safekeeper_broker_data.commit_lsn);
                    // Check if the new candidate has much more WAL than the current one.
                    match new_commit_lsn.0.checked_sub(current_commit_lsn.0) {
                        Some(new_sk_lsn_advantage) => {
                            if new_sk_lsn_advantage >= self.conf.max_lsn_wal_lag.get() {
                                return Some(NewWalConnectionCandidate {
                                    safekeeper_id: new_sk_id,
                                    wal_source_connconf: new_wal_source_connconf,
                                    availability_zone: new_availability_zone,
                                    reason: ReconnectReason::LaggingWal {
                                        current_commit_lsn,
                                        new_commit_lsn,
                                        threshold: self.conf.max_lsn_wal_lag,
                                    },
                                });
                            }
                            // If we have a candidate with the same commit_lsn as the current one, which is in the same AZ as pageserver,
                            // and the current one is not, switch to the new one.
                            if self.conf.availability_zone.is_some()
                                && existing_wal_connection.availability_zone
                                    != self.conf.availability_zone
                                && self.conf.availability_zone == new_availability_zone
                            {
                                return Some(NewWalConnectionCandidate {
                                    safekeeper_id: new_sk_id,
                                    availability_zone: new_availability_zone,
                                    wal_source_connconf: new_wal_source_connconf,
                                    reason: ReconnectReason::SwitchAvailabilityZone,
                                });
                            }
                        }
                        None => debug!(
                            "Best SK candidate has its commit_lsn behind connected SK's commit_lsn"
                        ),
                    }
                }

                let current_lsn = match existing_wal_connection.status.streaming_lsn {
                    Some(lsn) => lsn,
                    None => self.timeline.get_last_record_lsn(),
                };
                let current_commit_lsn = existing_wal_connection
                    .status
                    .commit_lsn
                    .unwrap_or(current_lsn);
                let candidate_commit_lsn = Lsn(new_safekeeper_broker_data.commit_lsn);

                // Keep discovered_new_wal only if connected safekeeper has not caught up yet.
                let mut discovered_new_wal = existing_wal_connection
                    .discovered_new_wal
                    .filter(|new_wal| new_wal.lsn > current_commit_lsn);

                if discovered_new_wal.is_none() {
                    // Check if the new candidate has more WAL than the current one.
                    // If the new candidate has more WAL than the current one, we consider switching to the new candidate.
                    discovered_new_wal = if candidate_commit_lsn > current_commit_lsn {
                        trace!(
                            "New candidate has commit_lsn {}, higher than current_commit_lsn {}",
                            candidate_commit_lsn,
                            current_commit_lsn
                        );
                        Some(NewCommittedWAL {
                            lsn: candidate_commit_lsn,
                            discovered_at: Utc::now().naive_utc(),
                        })
                    } else {
                        None
                    };
                }

                let waiting_for_new_lsn_since = if current_lsn < current_commit_lsn {
                    // Connected safekeeper has more WAL, but we haven't received updates for some time.
                    trace!(
                        "Connected safekeeper has more WAL, but we haven't received updates for {:?}. current_lsn: {}, current_commit_lsn: {}",
                        (now - existing_wal_connection.status.latest_wal_update).to_std(),
                        current_lsn,
                        current_commit_lsn
                    );
                    Some(existing_wal_connection.status.latest_wal_update)
                } else {
                    discovered_new_wal.as_ref().map(|new_wal| {
                        // We know that new WAL is available on other safekeeper, but connected safekeeper don't have it.
                        new_wal
                            .discovered_at
                            .max(existing_wal_connection.status.latest_wal_update)
                    })
                };

                // If we haven't received any WAL updates for a while and candidate has more WAL, switch to it.
                if let Some(waiting_for_new_lsn_since) = waiting_for_new_lsn_since {
                    if let Ok(waiting_for_new_wal) = (now - waiting_for_new_lsn_since).to_std() {
                        if candidate_commit_lsn > current_commit_lsn
                            && waiting_for_new_wal > self.conf.lagging_wal_timeout
                        {
                            return Some(NewWalConnectionCandidate {
                                safekeeper_id: new_sk_id,
                                wal_source_connconf: new_wal_source_connconf,
                                availability_zone: new_availability_zone,
                                reason: ReconnectReason::NoWalTimeout {
                                    current_lsn,
                                    current_commit_lsn,
                                    candidate_commit_lsn,
                                    last_wal_interaction: Some(
                                        existing_wal_connection.status.latest_wal_update,
                                    ),
                                    check_time: now,
                                    threshold: self.conf.lagging_wal_timeout,
                                },
                            });
                        }
                    }
                }

                self.wal_connection.as_mut().unwrap().discovered_new_wal = discovered_new_wal;
            }
            None => {
                let (new_sk_id, new_safekeeper_broker_data, new_wal_source_connconf) =
                    self.select_connection_candidate(None)?;
                return Some(NewWalConnectionCandidate {
                    safekeeper_id: new_sk_id,
                    availability_zone: new_safekeeper_broker_data.availability_zone.clone(),
                    wal_source_connconf: new_wal_source_connconf,
                    reason: ReconnectReason::NoExistingConnection,
                });
            }
        }

        None
    }

    /// Selects the best possible candidate, based on the data collected from the broker updates about the safekeepers.
    /// Optionally, omits the given node, to support gracefully switching from a healthy safekeeper to another.
    ///
    /// The candidate that is chosen:
    /// * has no pending retry cooldown
    /// * has greatest commit_lsn among the ones that are left
    fn select_connection_candidate(
        &self,
        node_to_omit: Option<NodeId>,
    ) -> Option<(NodeId, &SafekeeperTimelineInfo, PgConnectionConfig)> {
        self.applicable_connection_candidates()
            .filter(|&(sk_id, _, _)| Some(sk_id) != node_to_omit)
            .max_by_key(|(_, info, _)| info.commit_lsn)
    }

    /// Returns a list of safekeepers that have valid info and ready for connection.
    /// Some safekeepers are filtered by the retry cooldown.
    fn applicable_connection_candidates(
        &self,
    ) -> impl Iterator<Item = (NodeId, &SafekeeperTimelineInfo, PgConnectionConfig)> {
        let now = Utc::now().naive_utc();

        self.wal_stream_candidates
            .iter()
            .filter(|(_, info)| Lsn(info.timeline.commit_lsn) != Lsn::INVALID)
            .filter(move |(sk_id, _)| {
                let next_retry_at = self
                    .wal_connection_retries
                    .get(sk_id)
                    .and_then(|retry_info| {
                        retry_info.next_retry_at
                    });

                next_retry_at.is_none() || next_retry_at.unwrap() <= now
            }).filter_map(|(sk_id, broker_info)| {
                let info = &broker_info.timeline;
                if info.safekeeper_connstr.is_empty() {
                    return None; // no connection string, ignore sk
                }
                match wal_stream_connection_config(
                    self.id,
                    info.safekeeper_connstr.as_ref(),
                    match &self.conf.auth_token {
                        None => None,
                        Some(x) => Some(x),
                    },
                    self.conf.availability_zone.as_deref(),
                ) {
                    Ok(connstr) => Some((*sk_id, info, connstr)),
                    Err(e) => {
                        error!("Failed to create wal receiver connection string from broker data of safekeeper node {}: {e:#}", sk_id);
                        None
                    }
                }
            })
    }

    /// Remove candidates which haven't sent broker updates for a while.
    fn cleanup_old_candidates(&mut self) {
        let mut node_ids_to_remove = Vec::with_capacity(self.wal_stream_candidates.len());
        let lagging_wal_timeout = self.conf.lagging_wal_timeout;

        self.wal_stream_candidates.retain(|node_id, broker_info| {
            if let Ok(time_since_latest_broker_update) =
                (Utc::now().naive_utc() - broker_info.latest_update).to_std()
            {
                let should_retain = time_since_latest_broker_update < lagging_wal_timeout;
                if !should_retain {
                    node_ids_to_remove.push(*node_id);
                }
                should_retain
            } else {
                true
            }
        });

        if !node_ids_to_remove.is_empty() {
            for node_id in node_ids_to_remove {
                info!("Safekeeper node {node_id} did not send events for over {lagging_wal_timeout:?}, not retrying the connections");
                self.wal_connection_retries.remove(&node_id);
                WALRECEIVER_CANDIDATES_REMOVED.inc();
            }
        }
    }

    /// # Cancel-Safety
    ///
    /// Not cancellation-safe.
    pub(super) async fn shutdown(mut self) {
        if let Some(wal_connection) = self.wal_connection.take() {
            wal_connection.connection_task.shutdown().await;
        }
    }

    fn manager_status(&self) -> ConnectionManagerStatus {
        ConnectionManagerStatus {
            existing_connection: self.wal_connection.as_ref().map(|conn| conn.status),
            wal_stream_candidates: self.wal_stream_candidates.clone(),
        }
    }
}

#[derive(Debug)]
struct NewWalConnectionCandidate {
    safekeeper_id: NodeId,
    wal_source_connconf: PgConnectionConfig,
    availability_zone: Option<String>,
    reason: ReconnectReason,
}

/// Stores the reason why WAL connection was switched, for furter debugging purposes.
#[derive(Debug, PartialEq, Eq)]
enum ReconnectReason {
    NoExistingConnection,
    LaggingWal {
        current_commit_lsn: Lsn,
        new_commit_lsn: Lsn,
        threshold: NonZeroU64,
    },
    SwitchAvailabilityZone,
    NoWalTimeout {
        current_lsn: Lsn,
        current_commit_lsn: Lsn,
        candidate_commit_lsn: Lsn,
        last_wal_interaction: Option<NaiveDateTime>,
        check_time: NaiveDateTime,
        threshold: Duration,
    },
    NoKeepAlives {
        last_keep_alive: Option<NaiveDateTime>,
        check_time: NaiveDateTime,
        threshold: Duration,
    },
}

impl ReconnectReason {
    fn name(&self) -> &str {
        match self {
            ReconnectReason::NoExistingConnection => "NoExistingConnection",
            ReconnectReason::LaggingWal { .. } => "LaggingWal",
            ReconnectReason::SwitchAvailabilityZone => "SwitchAvailabilityZone",
            ReconnectReason::NoWalTimeout { .. } => "NoWalTimeout",
            ReconnectReason::NoKeepAlives { .. } => "NoKeepAlives",
        }
    }
}

#[cfg(test)]
mod tests {
    use super::*;
    use crate::tenant::harness::{TenantHarness, TIMELINE_ID};
    use url::Host;

    fn dummy_broker_sk_timeline(
        commit_lsn: u64,
        safekeeper_connstr: &str,
        latest_update: NaiveDateTime,
    ) -> BrokerSkTimeline {
        BrokerSkTimeline {
            timeline: SafekeeperTimelineInfo {
                safekeeper_id: 0,
                tenant_timeline_id: None,
                term: 0,
                last_log_term: 0,
                flush_lsn: 0,
                commit_lsn,
                backup_lsn: 0,
                remote_consistent_lsn: 0,
                peer_horizon_lsn: 0,
                local_start_lsn: 0,
                safekeeper_connstr: safekeeper_connstr.to_owned(),
                http_connstr: safekeeper_connstr.to_owned(),
                availability_zone: None,
            },
            latest_update,
        }
    }

    #[tokio::test]
    async fn no_connection_no_candidate() -> anyhow::Result<()> {
        let harness = TenantHarness::create("no_connection_no_candidate")?;
        let mut state = dummy_state(&harness).await;
        let now = Utc::now().naive_utc();

        let lagging_wal_timeout = chrono::Duration::from_std(state.conf.lagging_wal_timeout)?;
        let delay_over_threshold = now - lagging_wal_timeout - lagging_wal_timeout;

        state.wal_connection = None;
        state.wal_stream_candidates = HashMap::from([
            (NodeId(0), dummy_broker_sk_timeline(1, "", now)),
            (NodeId(1), dummy_broker_sk_timeline(0, "no_commit_lsn", now)),
            (NodeId(2), dummy_broker_sk_timeline(0, "no_commit_lsn", now)),
            (
                NodeId(3),
                dummy_broker_sk_timeline(
                    1 + state.conf.max_lsn_wal_lag.get(),
                    "delay_over_threshold",
                    delay_over_threshold,
                ),
            ),
        ]);

        let no_candidate = state.next_connection_candidate();
        assert!(
            no_candidate.is_none(),
            "Expected no candidate selected out of non full data options, but got {no_candidate:?}"
        );

        Ok(())
    }

    #[tokio::test]
    async fn connection_no_candidate() -> anyhow::Result<()> {
        let harness = TenantHarness::create("connection_no_candidate")?;
        let mut state = dummy_state(&harness).await;
        let now = Utc::now().naive_utc();

        let connected_sk_id = NodeId(0);
        let current_lsn = 100_000;

        let connection_status = WalConnectionStatus {
            is_connected: true,
            has_processed_wal: true,
            latest_connection_update: now,
            latest_wal_update: now,
            commit_lsn: Some(Lsn(current_lsn)),
            streaming_lsn: Some(Lsn(current_lsn)),
            node: NodeId(1),
        };

        state.conf.max_lsn_wal_lag = NonZeroU64::new(100).unwrap();
        state.wal_connection = Some(WalConnection {
            started_at: now,
            sk_id: connected_sk_id,
            availability_zone: None,
            status: connection_status,
            connection_task: TaskHandle::spawn(move |sender, _| async move {
                sender
                    .send(TaskStateUpdate::Progress(connection_status))
                    .ok();
                Ok(())
            }),
            discovered_new_wal: None,
        });
        state.wal_stream_candidates = HashMap::from([
            (
                connected_sk_id,
                dummy_broker_sk_timeline(
                    current_lsn + state.conf.max_lsn_wal_lag.get() * 2,
                    DUMMY_SAFEKEEPER_HOST,
                    now,
                ),
            ),
            (
                NodeId(1),
                dummy_broker_sk_timeline(current_lsn, "not_advanced_lsn", now),
            ),
            (
                NodeId(2),
                dummy_broker_sk_timeline(
                    current_lsn + state.conf.max_lsn_wal_lag.get() / 2,
                    "not_enough_advanced_lsn",
                    now,
                ),
            ),
        ]);

        let no_candidate = state.next_connection_candidate();
        assert!(
            no_candidate.is_none(),
            "Expected no candidate selected out of valid options since candidate Lsn data is ignored and others' was not advanced enough, but got {no_candidate:?}"
        );

        Ok(())
    }

    #[tokio::test]
    async fn no_connection_candidate() -> anyhow::Result<()> {
        let harness = TenantHarness::create("no_connection_candidate")?;
        let mut state = dummy_state(&harness).await;
        let now = Utc::now().naive_utc();

        state.wal_connection = None;
        state.wal_stream_candidates = HashMap::from([(
            NodeId(0),
            dummy_broker_sk_timeline(
                1 + state.conf.max_lsn_wal_lag.get(),
                DUMMY_SAFEKEEPER_HOST,
                now,
            ),
        )]);

        let only_candidate = state
            .next_connection_candidate()
            .expect("Expected one candidate selected out of the only data option, but got none");
        assert_eq!(only_candidate.safekeeper_id, NodeId(0));
        assert_eq!(
            only_candidate.reason,
            ReconnectReason::NoExistingConnection,
            "Should select new safekeeper due to missing connection, even if there's also a lag in the wal over the threshold"
        );
        assert_eq!(
            only_candidate.wal_source_connconf.host(),
            &Host::Domain(DUMMY_SAFEKEEPER_HOST.to_owned())
        );

        let selected_lsn = 100_000;
        state.wal_stream_candidates = HashMap::from([
            (
                NodeId(0),
                dummy_broker_sk_timeline(selected_lsn - 100, "smaller_commit_lsn", now),
            ),
            (
                NodeId(1),
                dummy_broker_sk_timeline(selected_lsn, DUMMY_SAFEKEEPER_HOST, now),
            ),
            (
                NodeId(2),
                dummy_broker_sk_timeline(selected_lsn + 100, "", now),
            ),
        ]);
        let biggest_wal_candidate = state.next_connection_candidate().expect(
            "Expected one candidate selected out of multiple valid data options, but got none",
        );

        assert_eq!(biggest_wal_candidate.safekeeper_id, NodeId(1));
        assert_eq!(
            biggest_wal_candidate.reason,
            ReconnectReason::NoExistingConnection,
            "Should select new safekeeper due to missing connection, even if there's also a lag in the wal over the threshold"
        );
        assert_eq!(
            biggest_wal_candidate.wal_source_connconf.host(),
            &Host::Domain(DUMMY_SAFEKEEPER_HOST.to_owned())
        );

        Ok(())
    }

    #[tokio::test]
    async fn candidate_with_many_connection_failures() -> anyhow::Result<()> {
        let harness = TenantHarness::create("candidate_with_many_connection_failures")?;
        let mut state = dummy_state(&harness).await;
        let now = Utc::now().naive_utc();

        let current_lsn = Lsn(100_000).align();
        let bigger_lsn = Lsn(current_lsn.0 + 100).align();

        state.wal_connection = None;
        state.wal_stream_candidates = HashMap::from([
            (
                NodeId(0),
                dummy_broker_sk_timeline(bigger_lsn.0, DUMMY_SAFEKEEPER_HOST, now),
            ),
            (
                NodeId(1),
                dummy_broker_sk_timeline(current_lsn.0, DUMMY_SAFEKEEPER_HOST, now),
            ),
        ]);
        state.wal_connection_retries = HashMap::from([(
            NodeId(0),
            RetryInfo {
                next_retry_at: now.checked_add_signed(chrono::Duration::hours(1)),
                retry_duration_seconds: WALCONNECTION_RETRY_MAX_BACKOFF_SECONDS,
            },
        )]);

        let candidate_with_less_errors = state
            .next_connection_candidate()
            .expect("Expected one candidate selected, but got none");
        assert_eq!(
            candidate_with_less_errors.safekeeper_id,
            NodeId(1),
            "Should select the node with no pending retry cooldown"
        );

        Ok(())
    }

    #[tokio::test]
    async fn lsn_wal_over_threshold_current_candidate() -> anyhow::Result<()> {
        let harness = TenantHarness::create("lsn_wal_over_threshcurrent_candidate")?;
        let mut state = dummy_state(&harness).await;
        let current_lsn = Lsn(100_000).align();
        let now = Utc::now().naive_utc();

        let connected_sk_id = NodeId(0);
        let new_lsn = Lsn(current_lsn.0 + state.conf.max_lsn_wal_lag.get() + 1);

        let connection_status = WalConnectionStatus {
            is_connected: true,
            has_processed_wal: true,
            latest_connection_update: now,
            latest_wal_update: now,
            commit_lsn: Some(current_lsn),
            streaming_lsn: Some(current_lsn),
            node: connected_sk_id,
        };

        state.wal_connection = Some(WalConnection {
            started_at: now,
            sk_id: connected_sk_id,
            availability_zone: None,
            status: connection_status,
            connection_task: TaskHandle::spawn(move |sender, _| async move {
                sender
                    .send(TaskStateUpdate::Progress(connection_status))
                    .ok();
                Ok(())
            }),
            discovered_new_wal: None,
        });
        state.wal_stream_candidates = HashMap::from([
            (
                connected_sk_id,
                dummy_broker_sk_timeline(current_lsn.0, DUMMY_SAFEKEEPER_HOST, now),
            ),
            (
                NodeId(1),
                dummy_broker_sk_timeline(new_lsn.0, "advanced_by_lsn_safekeeper", now),
            ),
        ]);

        let over_threshcurrent_candidate = state.next_connection_candidate().expect(
            "Expected one candidate selected out of multiple valid data options, but got none",
        );

        assert_eq!(over_threshcurrent_candidate.safekeeper_id, NodeId(1));
        assert_eq!(
            over_threshcurrent_candidate.reason,
            ReconnectReason::LaggingWal {
                current_commit_lsn: current_lsn,
                new_commit_lsn: new_lsn,
                threshold: state.conf.max_lsn_wal_lag
            },
            "Should select bigger WAL safekeeper if it starts to lag enough"
        );
        assert_eq!(
            over_threshcurrent_candidate.wal_source_connconf.host(),
            &Host::Domain("advanced_by_lsn_safekeeper".to_owned())
        );

        Ok(())
    }

    #[tokio::test]
    async fn timeout_connection_threshold_current_candidate() -> anyhow::Result<()> {
        let harness = TenantHarness::create("timeout_connection_threshold_current_candidate")?;
        let mut state = dummy_state(&harness).await;
        let current_lsn = Lsn(100_000).align();
        let now = Utc::now().naive_utc();

        let wal_connect_timeout = chrono::Duration::from_std(state.conf.wal_connect_timeout)?;
        let time_over_threshold =
            Utc::now().naive_utc() - wal_connect_timeout - wal_connect_timeout;

        let connection_status = WalConnectionStatus {
            is_connected: true,
            has_processed_wal: true,
            latest_connection_update: time_over_threshold,
            latest_wal_update: time_over_threshold,
            commit_lsn: Some(current_lsn),
            streaming_lsn: Some(current_lsn),
            node: NodeId(1),
        };

        state.wal_connection = Some(WalConnection {
            started_at: now,
            sk_id: NodeId(1),
            availability_zone: None,
            status: connection_status,
            connection_task: TaskHandle::spawn(move |sender, _| async move {
                sender
                    .send(TaskStateUpdate::Progress(connection_status))
                    .ok();
                Ok(())
            }),
            discovered_new_wal: None,
        });
        state.wal_stream_candidates = HashMap::from([(
            NodeId(0),
            dummy_broker_sk_timeline(current_lsn.0, DUMMY_SAFEKEEPER_HOST, now),
        )]);

        let over_threshcurrent_candidate = state.next_connection_candidate().expect(
            "Expected one candidate selected out of multiple valid data options, but got none",
        );

        assert_eq!(over_threshcurrent_candidate.safekeeper_id, NodeId(0));
        match over_threshcurrent_candidate.reason {
            ReconnectReason::NoKeepAlives {
                last_keep_alive,
                threshold,
                ..
            } => {
                assert_eq!(last_keep_alive, Some(time_over_threshold));
                assert_eq!(threshold, state.conf.lagging_wal_timeout);
            }
            unexpected => panic!("Unexpected reason: {unexpected:?}"),
        }
        assert_eq!(
            over_threshcurrent_candidate.wal_source_connconf.host(),
            &Host::Domain(DUMMY_SAFEKEEPER_HOST.to_owned())
        );

        Ok(())
    }

    #[tokio::test]
    async fn timeout_wal_over_threshold_current_candidate() -> anyhow::Result<()> {
        let harness = TenantHarness::create("timeout_wal_over_threshold_current_candidate")?;
        let mut state = dummy_state(&harness).await;
        let current_lsn = Lsn(100_000).align();
        let new_lsn = Lsn(100_100).align();
        let now = Utc::now().naive_utc();

        let lagging_wal_timeout = chrono::Duration::from_std(state.conf.lagging_wal_timeout)?;
        let time_over_threshold =
            Utc::now().naive_utc() - lagging_wal_timeout - lagging_wal_timeout;

        let connection_status = WalConnectionStatus {
            is_connected: true,
            has_processed_wal: true,
            latest_connection_update: now,
            latest_wal_update: time_over_threshold,
            commit_lsn: Some(current_lsn),
            streaming_lsn: Some(current_lsn),
            node: NodeId(1),
        };

        state.wal_connection = Some(WalConnection {
            started_at: now,
            sk_id: NodeId(1),
            availability_zone: None,
            status: connection_status,
            connection_task: TaskHandle::spawn(move |_, _| async move { Ok(()) }),
            discovered_new_wal: Some(NewCommittedWAL {
                discovered_at: time_over_threshold,
                lsn: new_lsn,
            }),
        });
        state.wal_stream_candidates = HashMap::from([(
            NodeId(0),
            dummy_broker_sk_timeline(new_lsn.0, DUMMY_SAFEKEEPER_HOST, now),
        )]);

        let over_threshcurrent_candidate = state.next_connection_candidate().expect(
            "Expected one candidate selected out of multiple valid data options, but got none",
        );

        assert_eq!(over_threshcurrent_candidate.safekeeper_id, NodeId(0));
        match over_threshcurrent_candidate.reason {
            ReconnectReason::NoWalTimeout {
                current_lsn,
                current_commit_lsn,
                candidate_commit_lsn,
                last_wal_interaction,
                threshold,
                ..
            } => {
                assert_eq!(current_lsn, current_lsn);
                assert_eq!(current_commit_lsn, current_lsn);
                assert_eq!(candidate_commit_lsn, new_lsn);
                assert_eq!(last_wal_interaction, Some(time_over_threshold));
                assert_eq!(threshold, state.conf.lagging_wal_timeout);
            }
            unexpected => panic!("Unexpected reason: {unexpected:?}"),
        }
        assert_eq!(
            over_threshcurrent_candidate.wal_source_connconf.host(),
            &Host::Domain(DUMMY_SAFEKEEPER_HOST.to_owned())
        );

        Ok(())
    }

    const DUMMY_SAFEKEEPER_HOST: &str = "safekeeper_connstr";

    async fn dummy_state(harness: &TenantHarness) -> ConnectionManagerState {
        let (tenant, ctx) = harness.load().await;
        let timeline = tenant
            .create_test_timeline(TIMELINE_ID, Lsn(0x8), crate::DEFAULT_PG_VERSION, &ctx)
            .await
            .expect("Failed to create an empty timeline for dummy wal connection manager");

        ConnectionManagerState {
            id: TenantTimelineId {
                tenant_id: harness.tenant_shard_id.tenant_id,
                timeline_id: TIMELINE_ID,
            },
            timeline,
            conf: WalReceiverConf {
                wal_connect_timeout: Duration::from_secs(1),
                lagging_wal_timeout: Duration::from_secs(1),
                max_lsn_wal_lag: NonZeroU64::new(1024 * 1024).unwrap(),
                auth_token: None,
                availability_zone: None,
                ingest_batch_size: 1,
            },
            wal_connection: None,
            wal_stream_candidates: HashMap::new(),
            wal_connection_retries: HashMap::new(),
        }
    }

    #[tokio::test]
    async fn switch_to_same_availability_zone() -> anyhow::Result<()> {
        // Pageserver and one of safekeepers will be in the same availability zone
        // and pageserver should prefer to connect to it.
        let test_az = Some("test_az".to_owned());

        let harness = TenantHarness::create("switch_to_same_availability_zone")?;
        let mut state = dummy_state(&harness).await;
        state.conf.availability_zone = test_az.clone();
        let current_lsn = Lsn(100_000).align();
        let now = Utc::now().naive_utc();

        let connected_sk_id = NodeId(0);

        let connection_status = WalConnectionStatus {
            is_connected: true,
            has_processed_wal: true,
            latest_connection_update: now,
            latest_wal_update: now,
            commit_lsn: Some(current_lsn),
            streaming_lsn: Some(current_lsn),
            node: connected_sk_id,
        };

        state.wal_connection = Some(WalConnection {
            started_at: now,
            sk_id: connected_sk_id,
            availability_zone: None,
            status: connection_status,
            connection_task: TaskHandle::spawn(move |sender, _| async move {
                sender
                    .send(TaskStateUpdate::Progress(connection_status))
                    .ok();
                Ok(())
            }),
            discovered_new_wal: None,
        });

        // We have another safekeeper with the same commit_lsn, and it have the same availability zone as
        // the current pageserver.
        let mut same_az_sk = dummy_broker_sk_timeline(current_lsn.0, "same_az", now);
        same_az_sk.timeline.availability_zone = test_az.clone();

        state.wal_stream_candidates = HashMap::from([
            (
                connected_sk_id,
                dummy_broker_sk_timeline(current_lsn.0, DUMMY_SAFEKEEPER_HOST, now),
            ),
            (NodeId(1), same_az_sk),
        ]);

        // We expect that pageserver will switch to the safekeeper in the same availability zone,
        // even if it has the same commit_lsn.
        let next_candidate = state.next_connection_candidate().expect(
            "Expected one candidate selected out of multiple valid data options, but got none",
        );

        assert_eq!(next_candidate.safekeeper_id, NodeId(1));
        assert_eq!(
            next_candidate.reason,
            ReconnectReason::SwitchAvailabilityZone,
            "Should switch to the safekeeper in the same availability zone, if it has the same commit_lsn"
        );
        assert_eq!(
            next_candidate.wal_source_connconf.host(),
            &Host::Domain("same_az".to_owned())
        );

        Ok(())
    }
}<|MERGE_RESOLUTION|>--- conflicted
+++ resolved
@@ -517,17 +517,10 @@
             wal_connection
                 .connection_task
                 .shutdown()
-<<<<<<< HEAD
-                // if we get cancelled here because task_mgr::shutdown_watcher() becomes Ready
-                // at https://github.com/neondatabase/neon/blob/fb518aea0db046817987a463b1556ad950e97f09/pageserver/src/tenant/timeline/walreceiver.rs#L84-L104
-                // then self.wal_connection is already None and so the cleanup
-                // code running there after the select! will not shut down the task => task is leaked
-=======
                 // This here is why this function isn't cancellation-safe.
                 // If we got cancelled here, then self.wal_connection is already None and we lose track of the task.
                 // Even if our caller diligently calls Self::shutdown(), it will find a self.wal_connection=None
                 // and thus be ineffective.
->>>>>>> cdf12ed0
                 .await;
         }
 
