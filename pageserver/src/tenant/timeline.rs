--- conflicted
+++ resolved
@@ -2508,24 +2508,6 @@
 
                 for (name, decision) in decided {
                     let decision = match decision {
-<<<<<<< HEAD
-=======
-                        Ok(UseRemote { local, remote }) => {
-                            // Remote is authoritative, but we may still choose to retain
-                            // the local file if the contents appear to match
-                            if local.metadata.file_size == remote.file_size {
-                                // Use the local file, but take the remote metadata so that we pick up
-                                // the correct generation.
-                                UseLocal(LocalLayerFileMetadata {
-                                    metadata: remote,
-                                    local_path: local.local_path,
-                                })
-                            } else {
-                                init::cleanup_local_file_for_remote(&local, &remote)?;
-                                UseRemote { local, remote }
-                            }
-                        }
->>>>>>> 0e4f1826
                         Ok(decision) => decision,
                         Err(DismissedLayer::Future { local }) => {
                             if let Some(local) = local {
@@ -2558,15 +2540,9 @@
                     tracing::debug!(layer=%name, ?decision, "applied");
 
                     let layer = match decision {
-<<<<<<< HEAD
                         Resident { local, remote } => {
                             total_physical_size += local.file_size;
                             Layer::for_resident(conf, &this, local.local_path, name, remote)
-=======
-                        UseLocal(local) => {
-                            total_physical_size += local.metadata.file_size;
-                            Layer::for_resident(conf, &this, local.local_path, name, local.metadata)
->>>>>>> 0e4f1826
                                 .drop_eviction_guard()
                         }
                         Evicted(remote) => Layer::for_evicted(conf, &this, name, remote),
