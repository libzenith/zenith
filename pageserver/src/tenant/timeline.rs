--- conflicted
+++ resolved
@@ -2388,13 +2388,8 @@
                 ValueReconstructResult::Continue => {
                     // If we reached an earlier cached page image, we're done.
                     if cont_lsn == cached_lsn + 1 {
-<<<<<<< HEAD
-                        self.metrics.materialized_page_cache_hit_counter.inc_by(1);
+                        MATERIALIZED_PAGE_CACHE_HIT.inc_by(1);
                         return Ok(reconstruct_state);
-=======
-                        MATERIALIZED_PAGE_CACHE_HIT.inc_by(1);
-                        return Ok(());
->>>>>>> e60b70b4
                     }
                     if prev_lsn <= cont_lsn {
                         // Didn't make any progress in last iteration. Error out to avoid
