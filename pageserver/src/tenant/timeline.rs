--- conflicted
+++ resolved
@@ -3520,25 +3520,6 @@
         let mut heap: BinaryHeap<Hole> = BinaryHeap::with_capacity(max_holes + 1);
         let mut prev: Option<Key> = None;
 
-<<<<<<< HEAD
-=======
-        let mut all_value_refs = Vec::new();
-        for l in deltas_to_compact.iter() {
-            // TODO: replace this with an await once we fully go async
-            all_value_refs.extend(
-                Handle::current().block_on(
-                    l.clone()
-                        .downcast_delta_layer()
-                        .expect("delta layer")
-                        .load_val_refs(ctx),
-                )?,
-            );
-        }
-        // The current stdlib sorting implementation is designed in a way where it is
-        // particularly fast where the slice is made up of sorted sub-ranges.
-        all_value_refs.sort_by_key(|(key, lsn, _value_ref)| (*key, *lsn));
-
->>>>>>> 9559ef6f
         let mut all_keys = Vec::new();
         for l in deltas_to_compact.iter() {
             // TODO: replace this with an await once we fully go async
@@ -3553,13 +3534,9 @@
         }
         // The current stdlib sorting implementation is designed in a way where it is
         // particularly fast where the slice is made up of sorted sub-ranges.
-<<<<<<< HEAD
-        all_keys.sort_by_key(|(key, _lsn, _size, _value_ref)| *key);
+        all_keys.sort_by_key(|(key, lsn, _size, _value_ref)| (*key, *lsn));
 
         stats.read_lock_held_key_sort_micros = stats.read_lock_held_prerequisites_micros.till_now();
-=======
-        all_keys.sort_by_key(|(key, lsn, _size)| (*key, *lsn));
->>>>>>> 9559ef6f
 
         for (next_key, _next_lsn, _size, _value_ref) in all_keys.iter() {
             let next_key = *next_key;
