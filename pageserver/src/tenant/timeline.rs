mod eviction_task;
pub mod layer_manager;
mod logical_size;
pub mod span;
pub mod uninit;
mod walreceiver;

use anyhow::{anyhow, bail, ensure, Context, Result};
use bytes::Bytes;
use fail::fail_point;
use futures::StreamExt;
use itertools::Itertools;
use pageserver_api::models::{
    DownloadRemoteLayersTaskInfo, DownloadRemoteLayersTaskSpawnRequest,
    DownloadRemoteLayersTaskState, LayerMapInfo, LayerResidenceEventReason, LayerResidenceStatus,
    TimelineState,
};
use remote_storage::GenericRemoteStorage;
use serde_with::serde_as;
use storage_broker::BrokerClientChannel;
use tokio::sync::{oneshot, watch, TryAcquireError};
use tokio_util::sync::CancellationToken;
use tracing::*;
use utils::id::TenantTimelineId;

use std::cmp::{max, min, Ordering};
use std::collections::{BinaryHeap, HashMap, HashSet};
use std::fs;
use std::ops::{Deref, Range};
use std::path::{Path, PathBuf};
use std::pin::pin;
use std::sync::atomic::Ordering as AtomicOrdering;
use std::sync::{Arc, Mutex, RwLock, Weak};
use std::time::{Duration, Instant, SystemTime};

use crate::context::{DownloadBehavior, RequestContext};
use crate::tenant::remote_timeline_client::{self, index::LayerFileMetadata};
use crate::tenant::storage_layer::{
    DeltaFileName, DeltaLayerWriter, ImageFileName, ImageLayerWriter, InMemoryLayer,
    LayerAccessStats, LayerFileName, RemoteLayer,
};
use crate::tenant::timeline::logical_size::CurrentLogicalSize;
use crate::tenant::{
    ephemeral_file::is_ephemeral_file,
    layer_map::{LayerMap, SearchResult},
    metadata::{save_metadata, TimelineMetadata},
    par_fsync,
    storage_layer::{PersistentLayer, ValueReconstructResult, ValueReconstructState},
};

use crate::config::PageServerConf;
use crate::keyspace::{KeyPartitioning, KeySpace, KeySpaceRandomAccum};
use crate::metrics::{
    TimelineMetrics, MATERIALIZED_PAGE_CACHE_HIT, MATERIALIZED_PAGE_CACHE_HIT_DIRECT,
    RECONSTRUCT_TIME, UNEXPECTED_ONDEMAND_DOWNLOADS,
};
use crate::pgdatadir_mapping::LsnForTimestamp;
use crate::pgdatadir_mapping::{is_rel_fsm_block_key, is_rel_vm_block_key};
use crate::pgdatadir_mapping::{BlockNumber, CalculateLogicalSizeError};
use crate::tenant::config::{EvictionPolicy, TenantConfOpt};
use pageserver_api::reltag::RelTag;

use postgres_connection::PgConnectionConfig;
use postgres_ffi::to_pg_timestamp;
use utils::{
    completion,
    id::{TenantId, TimelineId},
    lsn::{AtomicLsn, Lsn, RecordLsn},
    seqwait::SeqWait,
    simple_rcu::{Rcu, RcuReadGuard},
};

use crate::page_cache;
use crate::repository::GcResult;
use crate::repository::{Key, Value};
use crate::task_mgr::TaskKind;
use crate::walredo::WalRedoManager;
use crate::METADATA_FILE_NAME;
use crate::ZERO_PAGE;
use crate::{is_temporary, task_mgr};

pub(super) use self::eviction_task::EvictionTaskTenantState;
use self::eviction_task::EvictionTaskTimelineState;
use self::layer_manager::LayerManager;
use self::logical_size::LogicalSize;
use self::walreceiver::{WalReceiver, WalReceiverConf};

use super::config::TenantConf;
use super::remote_timeline_client::index::IndexPart;
use super::remote_timeline_client::RemoteTimelineClient;
use super::storage_layer::{
    AsLayerDesc, DeltaLayer, ImageLayer, Layer, LayerAccessStatsReset, PersistentLayerDesc,
};

#[derive(Debug, PartialEq, Eq, Clone, Copy)]
pub(super) enum FlushLoopState {
    NotStarted,
    Running {
        #[cfg(test)]
        expect_initdb_optimization: bool,
        #[cfg(test)]
        initdb_optimization_count: usize,
    },
    Exited,
}

/// Wrapper for key range to provide reverse ordering by range length for BinaryHeap
#[derive(Debug, Clone, PartialEq, Eq)]
pub struct Hole {
    key_range: Range<Key>,
    coverage_size: usize,
}

impl Ord for Hole {
    fn cmp(&self, other: &Self) -> Ordering {
        other.coverage_size.cmp(&self.coverage_size) // inverse order
    }
}

impl PartialOrd for Hole {
    fn partial_cmp(&self, other: &Self) -> Option<Ordering> {
        Some(self.cmp(other))
    }
}

/// Temporary function for immutable storage state refactor, ensures we are dropping mutex guard instead of other things.
/// Can be removed after all refactors are done.
fn drop_rlock<T>(rlock: tokio::sync::OwnedRwLockReadGuard<T>) {
    drop(rlock)
}

/// Temporary function for immutable storage state refactor, ensures we are dropping mutex guard instead of other things.
/// Can be removed after all refactors are done.
fn drop_wlock<T>(rlock: tokio::sync::RwLockWriteGuard<'_, T>) {
    drop(rlock)
}
pub struct Timeline {
    conf: &'static PageServerConf,
    tenant_conf: Arc<RwLock<TenantConfOpt>>,

    myself: Weak<Self>,

    pub tenant_id: TenantId,
    pub timeline_id: TimelineId,

    pub pg_version: u32,

    /// The tuple has two elements.
    /// 1. `LayerFileManager` keeps track of the various physical representations of the layer files (inmem, local, remote).
    /// 2. `LayerMap`, the acceleration data structure for `get_reconstruct_data`.
    ///
    /// `LayerMap` maps out the `(PAGE,LSN) / (KEY,LSN)` space, which is composed of `(KeyRange, LsnRange)` rectangles.
    /// We describe these rectangles through the `PersistentLayerDesc` struct.
    ///
    /// When we want to reconstruct a page, we first find the `PersistentLayerDesc`'s that we need for page reconstruction,
    /// using `LayerMap`. Then, we use `LayerFileManager` to get the `PersistentLayer`'s that correspond to the
    /// `PersistentLayerDesc`'s.
    ///
    /// Hence, it's important to keep things coherent. The `LayerFileManager` must always have an entry for all
    /// `PersistentLayerDesc`'s in the `LayerMap`. If it doesn't, `LayerFileManager::get_from_desc` will panic at
    /// runtime, e.g., during page reconstruction.
    ///
    /// In the future, we'll be able to split up the tuple of LayerMap and `LayerFileManager`,
    /// so that e.g. on-demand-download/eviction, and layer spreading, can operate just on `LayerFileManager`.
    pub(crate) layers: Arc<tokio::sync::RwLock<LayerManager>>,

    /// Set of key ranges which should be covered by image layers to
    /// allow GC to remove old layers. This set is created by GC and its cutoff LSN is also stored.
    /// It is used by compaction task when it checks if new image layer should be created.
    /// Newly created image layer doesn't help to remove the delta layer, until the
    /// newly created image layer falls off the PITR horizon. So on next GC cycle,
    /// gc_timeline may still want the new image layer to be created. To avoid redundant
    /// image layers creation we should check if image layer exists but beyond PITR horizon.
    /// This is why we need remember GC cutoff LSN.
    ///
    wanted_image_layers: Mutex<Option<(Lsn, KeySpace)>>,

    last_freeze_at: AtomicLsn,
    // Atomic would be more appropriate here.
    last_freeze_ts: RwLock<Instant>,

    // WAL redo manager
    walredo_mgr: Arc<dyn WalRedoManager + Sync + Send>,

    /// Remote storage client.
    /// See [`remote_timeline_client`](super::remote_timeline_client) module comment for details.
    pub remote_client: Option<Arc<RemoteTimelineClient>>,

    // What page versions do we hold in the repository? If we get a
    // request > last_record_lsn, we need to wait until we receive all
    // the WAL up to the request. The SeqWait provides functions for
    // that. TODO: If we get a request for an old LSN, such that the
    // versions have already been garbage collected away, we should
    // throw an error, but we don't track that currently.
    //
    // last_record_lsn.load().last points to the end of last processed WAL record.
    //
    // We also remember the starting point of the previous record in
    // 'last_record_lsn.load().prev'. It's used to set the xl_prev pointer of the
    // first WAL record when the node is started up. But here, we just
    // keep track of it.
    last_record_lsn: SeqWait<RecordLsn, Lsn>,

    // All WAL records have been processed and stored durably on files on
    // local disk, up to this LSN. On crash and restart, we need to re-process
    // the WAL starting from this point.
    //
    // Some later WAL records might have been processed and also flushed to disk
    // already, so don't be surprised to see some, but there's no guarantee on
    // them yet.
    disk_consistent_lsn: AtomicLsn,

    // Parent timeline that this timeline was branched from, and the LSN
    // of the branch point.
    ancestor_timeline: Option<Arc<Timeline>>,
    ancestor_lsn: Lsn,

    pub(super) metrics: TimelineMetrics,

    /// Ensures layers aren't frozen by checkpointer between
    /// [`Timeline::get_layer_for_write`] and layer reads.
    /// Locked automatically by [`TimelineWriter`] and checkpointer.
    /// Must always be acquired before the layer map/individual layer lock
    /// to avoid deadlock.
    write_lock: tokio::sync::Mutex<()>,

    /// Used to avoid multiple `flush_loop` tasks running
    pub(super) flush_loop_state: Mutex<FlushLoopState>,

    /// layer_flush_start_tx can be used to wake up the layer-flushing task.
    /// The value is a counter, incremented every time a new flush cycle is requested.
    /// The flush cycle counter is sent back on the layer_flush_done channel when
    /// the flush finishes. You can use that to wait for the flush to finish.
    layer_flush_start_tx: tokio::sync::watch::Sender<u64>,
    /// to be notified when layer flushing has finished, subscribe to the layer_flush_done channel
    layer_flush_done_tx: tokio::sync::watch::Sender<(u64, anyhow::Result<()>)>,

    /// Layer removal lock.
    /// A lock to ensure that no layer of the timeline is removed concurrently by other tasks.
    /// This lock is acquired in [`Timeline::gc`], [`Timeline::compact`],
    /// and [`Tenant::delete_timeline`]. This is an `Arc<Mutex>` lock because we need an owned
    /// lock guard in functions that will be spawned to tokio I/O pool (which requires `'static`).
    ///
    /// [`Tenant::delete_timeline`]: super::Tenant::delete_timeline
    pub(super) layer_removal_cs: Arc<tokio::sync::Mutex<()>>,

    // Needed to ensure that we can't create a branch at a point that was already garbage collected
    pub latest_gc_cutoff_lsn: Rcu<Lsn>,

    // List of child timelines and their branch points. This is needed to avoid
    // garbage collecting data that is still needed by the child timelines.
    pub gc_info: std::sync::RwLock<GcInfo>,

    // It may change across major versions so for simplicity
    // keep it after running initdb for a timeline.
    // It is needed in checks when we want to error on some operations
    // when they are requested for pre-initdb lsn.
    // It can be unified with latest_gc_cutoff_lsn under some "first_valid_lsn",
    // though let's keep them both for better error visibility.
    pub initdb_lsn: Lsn,

    /// When did we last calculate the partitioning?
    partitioning: Mutex<(KeyPartitioning, Lsn)>,

    /// Configuration: how often should the partitioning be recalculated.
    repartition_threshold: u64,

    /// Current logical size of the "datadir", at the last LSN.
    current_logical_size: LogicalSize,

    /// Information about the last processed message by the WAL receiver,
    /// or None if WAL receiver has not received anything for this timeline
    /// yet.
    pub last_received_wal: Mutex<Option<WalReceiverInfo>>,
    pub walreceiver: Mutex<Option<WalReceiver>>,

    /// Relation size cache
    pub rel_size_cache: RwLock<HashMap<RelTag, (Lsn, BlockNumber)>>,

    download_all_remote_layers_task_info: RwLock<Option<DownloadRemoteLayersTaskInfo>>,

    state: watch::Sender<TimelineState>,

    /// Prevent two tasks from deleting the timeline at the same time. If held, the
    /// timeline is being deleted. If 'true', the timeline has already been deleted.
    pub delete_lock: Arc<tokio::sync::Mutex<bool>>,

    eviction_task_timeline_state: tokio::sync::Mutex<EvictionTaskTimelineState>,

    /// Barrier to wait before doing initial logical size calculation. Used only during startup.
    initial_logical_size_can_start: Option<completion::Barrier>,

    /// Completion shared between all timelines loaded during startup; used to delay heavier
    /// background tasks until some logical sizes have been calculated.
    initial_logical_size_attempt: Mutex<Option<completion::Completion>>,
}

pub struct WalReceiverInfo {
    pub wal_source_connconf: PgConnectionConfig,
    pub last_received_msg_lsn: Lsn,
    pub last_received_msg_ts: u128,
}

///
/// Information about how much history needs to be retained, needed by
/// Garbage Collection.
///
pub struct GcInfo {
    /// Specific LSNs that are needed.
    ///
    /// Currently, this includes all points where child branches have
    /// been forked off from. In the future, could also include
    /// explicit user-defined snapshot points.
    pub retain_lsns: Vec<Lsn>,

    /// In addition to 'retain_lsns', keep everything newer than this
    /// point.
    ///
    /// This is calculated by subtracting 'gc_horizon' setting from
    /// last-record LSN
    ///
    /// FIXME: is this inclusive or exclusive?
    pub horizon_cutoff: Lsn,

    /// In addition to 'retain_lsns' and 'horizon_cutoff', keep everything newer than this
    /// point.
    ///
    /// This is calculated by finding a number such that a record is needed for PITR
    /// if only if its LSN is larger than 'pitr_cutoff'.
    pub pitr_cutoff: Lsn,
}

/// An error happened in a get() operation.
#[derive(thiserror::Error)]
pub enum PageReconstructError {
    #[error(transparent)]
    Other(#[from] anyhow::Error), // source and Display delegate to anyhow::Error

    /// The operation would require downloading a layer that is missing locally.
    NeedsDownload(TenantTimelineId, LayerFileName),

    /// The operation was cancelled
    Cancelled,

    /// The ancestor of this is being stopped
    AncestorStopping(TimelineId),

    /// An error happened replaying WAL records
    #[error(transparent)]
    WalRedo(#[from] crate::walredo::WalRedoError),
}

impl std::fmt::Debug for PageReconstructError {
    fn fmt(&self, f: &mut std::fmt::Formatter<'_>) -> Result<(), std::fmt::Error> {
        match self {
            Self::Other(err) => err.fmt(f),
            Self::NeedsDownload(tenant_timeline_id, layer_file_name) => {
                write!(
                    f,
                    "layer {}/{} needs download",
                    tenant_timeline_id,
                    layer_file_name.file_name()
                )
            }
            Self::Cancelled => write!(f, "cancelled"),
            Self::AncestorStopping(timeline_id) => {
                write!(f, "ancestor timeline {timeline_id} is being stopped")
            }
            Self::WalRedo(err) => err.fmt(f),
        }
    }
}

impl std::fmt::Display for PageReconstructError {
    fn fmt(&self, f: &mut std::fmt::Formatter<'_>) -> Result<(), std::fmt::Error> {
        match self {
            Self::Other(err) => err.fmt(f),
            Self::NeedsDownload(tenant_timeline_id, layer_file_name) => {
                write!(
                    f,
                    "layer {}/{} needs download",
                    tenant_timeline_id,
                    layer_file_name.file_name()
                )
            }
            Self::Cancelled => write!(f, "cancelled"),
            Self::AncestorStopping(timeline_id) => {
                write!(f, "ancestor timeline {timeline_id} is being stopped")
            }
            Self::WalRedo(err) => err.fmt(f),
        }
    }
}

#[derive(Clone, Copy)]
pub enum LogicalSizeCalculationCause {
    Initial,
    ConsumptionMetricsSyntheticSize,
    EvictionTaskImitation,
    TenantSizeHandler,
}

/// Public interface functions
impl Timeline {
    /// Get the LSN where this branch was created
    pub fn get_ancestor_lsn(&self) -> Lsn {
        self.ancestor_lsn
    }

    /// Get the ancestor's timeline id
    pub fn get_ancestor_timeline_id(&self) -> Option<TimelineId> {
        self.ancestor_timeline
            .as_ref()
            .map(|ancestor| ancestor.timeline_id)
    }

    /// Lock and get timeline's GC cuttof
    pub fn get_latest_gc_cutoff_lsn(&self) -> RcuReadGuard<Lsn> {
        self.latest_gc_cutoff_lsn.read()
    }

    /// Look up given page version.
    ///
    /// If a remote layer file is needed, it is downloaded as part of this
    /// call.
    ///
    /// NOTE: It is considered an error to 'get' a key that doesn't exist. The
    /// abstraction above this needs to store suitable metadata to track what
    /// data exists with what keys, in separate metadata entries. If a
    /// non-existent key is requested, we may incorrectly return a value from
    /// an ancestor branch, for example, or waste a lot of cycles chasing the
    /// non-existing key.
    ///
    pub async fn get(
        &self,
        key: Key,
        lsn: Lsn,
        ctx: &RequestContext,
    ) -> Result<Bytes, PageReconstructError> {
        if !lsn.is_valid() {
            return Err(PageReconstructError::Other(anyhow::anyhow!("Invalid LSN")));
        }

        // XXX: structured stats collection for layer eviction here.
        trace!(
            "get page request for {}@{} from task kind {:?}",
            key,
            lsn,
            ctx.task_kind()
        );

        // Check the page cache. We will get back the most recent page with lsn <= `lsn`.
        // The cached image can be returned directly if there is no WAL between the cached image
        // and requested LSN. The cached image can also be used to reduce the amount of WAL needed
        // for redo.
        let cached_page_img = match self.lookup_cached_page(&key, lsn) {
            Some((cached_lsn, cached_img)) => {
                match cached_lsn.cmp(&lsn) {
                    Ordering::Less => {} // there might be WAL between cached_lsn and lsn, we need to check
                    Ordering::Equal => {
                        MATERIALIZED_PAGE_CACHE_HIT_DIRECT.inc();
                        return Ok(cached_img); // exact LSN match, return the image
                    }
                    Ordering::Greater => {
                        unreachable!("the returned lsn should never be after the requested lsn")
                    }
                }
                Some((cached_lsn, cached_img))
            }
            None => None,
        };

        let mut reconstruct_state = ValueReconstructState {
            records: Vec::new(),
            img: cached_page_img,
        };

        let timer = self.metrics.get_reconstruct_data_time_histo.start_timer();
        self.get_reconstruct_data(key, lsn, &mut reconstruct_state, ctx)
            .await?;
        timer.stop_and_record();

        RECONSTRUCT_TIME
            .observe_closure_duration(|| self.reconstruct_value(key, lsn, reconstruct_state))
    }

    /// Get last or prev record separately. Same as get_last_record_rlsn().last/prev.
    pub fn get_last_record_lsn(&self) -> Lsn {
        self.last_record_lsn.load().last
    }

    pub fn get_prev_record_lsn(&self) -> Lsn {
        self.last_record_lsn.load().prev
    }

    /// Atomically get both last and prev.
    pub fn get_last_record_rlsn(&self) -> RecordLsn {
        self.last_record_lsn.load()
    }

    pub fn get_disk_consistent_lsn(&self) -> Lsn {
        self.disk_consistent_lsn.load()
    }

    pub fn get_remote_consistent_lsn(&self) -> Option<Lsn> {
        if let Some(remote_client) = &self.remote_client {
            remote_client.last_uploaded_consistent_lsn()
        } else {
            None
        }
    }

    /// The sum of the file size of all historic layers in the layer map.
    /// This method makes no distinction between local and remote layers.
    /// Hence, the result **does not represent local filesystem usage**.
    pub async fn layer_size_sum(&self) -> u64 {
        let guard = self.layers.read().await;
        let layer_map = guard.layer_map();
        let mut size = 0;
        for l in layer_map.iter_historic_layers() {
            size += l.file_size();
        }
        size
    }

    pub fn get_resident_physical_size(&self) -> u64 {
        self.metrics.resident_physical_size_gauge.get()
    }

    ///
    /// Wait until WAL has been received and processed up to this LSN.
    ///
    /// You should call this before any of the other get_* or list_* functions. Calling
    /// those functions with an LSN that has been processed yet is an error.
    ///
    pub async fn wait_lsn(
        &self,
        lsn: Lsn,
        _ctx: &RequestContext, /* Prepare for use by cancellation */
    ) -> anyhow::Result<()> {
        anyhow::ensure!(self.is_active(), "Cannot wait for Lsn on inactive timeline");

        // This should never be called from the WAL receiver, because that could lead
        // to a deadlock.
        anyhow::ensure!(
            task_mgr::current_task_kind() != Some(TaskKind::WalReceiverManager),
            "wait_lsn cannot be called in WAL receiver"
        );
        anyhow::ensure!(
            task_mgr::current_task_kind() != Some(TaskKind::WalReceiverConnectionHandler),
            "wait_lsn cannot be called in WAL receiver"
        );
        anyhow::ensure!(
            task_mgr::current_task_kind() != Some(TaskKind::WalReceiverConnectionPoller),
            "wait_lsn cannot be called in WAL receiver"
        );

        let _timer = self.metrics.wait_lsn_time_histo.start_timer();

        match self
            .last_record_lsn
            .wait_for_timeout(lsn, self.conf.wait_lsn_timeout)
            .await
        {
            Ok(()) => Ok(()),
            Err(e) => {
                // don't count the time spent waiting for lock below, and also in walreceiver.status(), towards the wait_lsn_time_histo
                drop(_timer);
                let walreceiver_status = {
                    match &*self.walreceiver.lock().unwrap() {
                        None => "stopping or stopped".to_string(),
                        Some(walreceiver) => match walreceiver.status() {
                            Some(status) => status.to_human_readable_string(),
                            None => "Not active".to_string(),
                        },
                    }
                };
                Err(anyhow::Error::new(e).context({
                    format!(
                        "Timed out while waiting for WAL record at LSN {} to arrive, last_record_lsn {} disk consistent LSN={}, WalReceiver status: {}",
                        lsn,
                        self.get_last_record_lsn(),
                        self.get_disk_consistent_lsn(),
                        walreceiver_status,
                    )
                }))
            }
        }
    }

    /// Check that it is valid to request operations with that lsn.
    pub fn check_lsn_is_in_scope(
        &self,
        lsn: Lsn,
        latest_gc_cutoff_lsn: &RcuReadGuard<Lsn>,
    ) -> anyhow::Result<()> {
        ensure!(
            lsn >= **latest_gc_cutoff_lsn,
            "LSN {} is earlier than latest GC horizon {} (we might've already garbage collected needed data)",
            lsn,
            **latest_gc_cutoff_lsn,
        );
        Ok(())
    }

    /// Flush to disk all data that was written with the put_* functions
    #[instrument(skip(self), fields(tenant_id=%self.tenant_id, timeline_id=%self.timeline_id))]
    pub async fn freeze_and_flush(&self) -> anyhow::Result<()> {
        self.freeze_inmem_layer(false).await;
        self.flush_frozen_layers_and_wait().await
    }

    /// Outermost timeline compaction operation; downloads needed layers.
    pub async fn compact(self: &Arc<Self>, ctx: &RequestContext) -> anyhow::Result<()> {
        const ROUNDS: usize = 2;

        let last_record_lsn = self.get_last_record_lsn();

        // Last record Lsn could be zero in case the timeline was just created
        if !last_record_lsn.is_valid() {
            warn!("Skipping compaction for potentially just initialized timeline, it has invalid last record lsn: {last_record_lsn}");
            return Ok(());
        }

        // retry two times to allow first round to find layers which need to be downloaded, then
        // download them, then retry compaction
        for round in 0..ROUNDS {
            // should we error out with the most specific error?
            let last_round = round == ROUNDS - 1;

            let res = self.compact_inner(ctx).await;

            // If `create_image_layers' or `compact_level0` scheduled any
            // uploads or deletions, but didn't update the index file yet,
            // do it now.
            //
            // This isn't necessary for correctness, the remote state is
            // consistent without the uploads and deletions, and we would
            // update the index file on next flush iteration too. But it
            // could take a while until that happens.
            //
            // Additionally, only do this once before we return from this function.
            if last_round || res.is_ok() {
                if let Some(remote_client) = &self.remote_client {
                    remote_client.schedule_index_upload_for_file_changes()?;
                }
            }

            let rls = match res {
                Ok(()) => return Ok(()),
                Err(CompactionError::DownloadRequired(rls)) if !last_round => {
                    // this can be done at most one time before exiting, waiting
                    rls
                }
                Err(CompactionError::DownloadRequired(rls)) => {
                    anyhow::bail!("Compaction requires downloading multiple times (last was {} layers), possibly battling against eviction", rls.len())
                }
                Err(CompactionError::Other(e)) => {
                    return Err(e);
                }
            };

            // this path can be visited in the second round of retrying, if first one found that we
            // must first download some remote layers
            let total = rls.len();

            let mut downloads = rls
                .into_iter()
                .map(|rl| self.download_remote_layer(rl))
                .collect::<futures::stream::FuturesUnordered<_>>();

            let mut failed = 0;

            let mut cancelled = pin!(task_mgr::shutdown_watcher());

            loop {
                tokio::select! {
                    _ = &mut cancelled => anyhow::bail!("Cancelled while downloading remote layers"),
                    res = downloads.next() => {
                        match res {
                            Some(Ok(())) => {},
                            Some(Err(e)) => {
                                warn!("Downloading remote layer for compaction failed: {e:#}");
                                failed += 1;
                            }
                            None => break,
                        }
                    }
                }
            }

            if failed != 0 {
                anyhow::bail!("{failed} out of {total} layers failed to download, retrying later");
            }

            // if everything downloaded fine, lets try again
        }

        unreachable!("retry loop exits")
    }

    /// Compaction which might need to be retried after downloading remote layers.
    async fn compact_inner(self: &Arc<Self>, ctx: &RequestContext) -> Result<(), CompactionError> {
        //
        // High level strategy for compaction / image creation:
        //
        // 1. First, calculate the desired "partitioning" of the
        // currently in-use key space. The goal is to partition the
        // key space into roughly fixed-size chunks, but also take into
        // account any existing image layers, and try to align the
        // chunk boundaries with the existing image layers to avoid
        // too much churn. Also try to align chunk boundaries with
        // relation boundaries.  In principle, we don't know about
        // relation boundaries here, we just deal with key-value
        // pairs, and the code in pgdatadir_mapping.rs knows how to
        // map relations into key-value pairs. But in practice we know
        // that 'field6' is the block number, and the fields 1-5
        // identify a relation. This is just an optimization,
        // though.
        //
        // 2. Once we know the partitioning, for each partition,
        // decide if it's time to create a new image layer. The
        // criteria is: there has been too much "churn" since the last
        // image layer? The "churn" is fuzzy concept, it's a
        // combination of too many delta files, or too much WAL in
        // total in the delta file. Or perhaps: if creating an image
        // file would allow to delete some older files.
        //
        // 3. After that, we compact all level0 delta files if there
        // are too many of them.  While compacting, we also garbage
        // collect any page versions that are no longer needed because
        // of the new image layers we created in step 2.
        //
        // TODO: This high level strategy hasn't been implemented yet.
        // Below are functions compact_level0() and create_image_layers()
        // but they are a bit ad hoc and don't quite work like it's explained
        // above. Rewrite it.
        let layer_removal_cs = Arc::new(self.layer_removal_cs.clone().lock_owned().await);
        // Is the timeline being deleted?
        if self.is_stopping() {
            return Err(anyhow::anyhow!("timeline is Stopping").into());
        }

        let target_file_size = self.get_checkpoint_distance();

        // Define partitioning schema if needed

        match self
            .repartition(
                self.get_last_record_lsn(),
                self.get_compaction_target_size(),
                ctx,
            )
            .await
        {
            Ok((partitioning, lsn)) => {
                // 2. Create new image layers for partitions that have been modified
                // "enough".
                let layer_paths_to_upload = self
                    .create_image_layers(&partitioning, lsn, false, ctx)
                    .await
                    .map_err(anyhow::Error::from)?;
                if let Some(remote_client) = &self.remote_client {
                    for (path, layer_metadata) in layer_paths_to_upload {
                        remote_client.schedule_layer_file_upload(&path, &layer_metadata)?;
                    }
                }

                // 3. Compact
                let timer = self.metrics.compact_time_histo.start_timer();
                self.compact_level0(layer_removal_cs.clone(), target_file_size, ctx)
                    .await?;
                timer.stop_and_record();
            }
            Err(err) => {
                // no partitioning? This is normal, if the timeline was just created
                // as an empty timeline. Also in unit tests, when we use the timeline
                // as a simple key-value store, ignoring the datadir layout. Log the
                // error but continue.
                error!("could not compact, repartitioning keyspace failed: {err:?}");
            }
        };

        Ok(())
    }

    /// Mutate the timeline with a [`TimelineWriter`].
    pub async fn writer(&self) -> TimelineWriter<'_> {
        TimelineWriter {
            tl: self,
            _write_guard: self.write_lock.lock().await,
        }
    }

    /// Retrieve current logical size of the timeline.
    ///
    /// The size could be lagging behind the actual number, in case
    /// the initial size calculation has not been run (gets triggered on the first size access).
    ///
    /// return size and boolean flag that shows if the size is exact
    pub fn get_current_logical_size(
        self: &Arc<Self>,
        ctx: &RequestContext,
    ) -> anyhow::Result<(u64, bool)> {
        let current_size = self.current_logical_size.current_size()?;
        debug!("Current size: {current_size:?}");

        let mut is_exact = true;
        let size = current_size.size();
        if let (CurrentLogicalSize::Approximate(_), Some(initial_part_end)) =
            (current_size, self.current_logical_size.initial_part_end)
        {
            is_exact = false;
            self.try_spawn_size_init_task(initial_part_end, ctx);
        }

        Ok((size, is_exact))
    }

    /// Check if more than 'checkpoint_distance' of WAL has been accumulated in
    /// the in-memory layer, and initiate flushing it if so.
    ///
    /// Also flush after a period of time without new data -- it helps
    /// safekeepers to regard pageserver as caught up and suspend activity.
    pub async fn check_checkpoint_distance(self: &Arc<Timeline>) -> anyhow::Result<()> {
        let last_lsn = self.get_last_record_lsn();
        let open_layer_size = {
            let guard = self.layers.read().await;
            let layers = guard.layer_map();
            let Some(open_layer) = layers.open_layer.as_ref() else {
                return Ok(());
            };
            open_layer.size()?
        };
        let last_freeze_at = self.last_freeze_at.load();
        let last_freeze_ts = *(self.last_freeze_ts.read().unwrap());
        let distance = last_lsn.widening_sub(last_freeze_at);
        // Checkpointing the open layer can be triggered by layer size or LSN range.
        // S3 has a 5 GB limit on the size of one upload (without multi-part upload), and
        // we want to stay below that with a big margin.  The LSN distance determines how
        // much WAL the safekeepers need to store.
        if distance >= self.get_checkpoint_distance().into()
            || open_layer_size > self.get_checkpoint_distance()
            || (distance > 0 && last_freeze_ts.elapsed() >= self.get_checkpoint_timeout())
        {
            info!(
                "check_checkpoint_distance {}, layer size {}, elapsed since last flush {:?}",
                distance,
                open_layer_size,
                last_freeze_ts.elapsed()
            );

            self.freeze_inmem_layer(true).await;
            self.last_freeze_at.store(last_lsn);
            *(self.last_freeze_ts.write().unwrap()) = Instant::now();

            // Wake up the layer flusher
            self.flush_frozen_layers();
        }
        Ok(())
    }

    pub fn activate(
        self: &Arc<Self>,
        broker_client: BrokerClientChannel,
        background_jobs_can_start: Option<&completion::Barrier>,
        ctx: &RequestContext,
    ) {
        self.launch_wal_receiver(ctx, broker_client);
        self.set_state(TimelineState::Active);
        self.launch_eviction_task(background_jobs_can_start);
    }

    pub fn set_state(&self, new_state: TimelineState) {
        match (self.current_state(), new_state) {
            (equal_state_1, equal_state_2) if equal_state_1 == equal_state_2 => {
                warn!("Ignoring new state, equal to the existing one: {equal_state_2:?}");
            }
            (st, TimelineState::Loading) => {
                error!("ignoring transition from {st:?} into Loading state");
            }
            (TimelineState::Broken { .. }, new_state) => {
                error!("Ignoring state update {new_state:?} for broken timeline");
            }
            (TimelineState::Stopping, TimelineState::Active) => {
                error!("Not activating a Stopping timeline");
            }
            (_, new_state) => {
                if matches!(
                    new_state,
                    TimelineState::Stopping | TimelineState::Broken { .. }
                ) {
                    // drop the copmletion guard, if any; it might be holding off the completion
                    // forever needlessly
                    self.initial_logical_size_attempt
                        .lock()
                        .unwrap_or_else(|e| e.into_inner())
                        .take();
                }
                self.state.send_replace(new_state);
            }
        }
    }

    pub fn set_broken(&self, reason: String) {
        let backtrace_str: String = format!("{}", std::backtrace::Backtrace::force_capture());
        let broken_state = TimelineState::Broken {
            reason,
            backtrace: backtrace_str,
        };
        self.set_state(broken_state)
    }

    pub fn current_state(&self) -> TimelineState {
        self.state.borrow().clone()
    }

    pub fn is_broken(&self) -> bool {
        matches!(&*self.state.borrow(), TimelineState::Broken { .. })
    }

    pub fn is_active(&self) -> bool {
        self.current_state() == TimelineState::Active
    }

    pub fn is_stopping(&self) -> bool {
        self.current_state() == TimelineState::Stopping
    }

    pub fn subscribe_for_state_updates(&self) -> watch::Receiver<TimelineState> {
        self.state.subscribe()
    }

    pub async fn wait_to_become_active(
        &self,
        _ctx: &RequestContext, // Prepare for use by cancellation
    ) -> Result<(), TimelineState> {
        let mut receiver = self.state.subscribe();
        loop {
            let current_state = receiver.borrow().clone();
            match current_state {
                TimelineState::Loading => {
                    receiver
                        .changed()
                        .await
                        .expect("holding a reference to self");
                }
                TimelineState::Active { .. } => {
                    return Ok(());
                }
                TimelineState::Broken { .. } | TimelineState::Stopping => {
                    // There's no chance the timeline can transition back into ::Active
                    return Err(current_state);
                }
            }
        }
    }

    pub async fn layer_map_info(&self, reset: LayerAccessStatsReset) -> LayerMapInfo {
        let guard = self.layers.read().await;
        let layer_map = guard.layer_map();
        let mut in_memory_layers = Vec::with_capacity(layer_map.frozen_layers.len() + 1);
        if let Some(open_layer) = &layer_map.open_layer {
            in_memory_layers.push(open_layer.info());
        }
        for frozen_layer in &layer_map.frozen_layers {
            in_memory_layers.push(frozen_layer.info());
        }

        let mut historic_layers = Vec::new();
        for historic_layer in layer_map.iter_historic_layers() {
            let historic_layer = guard.get_from_desc(&historic_layer);
            historic_layers.push(historic_layer.info(reset));
        }

        LayerMapInfo {
            in_memory_layers,
            historic_layers,
        }
    }

    #[instrument(skip_all, fields(tenant_id = %self.tenant_id, timeline_id = %self.timeline_id))]
    pub async fn download_layer(&self, layer_file_name: &str) -> anyhow::Result<Option<bool>> {
        let Some(layer) = self.find_layer(layer_file_name).await else {
            return Ok(None);
        };
        let Some(remote_layer) = layer.downcast_remote_layer() else {
            return Ok(Some(false));
        };
        if self.remote_client.is_none() {
            return Ok(Some(false));
        }

        self.download_remote_layer(remote_layer).await?;
        Ok(Some(true))
    }

    /// Like [`evict_layer_batch`](Self::evict_layer_batch), but for just one layer.
    /// Additional case `Ok(None)` covers the case where the layer could not be found by its `layer_file_name`.
    pub async fn evict_layer(&self, layer_file_name: &str) -> anyhow::Result<Option<bool>> {
        let Some(local_layer) = self.find_layer(layer_file_name).await else {
            return Ok(None);
        };
        let remote_client = self
            .remote_client
            .as_ref()
            .ok_or_else(|| anyhow::anyhow!("remote storage not configured; cannot evict"))?;

        let cancel = CancellationToken::new();
        let results = self
            .evict_layer_batch(remote_client, &[local_layer], cancel)
            .await?;
        assert_eq!(results.len(), 1);
        let result: Option<anyhow::Result<bool>> = results.into_iter().next().unwrap();
        match result {
            None => anyhow::bail!("task_mgr shutdown requested"),
            Some(Ok(b)) => Ok(Some(b)),
            Some(Err(e)) => Err(e),
        }
    }

    /// Evict a batch of layers.
    ///
    /// GenericRemoteStorage reference is required as a (witness)[witness_article] for "remote storage is configured."
    ///
    /// [witness_article]: https://willcrichton.net/rust-api-type-patterns/witnesses.html
    pub async fn evict_layers(
        &self,
        _: &GenericRemoteStorage,
        layers_to_evict: &[Arc<dyn PersistentLayer>],
        cancel: CancellationToken,
    ) -> anyhow::Result<Vec<Option<anyhow::Result<bool>>>> {
        let remote_client = self.remote_client.clone().expect(
            "GenericRemoteStorage is configured, so timeline must have RemoteTimelineClient",
        );

        self.evict_layer_batch(&remote_client, layers_to_evict, cancel)
            .await
    }

    /// Evict multiple layers at once, continuing through errors.
    ///
    /// Try to evict the given `layers_to_evict` by
    ///
    /// 1. Replacing the given layer object in the layer map with a corresponding [`RemoteLayer`] object.
    /// 2. Deleting the now unreferenced layer file from disk.
    ///
    /// The `remote_client` should be this timeline's `self.remote_client`.
    /// We make the caller provide it so that they are responsible for handling the case
    /// where someone wants to evict the layer but no remote storage is configured.
    ///
    /// Returns either `Err()` or `Ok(results)` where `results.len() == layers_to_evict.len()`.
    /// If `Err()` is returned, no eviction was attempted.
    /// Each position of `Ok(results)` corresponds to the layer in `layers_to_evict`.
    /// Meaning of each `result[i]`:
    /// - `Some(Err(...))` if layer replacement failed for an unexpected reason
    /// - `Some(Ok(true))` if everything went well.
    /// - `Some(Ok(false))` if there was an expected reason why the layer could not be replaced, e.g.:
    ///    - evictee was not yet downloaded
    ///    - replacement failed for an expectable reason (e.g., layer removed by GC before we grabbed all locks)
    /// - `None` if no eviction attempt was made for the layer because `cancel.is_cancelled() == true`.
    async fn evict_layer_batch(
        &self,
        remote_client: &Arc<RemoteTimelineClient>,
        layers_to_evict: &[Arc<dyn PersistentLayer>],
        cancel: CancellationToken,
    ) -> anyhow::Result<Vec<Option<anyhow::Result<bool>>>> {
        // ensure that the layers have finished uploading
        // (don't hold the layer_removal_cs while we do it, we're not removing anything yet)
        remote_client
            .wait_completion()
            .await
            .context("wait for layer upload ops to complete")?;

        // now lock out layer removal (compaction, gc, timeline deletion)
        let layer_removal_guard = self.layer_removal_cs.lock().await;

        {
            // to avoid racing with detach and delete_timeline
            let state = self.current_state();
            anyhow::ensure!(
                state == TimelineState::Active,
                "timeline is not active but {state:?}"
            );
        }

        // start the batch update
        let mut guard = self.layers.write().await;
        let mut results = Vec::with_capacity(layers_to_evict.len());

        for l in layers_to_evict.iter() {
            let res = if cancel.is_cancelled() {
                None
            } else {
                Some(self.evict_layer_batch_impl(&layer_removal_guard, l, &mut guard))
            };
            results.push(res);
        }

        // commit the updates & release locks
        drop_wlock(guard);
        drop(layer_removal_guard);

        assert_eq!(results.len(), layers_to_evict.len());
        Ok(results)
    }

    fn evict_layer_batch_impl(
        &self,
        _layer_removal_cs: &tokio::sync::MutexGuard<'_, ()>,
        local_layer: &Arc<dyn PersistentLayer>,
        layer_mgr: &mut LayerManager,
    ) -> anyhow::Result<bool> {
        if local_layer.is_remote_layer() {
            // TODO(issue #3851): consider returning an err here instead of false,
            // which is the same out the match later
            return Ok(false);
        }

        let layer_file_size = local_layer.file_size();

        let local_layer_mtime = local_layer
            .local_path()
            .expect("local layer should have a local path")
            .metadata()
            .context("get local layer file stat")?
            .modified()
            .context("get mtime of layer file")?;
        let local_layer_residence_duration =
            match SystemTime::now().duration_since(local_layer_mtime) {
                Err(e) => {
                    warn!("layer mtime is in the future: {}", e);
                    None
                }
                Ok(delta) => Some(delta),
            };

        let layer_metadata = LayerFileMetadata::new(layer_file_size);

        let new_remote_layer = Arc::new(match local_layer.filename() {
            LayerFileName::Image(image_name) => RemoteLayer::new_img(
                self.tenant_id,
                self.timeline_id,
                &image_name,
                &layer_metadata,
                local_layer
                    .access_stats()
                    .clone_for_residence_change(layer_mgr, LayerResidenceStatus::Evicted),
            ),
            LayerFileName::Delta(delta_name) => RemoteLayer::new_delta(
                self.tenant_id,
                self.timeline_id,
                &delta_name,
                &layer_metadata,
                local_layer
                    .access_stats()
                    .clone_for_residence_change(layer_mgr, LayerResidenceStatus::Evicted),
            ),
        });

        assert_eq!(local_layer.layer_desc(), new_remote_layer.layer_desc());

        let succeed = match layer_mgr.replace_and_verify(local_layer.clone(), new_remote_layer) {
            Ok(()) => {
                if let Err(e) = local_layer.delete_resident_layer_file() {
                    error!("failed to remove layer file on evict after replacement: {e:#?}");
                }
                // Always decrement the physical size gauge, even if we failed to delete the file.
                // Rationale: we already replaced the layer with a remote layer in the layer map,
                // and any subsequent download_remote_layer will
                // 1. overwrite the file on disk and
                // 2. add the downloaded size to the resident size gauge.
                //
                // If there is no re-download, and we restart the pageserver, then load_layer_map
                // will treat the file as a local layer again, count it towards resident size,
                // and it'll be like the layer removal never happened.
                // The bump in resident size is perhaps unexpected but overall a robust behavior.
                self.metrics
                    .resident_physical_size_gauge
                    .sub(layer_file_size);

                self.metrics.evictions.inc();

                if let Some(delta) = local_layer_residence_duration {
                    self.metrics
                        .evictions_with_low_residence_duration
                        .read()
                        .unwrap()
                        .observe(delta);
                    info!(layer=%local_layer, residence_millis=delta.as_millis(), "evicted layer after known residence period");
                } else {
                    info!(layer=%local_layer, "evicted layer after unknown residence period");
                }

                true
            }
            Err(err) => {
                if cfg!(debug_assertions) {
                    panic!("failed to replace: {err}, evicted: {local_layer:?}");
                } else {
                    error!(evicted=?local_layer, "failed to replace: {err}");
                }
                false
            }
        };

        Ok(succeed)
    }
}

/// Number of times we will compute partition within a checkpoint distance.
const REPARTITION_FREQ_IN_CHECKPOINT_DISTANCE: u64 = 10;

// Private functions
impl Timeline {
    fn get_checkpoint_distance(&self) -> u64 {
        let tenant_conf = self.tenant_conf.read().unwrap();
        tenant_conf
            .checkpoint_distance
            .unwrap_or(self.conf.default_tenant_conf.checkpoint_distance)
    }

    fn get_checkpoint_timeout(&self) -> Duration {
        let tenant_conf = self.tenant_conf.read().unwrap();
        tenant_conf
            .checkpoint_timeout
            .unwrap_or(self.conf.default_tenant_conf.checkpoint_timeout)
    }

    fn get_compaction_target_size(&self) -> u64 {
        let tenant_conf = self.tenant_conf.read().unwrap();
        tenant_conf
            .compaction_target_size
            .unwrap_or(self.conf.default_tenant_conf.compaction_target_size)
    }

    fn get_compaction_threshold(&self) -> usize {
        let tenant_conf = self.tenant_conf.read().unwrap();
        tenant_conf
            .compaction_threshold
            .unwrap_or(self.conf.default_tenant_conf.compaction_threshold)
    }

    fn get_image_creation_threshold(&self) -> usize {
        let tenant_conf = self.tenant_conf.read().unwrap();
        tenant_conf
            .image_creation_threshold
            .unwrap_or(self.conf.default_tenant_conf.image_creation_threshold)
    }

    fn get_eviction_policy(&self) -> EvictionPolicy {
        let tenant_conf = self.tenant_conf.read().unwrap();
        tenant_conf
            .eviction_policy
            .unwrap_or(self.conf.default_tenant_conf.eviction_policy)
    }

    fn get_evictions_low_residence_duration_metric_threshold(
        tenant_conf: &TenantConfOpt,
        default_tenant_conf: &TenantConf,
    ) -> Duration {
        tenant_conf
            .evictions_low_residence_duration_metric_threshold
            .unwrap_or(default_tenant_conf.evictions_low_residence_duration_metric_threshold)
    }

    fn get_gc_feedback(&self) -> bool {
        let tenant_conf = self.tenant_conf.read().unwrap();
        tenant_conf
            .gc_feedback
            .unwrap_or(self.conf.default_tenant_conf.gc_feedback)
    }

    pub(super) fn tenant_conf_updated(&self) {
        // NB: Most tenant conf options are read by background loops, so,
        // changes will automatically be picked up.

        // The threshold is embedded in the metric. So, we need to update it.
        {
            let new_threshold = Self::get_evictions_low_residence_duration_metric_threshold(
                &self.tenant_conf.read().unwrap(),
                &self.conf.default_tenant_conf,
            );
            let tenant_id_str = self.tenant_id.to_string();
            let timeline_id_str = self.timeline_id.to_string();
            self.metrics
                .evictions_with_low_residence_duration
                .write()
                .unwrap()
                .change_threshold(&tenant_id_str, &timeline_id_str, new_threshold);
        }
    }

    /// Open a Timeline handle.
    ///
    /// Loads the metadata for the timeline into memory, but not the layer map.
    #[allow(clippy::too_many_arguments)]
    pub(super) fn new(
        conf: &'static PageServerConf,
        tenant_conf: Arc<RwLock<TenantConfOpt>>,
        metadata: &TimelineMetadata,
        ancestor: Option<Arc<Timeline>>,
        timeline_id: TimelineId,
        tenant_id: TenantId,
        walredo_mgr: Arc<dyn WalRedoManager + Send + Sync>,
        remote_client: Option<RemoteTimelineClient>,
        pg_version: u32,
        initial_logical_size_can_start: Option<completion::Barrier>,
        initial_logical_size_attempt: Option<completion::Completion>,
    ) -> Arc<Self> {
        let disk_consistent_lsn = metadata.disk_consistent_lsn();
        let (state, _) = watch::channel(TimelineState::Loading);

        let (layer_flush_start_tx, _) = tokio::sync::watch::channel(0);
        let (layer_flush_done_tx, _) = tokio::sync::watch::channel((0, Ok(())));

        let tenant_conf_guard = tenant_conf.read().unwrap();

        let evictions_low_residence_duration_metric_threshold =
            Self::get_evictions_low_residence_duration_metric_threshold(
                &tenant_conf_guard,
                &conf.default_tenant_conf,
            );
        drop(tenant_conf_guard);

        Arc::new_cyclic(|myself| {
            let mut result = Timeline {
                conf,
                tenant_conf,
                myself: myself.clone(),
                timeline_id,
                tenant_id,
                pg_version,
                layers: Arc::new(tokio::sync::RwLock::new(LayerManager::create())),
                wanted_image_layers: Mutex::new(None),

                walredo_mgr,
                walreceiver: Mutex::new(None),

                remote_client: remote_client.map(Arc::new),

                // initialize in-memory 'last_record_lsn' from 'disk_consistent_lsn'.
                last_record_lsn: SeqWait::new(RecordLsn {
                    last: disk_consistent_lsn,
                    prev: metadata.prev_record_lsn().unwrap_or(Lsn(0)),
                }),
                disk_consistent_lsn: AtomicLsn::new(disk_consistent_lsn.0),

                last_freeze_at: AtomicLsn::new(disk_consistent_lsn.0),
                last_freeze_ts: RwLock::new(Instant::now()),

                ancestor_timeline: ancestor,
                ancestor_lsn: metadata.ancestor_lsn(),

                metrics: TimelineMetrics::new(
                    &tenant_id,
                    &timeline_id,
                    crate::metrics::EvictionsWithLowResidenceDurationBuilder::new(
                        "mtime",
                        evictions_low_residence_duration_metric_threshold,
                    ),
                ),

                flush_loop_state: Mutex::new(FlushLoopState::NotStarted),

                layer_flush_start_tx,
                layer_flush_done_tx,

                write_lock: tokio::sync::Mutex::new(()),
                layer_removal_cs: Default::default(),

                gc_info: std::sync::RwLock::new(GcInfo {
                    retain_lsns: Vec::new(),
                    horizon_cutoff: Lsn(0),
                    pitr_cutoff: Lsn(0),
                }),

                latest_gc_cutoff_lsn: Rcu::new(metadata.latest_gc_cutoff_lsn()),
                initdb_lsn: metadata.initdb_lsn(),

                current_logical_size: if disk_consistent_lsn.is_valid() {
                    // we're creating timeline data with some layer files existing locally,
                    // need to recalculate timeline's logical size based on data in the layers.
                    LogicalSize::deferred_initial(disk_consistent_lsn)
                } else {
                    // we're creating timeline data without any layers existing locally,
                    // initial logical size is 0.
                    LogicalSize::empty_initial()
                },
                partitioning: Mutex::new((KeyPartitioning::new(), Lsn(0))),
                repartition_threshold: 0,

                last_received_wal: Mutex::new(None),
                rel_size_cache: RwLock::new(HashMap::new()),

                download_all_remote_layers_task_info: RwLock::new(None),

                state,

                eviction_task_timeline_state: tokio::sync::Mutex::new(
                    EvictionTaskTimelineState::default(),
                ),
                delete_lock: Arc::new(tokio::sync::Mutex::new(false)),

                initial_logical_size_can_start,
                initial_logical_size_attempt: Mutex::new(initial_logical_size_attempt),
            };
            result.repartition_threshold =
                result.get_checkpoint_distance() / REPARTITION_FREQ_IN_CHECKPOINT_DISTANCE;
            result
                .metrics
                .last_record_gauge
                .set(disk_consistent_lsn.0 as i64);
            result
        })
    }

    pub(super) fn maybe_spawn_flush_loop(self: &Arc<Self>) {
        let mut flush_loop_state = self.flush_loop_state.lock().unwrap();
        match *flush_loop_state {
            FlushLoopState::NotStarted => (),
            FlushLoopState::Running { .. } => {
                info!(
                    "skipping attempt to start flush_loop twice {}/{}",
                    self.tenant_id, self.timeline_id
                );
                return;
            }
            FlushLoopState::Exited => {
                warn!(
                    "ignoring attempt to restart exited flush_loop {}/{}",
                    self.tenant_id, self.timeline_id
                );
                return;
            }
        }

        let layer_flush_start_rx = self.layer_flush_start_tx.subscribe();
        let self_clone = Arc::clone(self);

        info!("spawning flush loop");
        *flush_loop_state = FlushLoopState::Running {
            #[cfg(test)]
            expect_initdb_optimization: false,
            #[cfg(test)]
            initdb_optimization_count: 0,
        };
        task_mgr::spawn(
            task_mgr::BACKGROUND_RUNTIME.handle(),
            task_mgr::TaskKind::LayerFlushTask,
            Some(self.tenant_id),
            Some(self.timeline_id),
            "layer flush task",
            false,
            async move {
                let background_ctx = RequestContext::todo_child(TaskKind::LayerFlushTask, DownloadBehavior::Error);
                self_clone.flush_loop(layer_flush_start_rx, &background_ctx).await;
                let mut flush_loop_state = self_clone.flush_loop_state.lock().unwrap();
                assert!(matches!(*flush_loop_state, FlushLoopState::Running{ ..}));
                *flush_loop_state  = FlushLoopState::Exited;
                Ok(())
            }
            .instrument(info_span!(parent: None, "layer flush task", tenant_id = %self.tenant_id, timeline_id = %self.timeline_id))
        );
    }

    /// Creates and starts the wal receiver.
    ///
    /// This function is expected to be called at most once per Timeline's lifecycle
    /// when the timeline is activated.
    fn launch_wal_receiver(
        self: &Arc<Self>,
        ctx: &RequestContext,
        broker_client: BrokerClientChannel,
    ) {
        info!(
            "launching WAL receiver for timeline {} of tenant {}",
            self.timeline_id, self.tenant_id
        );

        let tenant_conf_guard = self.tenant_conf.read().unwrap();
        let wal_connect_timeout = tenant_conf_guard
            .walreceiver_connect_timeout
            .unwrap_or(self.conf.default_tenant_conf.walreceiver_connect_timeout);
        let lagging_wal_timeout = tenant_conf_guard
            .lagging_wal_timeout
            .unwrap_or(self.conf.default_tenant_conf.lagging_wal_timeout);
        let max_lsn_wal_lag = tenant_conf_guard
            .max_lsn_wal_lag
            .unwrap_or(self.conf.default_tenant_conf.max_lsn_wal_lag);
        drop(tenant_conf_guard);

        let mut guard = self.walreceiver.lock().unwrap();
        assert!(
            guard.is_none(),
            "multiple launches / re-launches of WAL receiver are not supported"
        );
        *guard = Some(WalReceiver::start(
            Arc::clone(self),
            WalReceiverConf {
                wal_connect_timeout,
                lagging_wal_timeout,
                max_lsn_wal_lag,
                auth_token: crate::config::SAFEKEEPER_AUTH_TOKEN.get().cloned(),
                availability_zone: self.conf.availability_zone.clone(),
            },
            broker_client,
            ctx,
        ));
    }

    ///
    /// Initialize with an empty layer map. Used when creating a new timeline.
    ///
    pub(super) fn init_empty_layer_map(&self, start_lsn: Lsn) {
        let mut layers = self.layers.try_write().expect(
            "in the context where we call this function, no other task has access to the object",
        );
        layers.initialize_empty(Lsn(start_lsn.0));
    }

    ///
    /// Scan the timeline directory to populate the layer map.
    ///
    pub(super) async fn load_layer_map(&self, disk_consistent_lsn: Lsn) -> anyhow::Result<()> {
        let mut guard = self.layers.write().await;
        let mut num_layers = 0;

        let timer = self.metrics.load_layer_map_histo.start_timer();

        // Scan timeline directory and create ImageFileName and DeltaFilename
        // structs representing all files on disk
        let timeline_path = self.conf.timeline_path(&self.tenant_id, &self.timeline_id);
        // total size of layer files in the current timeline directory
        let mut total_physical_size = 0;

        let mut loaded_layers = Vec::<Arc<dyn PersistentLayer>>::new();

        for direntry in fs::read_dir(timeline_path)? {
            let direntry = direntry?;
            let direntry_path = direntry.path();
            let fname = direntry.file_name();
            let fname = fname.to_string_lossy();

            if let Some(imgfilename) = ImageFileName::parse_str(&fname) {
                // create an ImageLayer struct for each image file.
                if imgfilename.lsn > disk_consistent_lsn {
                    warn!(
                        "found future image layer {} on timeline {} disk_consistent_lsn is {}",
                        imgfilename, self.timeline_id, disk_consistent_lsn
                    );

                    rename_to_backup(&direntry_path)?;
                    continue;
                }

                let file_size = direntry_path.metadata()?.len();

                let layer = ImageLayer::new(
                    self.conf,
                    self.timeline_id,
                    self.tenant_id,
                    &imgfilename,
                    file_size,
                    LayerAccessStats::for_loading_layer(&guard, LayerResidenceStatus::Resident),
                );

                trace!("found layer {}", layer.path().display());
                total_physical_size += file_size;
                loaded_layers.push(Arc::new(layer));
                num_layers += 1;
            } else if let Some(deltafilename) = DeltaFileName::parse_str(&fname) {
                // Create a DeltaLayer struct for each delta file.
                // The end-LSN is exclusive, while disk_consistent_lsn is
                // inclusive. For example, if disk_consistent_lsn is 100, it is
                // OK for a delta layer to have end LSN 101, but if the end LSN
                // is 102, then it might not have been fully flushed to disk
                // before crash.
                if deltafilename.lsn_range.end > disk_consistent_lsn + 1 {
                    warn!(
                        "found future delta layer {} on timeline {} disk_consistent_lsn is {}",
                        deltafilename, self.timeline_id, disk_consistent_lsn
                    );

                    rename_to_backup(&direntry_path)?;
                    continue;
                }

                let file_size = direntry_path.metadata()?.len();

                let layer = DeltaLayer::new(
                    self.conf,
                    self.timeline_id,
                    self.tenant_id,
                    &deltafilename,
                    file_size,
                    LayerAccessStats::for_loading_layer(&guard, LayerResidenceStatus::Resident),
                );

                trace!("found layer {}", layer.path().display());
                total_physical_size += file_size;
                loaded_layers.push(Arc::new(layer));
                num_layers += 1;
            } else if fname == METADATA_FILE_NAME || fname.ends_with(".old") {
                // ignore these
            } else if remote_timeline_client::is_temp_download_file(&direntry_path) {
                info!(
                    "skipping temp download file, reconcile_with_remote will resume / clean up: {}",
                    fname
                );
            } else if is_ephemeral_file(&fname) {
                // Delete any old ephemeral files
                trace!("deleting old ephemeral file in timeline dir: {}", fname);
                fs::remove_file(&direntry_path)?;
            } else if is_temporary(&direntry_path) {
                info!("removing temp timeline file at {}", direntry_path.display());
                fs::remove_file(&direntry_path).with_context(|| {
                    format!(
                        "failed to remove temp download file at {}",
                        direntry_path.display()
                    )
                })?;
            } else {
                warn!("unrecognized filename in timeline dir: {}", fname);
            }
        }

        guard.initialize_local_layers(loaded_layers, Lsn(disk_consistent_lsn.0) + 1);

        info!(
            "loaded layer map with {} layers at {}, total physical size: {}",
            num_layers, disk_consistent_lsn, total_physical_size
        );
        self.metrics
            .resident_physical_size_gauge
            .set(total_physical_size);

        timer.stop_and_record();

        Ok(())
    }

    async fn create_remote_layers(
        &self,
        index_part: &IndexPart,
        local_layers: HashMap<LayerFileName, Arc<dyn PersistentLayer>>,
        up_to_date_disk_consistent_lsn: Lsn,
    ) -> anyhow::Result<HashMap<LayerFileName, Arc<dyn PersistentLayer>>> {
        // Are we missing some files that are present in remote storage?
        // Create RemoteLayer instances for them.
        let mut local_only_layers = local_layers;

        // We're holding a layer map lock for a while but this
        // method is only called during init so it's fine.
        let mut guard = self.layers.write().await;

        let mut corrupted_local_layers = Vec::new();
        let mut added_remote_layers = Vec::new();
        for remote_layer_name in &index_part.timeline_layers {
            let local_layer = local_only_layers.remove(remote_layer_name);

            let remote_layer_metadata = index_part
                .layer_metadata
                .get(remote_layer_name)
                .map(LayerFileMetadata::from)
                .with_context(|| {
                    format!(
                        "No remote layer metadata found for layer {}",
                        remote_layer_name.file_name()
                    )
                })?;

            // Is the local layer's size different from the size stored in the
            // remote index file?
            // If so, rename_to_backup those files & replace their local layer with
            // a RemoteLayer in the layer map so that we re-download them on-demand.
            if let Some(local_layer) = local_layer {
                let local_layer_path = local_layer
                    .local_path()
                    .expect("caller must ensure that local_layers only contains local layers");
                ensure!(
                    local_layer_path.exists(),
                    "every layer from local_layers must exist on disk: {}",
                    local_layer_path.display()
                );

                let remote_size = remote_layer_metadata.file_size();
                let metadata = local_layer_path.metadata().with_context(|| {
                    format!(
                        "get file size of local layer {}",
                        local_layer_path.display()
                    )
                })?;
                let local_size = metadata.len();
                if local_size != remote_size {
                    warn!("removing local file {local_layer_path:?} because it has unexpected length {local_size}; length in remote index is {remote_size}");
                    if let Err(err) = rename_to_backup(&local_layer_path) {
                        assert!(local_layer_path.exists(), "we would leave the local_layer without a file if this does not hold: {}", local_layer_path.display());
                        anyhow::bail!("could not rename file {local_layer_path:?}: {err:?}");
                    } else {
                        self.metrics.resident_physical_size_gauge.sub(local_size);
                        corrupted_local_layers.push(local_layer);
                        // fall-through to adding the remote layer
                    }
                } else {
                    debug!(
                        "layer is present locally and file size matches remote, using it: {}",
                        local_layer_path.display()
                    );
                    continue;
                }
            }

            info!(
                "remote layer does not exist locally, creating remote layer: {}",
                remote_layer_name.file_name()
            );

            match remote_layer_name {
                LayerFileName::Image(imgfilename) => {
                    if imgfilename.lsn > up_to_date_disk_consistent_lsn {
                        warn!(
                        "found future image layer {} on timeline {} remote_consistent_lsn is {}",
                        imgfilename, self.timeline_id, up_to_date_disk_consistent_lsn
                    );
                        continue;
                    }

                    let remote_layer = RemoteLayer::new_img(
                        self.tenant_id,
                        self.timeline_id,
                        imgfilename,
                        &remote_layer_metadata,
                        LayerAccessStats::for_loading_layer(&guard, LayerResidenceStatus::Evicted),
                    );
                    let remote_layer = Arc::new(remote_layer);
                    added_remote_layers.push(remote_layer);
                }
                LayerFileName::Delta(deltafilename) => {
                    // Create a RemoteLayer for the delta file.
                    // The end-LSN is exclusive, while disk_consistent_lsn is
                    // inclusive. For example, if disk_consistent_lsn is 100, it is
                    // OK for a delta layer to have end LSN 101, but if the end LSN
                    // is 102, then it might not have been fully flushed to disk
                    // before crash.
                    if deltafilename.lsn_range.end > up_to_date_disk_consistent_lsn + 1 {
                        warn!(
                            "found future delta layer {} on timeline {} remote_consistent_lsn is {}",
                            deltafilename, self.timeline_id, up_to_date_disk_consistent_lsn
                        );
                        continue;
                    }
                    let remote_layer = RemoteLayer::new_delta(
                        self.tenant_id,
                        self.timeline_id,
                        deltafilename,
                        &remote_layer_metadata,
                        LayerAccessStats::for_loading_layer(&guard, LayerResidenceStatus::Evicted),
                    );
                    let remote_layer = Arc::new(remote_layer);
                    added_remote_layers.push(remote_layer);
                }
            }
        }
        guard.initialize_remote_layers(corrupted_local_layers, added_remote_layers);
        Ok(local_only_layers)
    }

    /// This function will synchronize local state with what we have in remote storage.
    ///
    /// Steps taken:
    /// 1. Initialize upload queue based on `index_part`.
    /// 2. Create `RemoteLayer` instances for layers that exist only on the remote.
    ///    The list of layers on the remote comes from `index_part`.
    ///    The list of local layers is given by the layer map's `iter_historic_layers()`.
    ///    So, the layer map must have been loaded already.
    /// 3. Schedule upload of local-only layer files (which will then also update the remote
    ///    IndexPart to include the new layer files).
    ///
    /// Refer to the [`remote_timeline_client`] module comment for more context.
    ///
    /// # TODO
    /// May be a bit cleaner to do things based on populated remote client,
    /// and then do things based on its upload_queue.latest_files.
    #[instrument(skip(self, index_part, up_to_date_metadata))]
    pub async fn reconcile_with_remote(
        &self,
        up_to_date_metadata: &TimelineMetadata,
        index_part: Option<&IndexPart>,
    ) -> anyhow::Result<()> {
        info!("starting");
        let remote_client = self
            .remote_client
            .as_ref()
            .ok_or_else(|| anyhow!("cannot download without remote storage"))?;

        let disk_consistent_lsn = up_to_date_metadata.disk_consistent_lsn();

        let local_layers = {
            let guard = self.layers.read().await;
            let layers = guard.layer_map();
            layers
                .iter_historic_layers()
                .map(|l| (l.filename(), guard.get_from_desc(&l)))
                .collect::<HashMap<_, _>>()
        };

        // If no writes happen, new branches do not have any layers, only the metadata file.
        let has_local_layers = !local_layers.is_empty();
        let local_only_layers = match index_part {
            Some(index_part) => {
                info!(
                    "initializing upload queue from remote index with {} layer files",
                    index_part.timeline_layers.len()
                );
                remote_client.init_upload_queue(index_part)?;
                self.create_remote_layers(index_part, local_layers, disk_consistent_lsn)
                    .await?
            }
            None => {
                info!("initializing upload queue as empty");
                remote_client.init_upload_queue_for_empty_remote(up_to_date_metadata)?;
                local_layers
            }
        };

        if has_local_layers {
            // Are there local files that don't exist remotely? Schedule uploads for them.
            // Local timeline metadata will get uploaded to remove along witht he layers.
            for (layer_name, layer) in &local_only_layers {
                // XXX solve this in the type system
                let layer_path = layer
                    .local_path()
                    .expect("local_only_layers only contains local layers");
                let layer_size = layer_path
                    .metadata()
                    .with_context(|| format!("failed to get file {layer_path:?} metadata"))?
                    .len();
                info!("scheduling {layer_path:?} for upload");
                remote_client
                    .schedule_layer_file_upload(layer_name, &LayerFileMetadata::new(layer_size))?;
            }
            remote_client.schedule_index_upload_for_file_changes()?;
        } else if index_part.is_none() {
            // No data on the remote storage, no local layers, local metadata file.
            //
            // TODO https://github.com/neondatabase/neon/issues/3865
            // Currently, console does not wait for the timeline data upload to the remote storage
            // and considers the timeline created, expecting other pageserver nodes to work with it.
            // Branch metadata upload could get interrupted (e.g pageserver got killed),
            // hence any locally existing branch metadata with no remote counterpart should be uploaded,
            // otherwise any other pageserver won't see the branch on `attach`.
            //
            // After the issue gets implemented, pageserver should rather remove the branch,
            // since absence on S3 means we did not acknowledge the branch creation and console will have to retry,
            // no need to keep the old files.
            remote_client.schedule_index_upload_for_metadata_update(up_to_date_metadata)?;
        } else {
            // Local timeline has a metadata file, remote one too, both have no layers to sync.
        }

        info!("Done");

        Ok(())
    }

    fn try_spawn_size_init_task(self: &Arc<Self>, lsn: Lsn, ctx: &RequestContext) {
        let permit = match Arc::clone(&self.current_logical_size.initial_size_computation)
            .try_acquire_owned()
        {
            Ok(permit) => permit,
            Err(TryAcquireError::NoPermits) => {
                // computation already ongoing or finished with success
                return;
            }
            Err(TryAcquireError::Closed) => unreachable!("we never call close"),
        };
        debug_assert!(self
            .current_logical_size
            .initial_logical_size
            .get()
            .is_none());

        info!(
            "spawning logical size computation from context of task kind {:?}",
            ctx.task_kind()
        );
        // We need to start the computation task.
        // It gets a separate context since it will outlive the request that called this function.
        let self_clone = Arc::clone(self);
        let background_ctx = ctx.detached_child(
            TaskKind::InitialLogicalSizeCalculation,
            DownloadBehavior::Download,
        );
        task_mgr::spawn(
            task_mgr::BACKGROUND_RUNTIME.handle(),
            task_mgr::TaskKind::InitialLogicalSizeCalculation,
            Some(self.tenant_id),
            Some(self.timeline_id),
            "initial size calculation",
            false,
            // NB: don't log errors here, task_mgr will do that.
            async move {

                let cancel = task_mgr::shutdown_token();

                // in case we were created during pageserver initialization, wait for
                // initialization to complete before proceeding. startup time init runs on the same
                // runtime.
                tokio::select! {
                    _ = cancel.cancelled() => { return Ok(()); },
                    _ = completion::Barrier::maybe_wait(self_clone.initial_logical_size_can_start.clone()) => {}
                };

                // hold off background tasks from starting until all timelines get to try at least
                // once initial logical size calculation; though retry will rarely be useful.
                // holding off is done because heavier tasks execute blockingly on the same
                // runtime.
                //
                // dropping this at every outcome is probably better than trying to cling on to it,
                // delay will be terminated by a timeout regardless.
                let _completion = { self_clone.initial_logical_size_attempt.lock().expect("unexpected initial_logical_size_attempt poisoned").take() };

                // no extra cancellation here, because nothing really waits for this to complete compared
                // to spawn_ondemand_logical_size_calculation.
                let cancel = CancellationToken::new();

                let calculated_size = match self_clone
                    .logical_size_calculation_task(lsn, LogicalSizeCalculationCause::Initial, &background_ctx, cancel)
                    .await
                {
                    Ok(s) => s,
                    Err(CalculateLogicalSizeError::Cancelled) => {
                        // Don't make noise, this is a common task.
                        // In the unlikely case that there is another call to this function, we'll retry
                        // because initial_logical_size is still None.
                        info!("initial size calculation cancelled, likely timeline delete / tenant detach");
                        return Ok(());
                    }
                    Err(CalculateLogicalSizeError::Other(err)) => {
                        if let Some(e @ PageReconstructError::AncestorStopping(_)) =
                            err.root_cause().downcast_ref()
                        {
                            // This can happen if the timeline parent timeline switches to
                            // Stopping state while we're still calculating the initial
                            // timeline size for the child, for example if the tenant is
                            // being detached or the pageserver is shut down. Like with
                            // CalculateLogicalSizeError::Cancelled, don't make noise.
                            info!("initial size calculation failed because the timeline or its ancestor is Stopping, likely because the tenant is being detached: {e:#}");
                            return Ok(());
                        }
                        return Err(err.context("Failed to calculate logical size"));
                    }
                };

                // we cannot query current_logical_size.current_size() to know the current
                // *negative* value, only truncated to u64.
                let added = self_clone
                    .current_logical_size
                    .size_added_after_initial
                    .load(AtomicOrdering::Relaxed);

                let sum = calculated_size.saturating_add_signed(added);

                // set the gauge value before it can be set in `update_current_logical_size`.
                self_clone.metrics.current_logical_size_gauge.set(sum);

                match self_clone
                    .current_logical_size
                    .initial_logical_size
                    .set(calculated_size)
                {
                    Ok(()) => (),
                    Err(_what_we_just_attempted_to_set) => {
                        let existing_size = self_clone
                            .current_logical_size
                            .initial_logical_size
                            .get()
                            .expect("once_cell set was lost, then get failed, impossible.");
                        // This shouldn't happen because the semaphore is initialized with 1.
                        // But if it happens, just complain & report success so there are no further retries.
                        error!("Tried to update initial timeline size value to {calculated_size}, but the size was already set to {existing_size}, not changing")
                    }
                }
                // now that `initial_logical_size.is_some()`, reduce permit count to 0
                // so that we prevent future callers from spawning this task
                permit.forget();
                Ok(())
            }.in_current_span(),
        );
    }

    pub fn spawn_ondemand_logical_size_calculation(
        self: &Arc<Self>,
        lsn: Lsn,
        cause: LogicalSizeCalculationCause,
        ctx: RequestContext,
        cancel: CancellationToken,
    ) -> oneshot::Receiver<Result<u64, CalculateLogicalSizeError>> {
        let (sender, receiver) = oneshot::channel();
        let self_clone = Arc::clone(self);
        // XXX if our caller loses interest, i.e., ctx is cancelled,
        // we should stop the size calculation work and return an error.
        // That would require restructuring this function's API to
        // return the result directly, instead of a Receiver for the result.
        let ctx = ctx.detached_child(
            TaskKind::OndemandLogicalSizeCalculation,
            DownloadBehavior::Download,
        );
        task_mgr::spawn(
            task_mgr::BACKGROUND_RUNTIME.handle(),
            task_mgr::TaskKind::OndemandLogicalSizeCalculation,
            Some(self.tenant_id),
            Some(self.timeline_id),
            "ondemand logical size calculation",
            false,
            async move {
                let res = self_clone
                    .logical_size_calculation_task(lsn, cause, &ctx, cancel)
                    .await;
                let _ = sender.send(res).ok();
                Ok(()) // Receiver is responsible for handling errors
            }
            .in_current_span(),
        );
        receiver
    }

    #[instrument(skip_all)]
    async fn logical_size_calculation_task(
        self: &Arc<Self>,
        lsn: Lsn,
        cause: LogicalSizeCalculationCause,
        ctx: &RequestContext,
        cancel: CancellationToken,
    ) -> Result<u64, CalculateLogicalSizeError> {
        span::debug_assert_current_span_has_tenant_and_timeline_id();

        let mut timeline_state_updates = self.subscribe_for_state_updates();
        let self_calculation = Arc::clone(self);

        let mut calculation = pin!(async {
            let cancel = cancel.child_token();
            let ctx = ctx.attached_child();
            self_calculation
                .calculate_logical_size(lsn, cause, cancel, &ctx)
                .await
        });
        let timeline_state_cancellation = async {
            loop {
                match timeline_state_updates.changed().await {
                    Ok(()) => {
                        let new_state = timeline_state_updates.borrow().clone();
                        match new_state {
                            // we're running this job for active timelines only
                            TimelineState::Active => continue,
                            TimelineState::Broken { .. }
                            | TimelineState::Stopping
                            | TimelineState::Loading => {
                                break format!("aborted because timeline became inactive (new state: {new_state:?})")
                            }
                        }
                    }
                    Err(_sender_dropped_error) => {
                        // can't happen, the sender is not dropped as long as the Timeline exists
                        break "aborted because state watch was dropped".to_string();
                    }
                }
            }
        };

        let taskmgr_shutdown_cancellation = async {
            task_mgr::shutdown_watcher().await;
            "aborted because task_mgr shutdown requested".to_string()
        };

        loop {
            tokio::select! {
                res = &mut calculation => { return res }
                reason = timeline_state_cancellation => {
                    debug!(reason = reason, "cancelling calculation");
                    cancel.cancel();
                    return calculation.await;
                }
                reason = taskmgr_shutdown_cancellation => {
                    debug!(reason = reason, "cancelling calculation");
                    cancel.cancel();
                    return calculation.await;
                }
            }
        }
    }

    /// Calculate the logical size of the database at the latest LSN.
    ///
    /// NOTE: counted incrementally, includes ancestors. This can be a slow operation,
    /// especially if we need to download remote layers.
    pub async fn calculate_logical_size(
        &self,
        up_to_lsn: Lsn,
        cause: LogicalSizeCalculationCause,
        cancel: CancellationToken,
        ctx: &RequestContext,
    ) -> Result<u64, CalculateLogicalSizeError> {
        info!(
            "Calculating logical size for timeline {} at {}",
            self.timeline_id, up_to_lsn
        );
        // These failpoints are used by python tests to ensure that we don't delete
        // the timeline while the logical size computation is ongoing.
        // The first failpoint is used to make this function pause.
        // Then the python test initiates timeline delete operation in a thread.
        // It waits for a few seconds, then arms the second failpoint and disables
        // the first failpoint. The second failpoint prints an error if the timeline
        // delete code has deleted the on-disk state while we're still running here.
        // It shouldn't do that. If it does it anyway, the error will be caught
        // by the test suite, highlighting the problem.
        fail::fail_point!("timeline-calculate-logical-size-pause");
        fail::fail_point!("timeline-calculate-logical-size-check-dir-exists", |_| {
            if !self
                .conf
                .metadata_path(&self.tenant_id, &self.timeline_id)
                .exists()
            {
                error!("timeline-calculate-logical-size-pre metadata file does not exist")
            }
            // need to return something
            Ok(0)
        });
        // See if we've already done the work for initial size calculation.
        // This is a short-cut for timelines that are mostly unused.
        if let Some(size) = self.current_logical_size.initialized_size(up_to_lsn) {
            return Ok(size);
        }
        let storage_time_metrics = match cause {
            LogicalSizeCalculationCause::Initial
            | LogicalSizeCalculationCause::ConsumptionMetricsSyntheticSize
            | LogicalSizeCalculationCause::TenantSizeHandler => &self.metrics.logical_size_histo,
            LogicalSizeCalculationCause::EvictionTaskImitation => {
                &self.metrics.imitate_logical_size_histo
            }
        };
        let timer = storage_time_metrics.start_timer();
        let logical_size = self
            .get_current_logical_size_non_incremental(up_to_lsn, cancel, ctx)
            .await?;
        debug!("calculated logical size: {logical_size}");
        timer.stop_and_record();
        Ok(logical_size)
    }

    /// Update current logical size, adding `delta' to the old value.
    fn update_current_logical_size(&self, delta: i64) {
        let logical_size = &self.current_logical_size;
        logical_size.increment_size(delta);

        // Also set the value in the prometheus gauge. Note that
        // there is a race condition here: if this is is called by two
        // threads concurrently, the prometheus gauge might be set to
        // one value while current_logical_size is set to the
        // other.
        match logical_size.current_size() {
            Ok(CurrentLogicalSize::Exact(new_current_size)) => self
                .metrics
                .current_logical_size_gauge
                .set(new_current_size),
            Ok(CurrentLogicalSize::Approximate(_)) => {
                // don't update the gauge yet, this allows us not to update the gauge back and
                // forth between the initial size calculation task.
            }
            // this is overflow
            Err(e) => error!("Failed to compute current logical size for metrics update: {e:?}"),
        }
    }

    async fn find_layer(&self, layer_file_name: &str) -> Option<Arc<dyn PersistentLayer>> {
        let guard = self.layers.read().await;
        for historic_layer in guard.layer_map().iter_historic_layers() {
            let historic_layer_name = historic_layer.filename().file_name();
            if layer_file_name == historic_layer_name {
                return Some(guard.get_from_desc(&historic_layer));
            }
        }

        None
    }
}

type TraversalId = String;

trait TraversalLayerExt {
    fn traversal_id(&self) -> TraversalId;
}

impl TraversalLayerExt for Arc<dyn PersistentLayer> {
    fn traversal_id(&self) -> TraversalId {
        match self.local_path() {
            Some(local_path) => {
                debug_assert!(local_path.to_str().unwrap().contains(&format!("{}", self.get_timeline_id())),
                    "need timeline ID to uniquely identify the layer when traversal crosses ancestor boundary",
                );
                format!("{}", local_path.display())
            }
            None => {
                format!("remote {}/{self}", self.get_timeline_id())
            }
        }
    }
}

impl TraversalLayerExt for Arc<InMemoryLayer> {
    fn traversal_id(&self) -> TraversalId {
        format!("timeline {} in-memory {self}", self.get_timeline_id())
    }
}

impl Timeline {
    ///
    /// Get a handle to a Layer for reading.
    ///
    /// The returned Layer might be from an ancestor timeline, if the
    /// segment hasn't been updated on this timeline yet.
    ///
    /// This function takes the current timeline's locked LayerMap as an argument,
    /// so callers can avoid potential race conditions.
    async fn get_reconstruct_data(
        &self,
        key: Key,
        request_lsn: Lsn,
        reconstruct_state: &mut ValueReconstructState,
        ctx: &RequestContext,
    ) -> Result<(), PageReconstructError> {
        // Start from the current timeline.
        let mut timeline_owned;
        let mut timeline = self;

        let mut read_count =
            scopeguard::guard(0, |cnt| self.metrics.read_num_fs_layers.observe(cnt as f64));

        // For debugging purposes, collect the path of layers that we traversed
        // through. It's included in the error message if we fail to find the key.
        let mut traversal_path = Vec::<TraversalPathItem>::new();

        let cached_lsn = if let Some((cached_lsn, _)) = &reconstruct_state.img {
            *cached_lsn
        } else {
            Lsn(0)
        };

        // 'prev_lsn' tracks the last LSN that we were at in our search. It's used
        // to check that each iteration make some progress, to break infinite
        // looping if something goes wrong.
        let mut prev_lsn = Lsn(u64::MAX);

        let mut result = ValueReconstructResult::Continue;
        let mut cont_lsn = Lsn(request_lsn.0 + 1);

        'outer: loop {
            // The function should have updated 'state'
            //info!("CALLED for {} at {}: {:?} with {} records, cached {}", key, cont_lsn, result, reconstruct_state.records.len(), cached_lsn);
            match result {
                ValueReconstructResult::Complete => return Ok(()),
                ValueReconstructResult::Continue => {
                    // If we reached an earlier cached page image, we're done.
                    if cont_lsn == cached_lsn + 1 {
                        MATERIALIZED_PAGE_CACHE_HIT.inc_by(1);
                        return Ok(());
                    }
                    if prev_lsn <= cont_lsn {
                        // Didn't make any progress in last iteration. Error out to avoid
                        // getting stuck in the loop.
                        return Err(layer_traversal_error(format!(
                            "could not find layer with more data for key {} at LSN {}, request LSN {}, ancestor {}",
                            key,
                            Lsn(cont_lsn.0 - 1),
                            request_lsn,
                            timeline.ancestor_lsn
                        ), traversal_path));
                    }
                    prev_lsn = cont_lsn;
                }
                ValueReconstructResult::Missing => {
                    return Err(layer_traversal_error(
                        if cfg!(test) {
                            format!(
                                "could not find data for key {} at LSN {}, for request at LSN {}\n{}",
                                key, cont_lsn, request_lsn, std::backtrace::Backtrace::force_capture(),
                            )
                        } else {
                            format!(
                                "could not find data for key {} at LSN {}, for request at LSN {}",
                                key, cont_lsn, request_lsn
                            )
                        },
                        traversal_path,
                    ));
                }
            }

            // Recurse into ancestor if needed
            if Lsn(cont_lsn.0 - 1) <= timeline.ancestor_lsn {
                trace!(
                    "going into ancestor {}, cont_lsn is {}",
                    timeline.ancestor_lsn,
                    cont_lsn
                );
                let ancestor = match timeline.get_ancestor_timeline() {
                    Ok(timeline) => timeline,
                    Err(e) => return Err(PageReconstructError::from(e)),
                };

                // It's possible that the ancestor timeline isn't active yet, or
                // is active but hasn't yet caught up to the branch point. Wait
                // for it.
                //
                // This cannot happen while the pageserver is running normally,
                // because you cannot create a branch from a point that isn't
                // present in the pageserver yet. However, we don't wait for the
                // branch point to be uploaded to cloud storage before creating
                // a branch. I.e., the branch LSN need not be remote consistent
                // for the branching operation to succeed.
                //
                // Hence, if we try to load a tenant in such a state where
                // 1. the existence of the branch was persisted (in IndexPart and/or locally)
                // 2. but the ancestor state is behind branch_lsn because it was not yet persisted
                // then we will need to wait for the ancestor timeline to
                // re-stream WAL up to branch_lsn before we access it.
                //
                // How can a tenant get in such a state?
                // - ungraceful pageserver process exit
                // - detach+attach => this is a bug, https://github.com/neondatabase/neon/issues/4219
                //
                // NB: this could be avoided by requiring
                //   branch_lsn >= remote_consistent_lsn
                // during branch creation.
                match ancestor.wait_to_become_active(ctx).await {
                    Ok(()) => {}
                    Err(state) if state == TimelineState::Stopping => {
                        return Err(PageReconstructError::AncestorStopping(ancestor.timeline_id));
                    }
                    Err(state) => {
                        return Err(PageReconstructError::Other(anyhow::anyhow!(
                            "Timeline {} will not become active. Current state: {:?}",
                            ancestor.timeline_id,
                            &state,
                        )));
                    }
                }
                ancestor.wait_lsn(timeline.ancestor_lsn, ctx).await?;

                timeline_owned = ancestor;
                timeline = &*timeline_owned;
                prev_lsn = Lsn(u64::MAX);
                continue 'outer;
            }

            #[allow(clippy::never_loop)] // see comment at bottom of this loop
            'layer_map_search: loop {
                let remote_layer = {
                    let guard = timeline.layers.read().await;
                    let layers = guard.layer_map();

                    // Check the open and frozen in-memory layers first, in order from newest
                    // to oldest.
                    if let Some(open_layer) = &layers.open_layer {
                        let start_lsn = open_layer.get_lsn_range().start;
                        if cont_lsn > start_lsn {
                            //info!("CHECKING for {} at {} on open layer {}", key, cont_lsn, open_layer.filename().display());
                            // Get all the data needed to reconstruct the page version from this layer.
                            // But if we have an older cached page image, no need to go past that.
                            let lsn_floor = max(cached_lsn + 1, start_lsn);
                            result = match open_layer.get_value_reconstruct_data(
                                key,
                                lsn_floor..cont_lsn,
                                reconstruct_state,
                                ctx,
                            ) {
                                Ok(result) => result,
                                Err(e) => return Err(PageReconstructError::from(e)),
                            };
                            cont_lsn = lsn_floor;
                            // metrics: open_layer does not count as fs access, so we are not updating `read_count`
                            traversal_path.push((
                                result,
                                cont_lsn,
                                Box::new({
                                    let open_layer = Arc::clone(open_layer);
                                    move || open_layer.traversal_id()
                                }),
                            ));
                            continue 'outer;
                        }
                    }
                    for frozen_layer in layers.frozen_layers.iter().rev() {
                        let start_lsn = frozen_layer.get_lsn_range().start;
                        if cont_lsn > start_lsn {
                            //info!("CHECKING for {} at {} on frozen layer {}", key, cont_lsn, frozen_layer.filename().display());
                            let lsn_floor = max(cached_lsn + 1, start_lsn);
                            result = match frozen_layer.get_value_reconstruct_data(
                                key,
                                lsn_floor..cont_lsn,
                                reconstruct_state,
                                ctx,
                            ) {
                                Ok(result) => result,
                                Err(e) => return Err(PageReconstructError::from(e)),
                            };
                            cont_lsn = lsn_floor;
                            // metrics: open_layer does not count as fs access, so we are not updating `read_count`
                            traversal_path.push((
                                result,
                                cont_lsn,
                                Box::new({
                                    let frozen_layer = Arc::clone(frozen_layer);
                                    move || frozen_layer.traversal_id()
                                }),
                            ));
                            continue 'outer;
                        }
                    }

                    if let Some(SearchResult { lsn_floor, layer }) = layers.search(key, cont_lsn) {
                        let layer = guard.get_from_desc(&layer);
                        // If it's a remote layer, download it and retry.
                        if let Some(remote_layer) =
                            super::storage_layer::downcast_remote_layer(&layer)
                        {
                            // TODO: push a breadcrumb to 'traversal_path' to record the fact that
                            // we downloaded / would need to download this layer.
                            remote_layer // download happens outside the scope of `layers` guard object
                        } else {
                            // Get all the data needed to reconstruct the page version from this layer.
                            // But if we have an older cached page image, no need to go past that.
                            let lsn_floor = max(cached_lsn + 1, lsn_floor);
                            result = match layer.get_value_reconstruct_data(
                                key,
                                lsn_floor..cont_lsn,
                                reconstruct_state,
                                ctx,
                            ) {
                                Ok(result) => result,
                                Err(e) => return Err(PageReconstructError::from(e)),
                            };
                            cont_lsn = lsn_floor;
                            *read_count += 1;
                            traversal_path.push((
                                result,
                                cont_lsn,
                                Box::new({
                                    let layer = Arc::clone(&layer);
                                    move || layer.traversal_id()
                                }),
                            ));
                            continue 'outer;
                        }
                    } else if timeline.ancestor_timeline.is_some() {
                        // Nothing on this timeline. Traverse to parent
                        result = ValueReconstructResult::Continue;
                        cont_lsn = Lsn(timeline.ancestor_lsn.0 + 1);
                        continue 'outer;
                    } else {
                        // Nothing found
                        result = ValueReconstructResult::Missing;
                        continue 'outer;
                    }
                };
                // Download the remote_layer and replace it in the layer map.
                // For that, we need to release the mutex. Otherwise, we'd deadlock.
                //
                // The control flow is so weird here because `drop(layers)` inside
                // the if stmt above is not enough for current rustc: it requires
                // that the layers lock guard is not in scope across the download
                // await point.
                let remote_layer_as_persistent: Arc<dyn PersistentLayer> =
                    Arc::clone(&remote_layer) as Arc<dyn PersistentLayer>;
                let id = remote_layer_as_persistent.traversal_id();
                info!(
                    "need remote layer {} for task kind {:?}",
                    id,
                    ctx.task_kind()
                );

                // The next layer doesn't exist locally. Need to download it.
                // (The control flow is a bit complicated here because we must drop the 'layers'
                // lock before awaiting on the Future.)
                match (
                    ctx.download_behavior(),
                    self.conf.ondemand_download_behavior_treat_error_as_warn,
                ) {
                    (DownloadBehavior::Download, _) => {
                        info!(
                            "on-demand downloading remote layer {id} for task kind {:?}",
                            ctx.task_kind()
                        );
                        timeline.download_remote_layer(remote_layer).await?;
                        continue 'layer_map_search;
                    }
                    (DownloadBehavior::Warn, _) | (DownloadBehavior::Error, true) => {
                        warn!(
                            "unexpectedly on-demand downloading remote layer {} for task kind {:?}",
                            id,
                            ctx.task_kind()
                        );
                        UNEXPECTED_ONDEMAND_DOWNLOADS.inc();
                        timeline.download_remote_layer(remote_layer).await?;
                        continue 'layer_map_search;
                    }
                    (DownloadBehavior::Error, false) => {
                        return Err(PageReconstructError::NeedsDownload(
                            TenantTimelineId::new(self.tenant_id, self.timeline_id),
                            remote_layer.filename(),
                        ))
                    }
                }
            }
        }
    }

    fn lookup_cached_page(&self, key: &Key, lsn: Lsn) -> Option<(Lsn, Bytes)> {
        let cache = page_cache::get();

        // FIXME: It's pointless to check the cache for things that are not 8kB pages.
        // We should look at the key to determine if it's a cacheable object
        let (lsn, read_guard) =
            cache.lookup_materialized_page(self.tenant_id, self.timeline_id, key, lsn)?;
        let img = Bytes::from(read_guard.to_vec());
        Some((lsn, img))
    }

    fn get_ancestor_timeline(&self) -> anyhow::Result<Arc<Timeline>> {
        let ancestor = self.ancestor_timeline.as_ref().with_context(|| {
            format!(
                "Ancestor is missing. Timeline id: {} Ancestor id {:?}",
                self.timeline_id,
                self.get_ancestor_timeline_id(),
            )
        })?;
        Ok(Arc::clone(ancestor))
    }

    ///
    /// Get a handle to the latest layer for appending.
    ///
    async fn get_layer_for_write(&self, lsn: Lsn) -> anyhow::Result<Arc<InMemoryLayer>> {
        let mut guard = self.layers.write().await;
        let layer = guard.get_layer_for_write(
            lsn,
            self.get_last_record_lsn(),
            self.conf,
            self.timeline_id,
            self.tenant_id,
        )?;
        Ok(layer)
    }

    async fn put_value(&self, key: Key, lsn: Lsn, val: &Value) -> anyhow::Result<()> {
        //info!("PUT: key {} at {}", key, lsn);
        let layer = self.get_layer_for_write(lsn).await?;
        layer.put_value(key, lsn, val)?;
        Ok(())
    }

    async fn put_tombstone(&self, key_range: Range<Key>, lsn: Lsn) -> anyhow::Result<()> {
        let layer = self.get_layer_for_write(lsn).await?;
        layer.put_tombstone(key_range, lsn).await?;
        Ok(())
    }

    fn finish_write(&self, new_lsn: Lsn) {
        assert!(new_lsn.is_aligned());

        self.metrics.last_record_gauge.set(new_lsn.0 as i64);
        self.last_record_lsn.advance(new_lsn);
    }

    async fn freeze_inmem_layer(&self, write_lock_held: bool) {
        // Freeze the current open in-memory layer. It will be written to disk on next
        // iteration.
        let _write_guard = if write_lock_held {
            None
        } else {
            Some(self.write_lock.lock().await)
        };
        let mut guard = self.layers.write().await;
        guard.try_freeze_in_memory_layer(self.get_last_record_lsn(), &self.last_freeze_at);
    }

    /// Layer flusher task's main loop.
    async fn flush_loop(
        self: &Arc<Self>,
        mut layer_flush_start_rx: tokio::sync::watch::Receiver<u64>,
        ctx: &RequestContext,
    ) {
        info!("started flush loop");
        loop {
            tokio::select! {
                _ = task_mgr::shutdown_watcher() => {
                    info!("shutting down layer flush task");
                    break;
                },
                _ = layer_flush_start_rx.changed() => {}
            }

            trace!("waking up");
            let timer = self.metrics.flush_time_histo.start_timer();
            let flush_counter = *layer_flush_start_rx.borrow();
            let result = loop {
                let layer_to_flush = {
                    let guard = self.layers.read().await;
                    guard.layer_map().frozen_layers.front().cloned()
                    // drop 'layers' lock to allow concurrent reads and writes
                };
                let Some(layer_to_flush) = layer_to_flush else {
                    break Ok(());
                };
                if let Err(err) = self.flush_frozen_layer(layer_to_flush, ctx).await {
                    error!("could not flush frozen layer: {err:?}");
                    break Err(err);
                }
            };
            // Notify any listeners that we're done
            let _ = self
                .layer_flush_done_tx
                .send_replace((flush_counter, result));

            timer.stop_and_record();
        }
    }

    async fn flush_frozen_layers_and_wait(&self) -> anyhow::Result<()> {
        let mut rx = self.layer_flush_done_tx.subscribe();

        // Increment the flush cycle counter and wake up the flush task.
        // Remember the new value, so that when we listen for the flush
        // to finish, we know when the flush that we initiated has
        // finished, instead of some other flush that was started earlier.
        let mut my_flush_request = 0;

        let flush_loop_state = { *self.flush_loop_state.lock().unwrap() };
        if !matches!(flush_loop_state, FlushLoopState::Running { .. }) {
            anyhow::bail!("cannot flush frozen layers when flush_loop is not running, state is {flush_loop_state:?}")
        }

        self.layer_flush_start_tx.send_modify(|counter| {
            my_flush_request = *counter + 1;
            *counter = my_flush_request;
        });

        loop {
            {
                let (last_result_counter, last_result) = &*rx.borrow();
                if *last_result_counter >= my_flush_request {
                    if let Err(_err) = last_result {
                        // We already logged the original error in
                        // flush_loop. We cannot propagate it to the caller
                        // here, because it might not be Cloneable
                        anyhow::bail!(
                            "Could not flush frozen layer. Request id: {}",
                            my_flush_request
                        );
                    } else {
                        return Ok(());
                    }
                }
            }
            trace!("waiting for flush to complete");
            rx.changed().await?;
            trace!("done")
        }
    }

    fn flush_frozen_layers(&self) {
        self.layer_flush_start_tx.send_modify(|val| *val += 1);
    }

    /// Flush one frozen in-memory layer to disk, as a new delta layer.
    #[instrument(skip_all, fields(tenant_id=%self.tenant_id, timeline_id=%self.timeline_id, layer=%frozen_layer))]
    async fn flush_frozen_layer(
        self: &Arc<Self>,
        frozen_layer: Arc<InMemoryLayer>,
        ctx: &RequestContext,
    ) -> anyhow::Result<()> {
        // As a special case, when we have just imported an image into the repository,
        // instead of writing out a L0 delta layer, we directly write out image layer
        // files instead. This is possible as long as *all* the data imported into the
        // repository have the same LSN.
        let lsn_range = frozen_layer.get_lsn_range();
        let (layer_paths_to_upload, delta_layer_to_add) =
            if lsn_range.start == self.initdb_lsn && lsn_range.end == Lsn(self.initdb_lsn.0 + 1) {
                #[cfg(test)]
                match &mut *self.flush_loop_state.lock().unwrap() {
                    FlushLoopState::NotStarted | FlushLoopState::Exited => {
                        panic!("flush loop not running")
                    }
                    FlushLoopState::Running {
                        initdb_optimization_count,
                        ..
                    } => {
                        *initdb_optimization_count += 1;
                    }
                }
                // Note: The 'ctx' in use here has DownloadBehavior::Error. We should not
                // require downloading anything during initial import.
                let (partitioning, _lsn) = self
                    .repartition(self.initdb_lsn, self.get_compaction_target_size(), ctx)
                    .await?;
                // For image layers, we add them immediately into the layer map.
                (
                    self.create_image_layers(&partitioning, self.initdb_lsn, true, ctx)
                        .await?,
                    None,
                )
            } else {
                #[cfg(test)]
                match &mut *self.flush_loop_state.lock().unwrap() {
                    FlushLoopState::NotStarted | FlushLoopState::Exited => {
                        panic!("flush loop not running")
                    }
                    FlushLoopState::Running {
                        expect_initdb_optimization,
                        ..
                    } => {
                        assert!(!*expect_initdb_optimization, "expected initdb optimization");
                    }
                }
                // Normal case, write out a L0 delta layer file.
                // `create_delta_layer` will not modify the layer map.
                // We will remove frozen layer and add delta layer in one atomic operation later.
                let layer = self.create_delta_layer(&frozen_layer).await?;
                (
                    HashMap::from([(layer.filename(), LayerFileMetadata::new(layer.file_size()))]),
                    Some(layer),
                )
            };

<<<<<<< HEAD
=======
        // FIXME: between create_delta_layer and the scheduling of the upload in `update_metadata_file`,
        // a compaction can delete the file and then it won't be available for uploads any more.
        // We still schedule the upload, resulting in an error, but ideally we'd somehow avoid this
        // race situation.
        // See https://github.com/neondatabase/neon/issues/4526

        pausable_failpoint!("flush-frozen-before-sync");

>>>>>>> 4580f508
        // The new on-disk layers are now in the layer map. We can remove the
        // in-memory layer from the map now. The flushed layer is stored in
        // the mapping in `create_delta_layer`.
        {
            let mut guard = self.layers.write().await;

            if let Some(ref l) = delta_layer_to_add {
                // TODO: move access stats, metrics update, etc. into layer manager.
                l.access_stats().record_residence_event(
                    &guard,
                    LayerResidenceStatus::Resident,
                    LayerResidenceEventReason::LayerCreate,
                );

                // update metrics
                let sz = l.file_size();
                self.metrics.resident_physical_size_gauge.add(sz);
                self.metrics.num_persistent_files_created.inc_by(1);
                self.metrics.persistent_bytes_written.inc_by(sz);
            }

            guard.finish_flush_l0_layer(delta_layer_to_add, &frozen_layer);
            // release lock on 'layers'
        }

        // some test cases require first stopping for some time, and then return an error,
        // therefore we need two failpoints for that.
        pausable_failpoint!("flush-frozen-pausable");
        fail_point!("flush-frozen-exit");

        // Update the metadata file, with new 'disk_consistent_lsn'
        //
        // TODO: This perhaps should be done in 'flush_frozen_layers', after flushing
        // *all* the layers, to avoid fsyncing the file multiple times.
        let disk_consistent_lsn = Lsn(lsn_range.end.0 - 1);
        let old_disk_consistent_lsn = self.disk_consistent_lsn.load();

        // If we were able to advance 'disk_consistent_lsn', save it the metadata file.
        // After crash, we will restart WAL streaming and processing from that point.
        if disk_consistent_lsn != old_disk_consistent_lsn {
            assert!(disk_consistent_lsn > old_disk_consistent_lsn);
            self.update_metadata_file(disk_consistent_lsn, layer_paths_to_upload)
                .context("update_metadata_file")?;
            // Also update the in-memory copy
            self.disk_consistent_lsn.store(disk_consistent_lsn);
        }
        Ok(())
    }

    /// Update metadata file
    fn update_metadata_file(
        &self,
        disk_consistent_lsn: Lsn,
        layer_paths_to_upload: HashMap<LayerFileName, LayerFileMetadata>,
    ) -> anyhow::Result<()> {
        // We can only save a valid 'prev_record_lsn' value on disk if we
        // flushed *all* in-memory changes to disk. We only track
        // 'prev_record_lsn' in memory for the latest processed record, so we
        // don't remember what the correct value that corresponds to some old
        // LSN is. But if we flush everything, then the value corresponding
        // current 'last_record_lsn' is correct and we can store it on disk.
        let RecordLsn {
            last: last_record_lsn,
            prev: prev_record_lsn,
        } = self.last_record_lsn.load();
        let ondisk_prev_record_lsn = if disk_consistent_lsn == last_record_lsn {
            Some(prev_record_lsn)
        } else {
            None
        };

        let ancestor_timeline_id = self
            .ancestor_timeline
            .as_ref()
            .map(|ancestor| ancestor.timeline_id);

        let metadata = TimelineMetadata::new(
            disk_consistent_lsn,
            ondisk_prev_record_lsn,
            ancestor_timeline_id,
            self.ancestor_lsn,
            *self.latest_gc_cutoff_lsn.read(),
            self.initdb_lsn,
            self.pg_version,
        );

        fail_point!("checkpoint-before-saving-metadata", |x| bail!(
            "{}",
            x.unwrap()
        ));

        save_metadata(
            self.conf,
            &self.tenant_id,
            &self.timeline_id,
            &metadata,
            false,
        )
        .context("save_metadata")?;

        if let Some(remote_client) = &self.remote_client {
            for (path, layer_metadata) in layer_paths_to_upload {
                remote_client.schedule_layer_file_upload(&path, &layer_metadata)?;
            }
            remote_client.schedule_index_upload_for_metadata_update(&metadata)?;
        }

        Ok(())
    }

    // Write out the given frozen in-memory layer as a new L0 delta file. This L0 file will not be tracked
    // in layer map immediately. The caller is responsible to put it into the layer map.
    async fn create_delta_layer(
        self: &Arc<Self>,
        frozen_layer: &Arc<InMemoryLayer>,
    ) -> anyhow::Result<DeltaLayer> {
        let span = tracing::info_span!("blocking");
        let new_delta: DeltaLayer = tokio::task::spawn_blocking({
            let _g = span.entered();
            let self_clone = Arc::clone(self);
            let frozen_layer = Arc::clone(frozen_layer);
            move || {
                // Write it out
                let new_delta = frozen_layer.write_to_disk()?;
                let new_delta_path = new_delta.path();

                // Sync it to disk.
                //
                // We must also fsync the timeline dir to ensure the directory entries for
                // new layer files are durable.
                //
                // NB: timeline dir must be synced _after_ the file contents are durable.
                // So, two separate fsyncs are required, they mustn't be batched.
                //
                // TODO: If we're running inside 'flush_frozen_layers' and there are multiple
                // files to flush, the fsync overhead can be reduces as follows:
                // 1. write them all to temporary file names
                // 2. fsync them
                // 3. rename to the final name
                // 4. fsync the parent directory.
                // Note that (1),(2),(3) today happen inside write_to_disk().
                par_fsync::par_fsync(&[new_delta_path]).context("fsync of delta layer")?;
                par_fsync::par_fsync(&[self_clone
                    .conf
                    .timeline_path(&self_clone.tenant_id, &self_clone.timeline_id)])
                .context("fsync of timeline dir")?;

                anyhow::Ok(new_delta)
            }
        })
        .await
        .context("spawn_blocking")??;

        Ok(new_delta)
    }

    async fn repartition(
        &self,
        lsn: Lsn,
        partition_size: u64,
        ctx: &RequestContext,
    ) -> anyhow::Result<(KeyPartitioning, Lsn)> {
        {
            let partitioning_guard = self.partitioning.lock().unwrap();
            let distance = lsn.0 - partitioning_guard.1 .0;
            if partitioning_guard.1 != Lsn(0) && distance <= self.repartition_threshold {
                debug!(
                    distance,
                    threshold = self.repartition_threshold,
                    "no repartitioning needed"
                );
                return Ok((partitioning_guard.0.clone(), partitioning_guard.1));
            }
        }
        let keyspace = self.collect_keyspace(lsn, ctx).await?;
        let partitioning = keyspace.partition(partition_size);

        let mut partitioning_guard = self.partitioning.lock().unwrap();
        if lsn > partitioning_guard.1 {
            *partitioning_guard = (partitioning, lsn);
        } else {
            warn!("Concurrent repartitioning of keyspace. This unexpected, but probably harmless");
        }
        Ok((partitioning_guard.0.clone(), partitioning_guard.1))
    }

    // Is it time to create a new image layer for the given partition?
    async fn time_for_new_image_layer(
        &self,
        partition: &KeySpace,
        lsn: Lsn,
    ) -> anyhow::Result<bool> {
        let threshold = self.get_image_creation_threshold();

        let guard = self.layers.read().await;
        let layers = guard.layer_map();

        let mut max_deltas = 0;
        {
            let wanted_image_layers = self.wanted_image_layers.lock().unwrap();
            if let Some((cutoff_lsn, wanted)) = &*wanted_image_layers {
                let img_range =
                    partition.ranges.first().unwrap().start..partition.ranges.last().unwrap().end;
                if wanted.overlaps(&img_range) {
                    //
                    // gc_timeline only pays attention to image layers that are older than the GC cutoff,
                    // but create_image_layers creates image layers at last-record-lsn.
                    // So it's possible that gc_timeline wants a new image layer to be created for a key range,
                    // but the range is already covered by image layers at more recent LSNs. Before we
                    // create a new image layer, check if the range is already covered at more recent LSNs.
                    if !layers
                        .image_layer_exists(&img_range, &(Lsn::min(lsn, *cutoff_lsn)..lsn + 1))?
                    {
                        debug!(
                            "Force generation of layer {}-{} wanted by GC, cutoff={}, lsn={})",
                            img_range.start, img_range.end, cutoff_lsn, lsn
                        );
                        return Ok(true);
                    }
                }
            }
        }

        for part_range in &partition.ranges {
            let image_coverage = layers.image_coverage(part_range, lsn)?;
            for (img_range, last_img) in image_coverage {
                let img_lsn = if let Some(last_img) = last_img {
                    last_img.get_lsn_range().end
                } else {
                    Lsn(0)
                };
                // Let's consider an example:
                //
                // delta layer with LSN range 71-81
                // delta layer with LSN range 81-91
                // delta layer with LSN range 91-101
                // image layer at LSN 100
                //
                // If 'lsn' is still 100, i.e. no new WAL has been processed since the last image layer,
                // there's no need to create a new one. We check this case explicitly, to avoid passing
                // a bogus range to count_deltas below, with start > end. It's even possible that there
                // are some delta layers *later* than current 'lsn', if more WAL was processed and flushed
                // after we read last_record_lsn, which is passed here in the 'lsn' argument.
                if img_lsn < lsn {
                    let num_deltas =
                        layers.count_deltas(&img_range, &(img_lsn..lsn), Some(threshold))?;

                    max_deltas = max_deltas.max(num_deltas);
                    if num_deltas >= threshold {
                        debug!(
                            "key range {}-{}, has {} deltas on this timeline in LSN range {}..{}",
                            img_range.start, img_range.end, num_deltas, img_lsn, lsn
                        );
                        return Ok(true);
                    }
                }
            }
        }

        debug!(
            max_deltas,
            "none of the partitioned ranges had >= {threshold} deltas"
        );
        Ok(false)
    }

    async fn create_image_layers(
        &self,
        partitioning: &KeyPartitioning,
        lsn: Lsn,
        force: bool,
        ctx: &RequestContext,
    ) -> Result<HashMap<LayerFileName, LayerFileMetadata>, PageReconstructError> {
        let timer = self.metrics.create_images_time_histo.start_timer();
        let mut image_layers: Vec<ImageLayer> = Vec::new();

        // We need to avoid holes between generated image layers.
        // Otherwise LayerMap::image_layer_exists will return false if key range of some layer is covered by more than one
        // image layer with hole between them. In this case such layer can not be utilized by GC.
        //
        // How such hole between partitions can appear?
        // if we have relation with relid=1 and size 100 and relation with relid=2 with size 200 then result of
        // KeySpace::partition may contain partitions <100000000..100000099> and <200000000..200000199>.
        // If there is delta layer <100000000..300000000> then it never be garbage collected because
        // image layers  <100000000..100000099> and <200000000..200000199> are not completely covering it.
        let mut start = Key::MIN;

        for partition in partitioning.parts.iter() {
            let img_range = start..partition.ranges.last().unwrap().end;
            start = img_range.end;
            if force || self.time_for_new_image_layer(partition, lsn).await? {
                let mut image_layer_writer = ImageLayerWriter::new(
                    self.conf,
                    self.timeline_id,
                    self.tenant_id,
                    &img_range,
                    lsn,
                    false, // image layer always covers the full range
                )?;

                fail_point!("image-layer-writer-fail-before-finish", |_| {
                    Err(PageReconstructError::Other(anyhow::anyhow!(
                        "failpoint image-layer-writer-fail-before-finish"
                    )))
                });
                for range in &partition.ranges {
                    let mut key = range.start;
                    while key < range.end {
                        let img = match self.get(key, lsn, ctx).await {
                            Ok(img) => img,
                            Err(err) => {
                                // If we fail to reconstruct a VM or FSM page, we can zero the
                                // page without losing any actual user data. That seems better
                                // than failing repeatedly and getting stuck.
                                //
                                // We had a bug at one point, where we truncated the FSM and VM
                                // in the pageserver, but the Postgres didn't know about that
                                // and continued to generate incremental WAL records for pages
                                // that didn't exist in the pageserver. Trying to replay those
                                // WAL records failed to find the previous image of the page.
                                // This special case allows us to recover from that situation.
                                // See https://github.com/neondatabase/neon/issues/2601.
                                //
                                // Unfortunately we cannot do this for the main fork, or for
                                // any metadata keys, keys, as that would lead to actual data
                                // loss.
                                if is_rel_fsm_block_key(key) || is_rel_vm_block_key(key) {
                                    warn!("could not reconstruct FSM or VM key {key}, filling with zeros: {err:?}");
                                    ZERO_PAGE.clone()
                                } else {
                                    return Err(err);
                                }
                            }
                        };
                        image_layer_writer.put_image(key, &img)?;
                        key = key.next();
                    }
                }
                let image_layer = image_layer_writer.finish()?;
                image_layers.push(image_layer);
            }
        }
        // All layers that the GC wanted us to create have now been created.
        //
        // It's possible that another GC cycle happened while we were compacting, and added
        // something new to wanted_image_layers, and we now clear that before processing it.
        // That's OK, because the next GC iteration will put it back in.
        *self.wanted_image_layers.lock().unwrap() = None;

        // Sync the new layer to disk before adding it to the layer map, to make sure
        // we don't garbage collect something based on the new layer, before it has
        // reached the disk.
        //
        // We must also fsync the timeline dir to ensure the directory entries for
        // new layer files are durable
        //
        // Compaction creates multiple image layers. It would be better to create them all
        // and fsync them all in parallel.
        let all_paths = image_layers
            .iter()
            .map(|layer| layer.path())
            .collect::<Vec<_>>();

        par_fsync::par_fsync_async(&all_paths)
            .await
            .context("fsync of newly created layer files")?;

        par_fsync::par_fsync_async(&[self.conf.timeline_path(&self.tenant_id, &self.timeline_id)])
            .await
            .context("fsync of timeline dir")?;

        let mut layer_paths_to_upload = HashMap::with_capacity(image_layers.len());

        let mut guard = self.layers.write().await;
        let timeline_path = self.conf.timeline_path(&self.tenant_id, &self.timeline_id);

        for l in &image_layers {
            let path = l.filename();
            let metadata = timeline_path
                .join(path.file_name())
                .metadata()
                .with_context(|| format!("reading metadata of layer file {}", path.file_name()))?;

            layer_paths_to_upload.insert(path, LayerFileMetadata::new(metadata.len()));

            self.metrics
                .resident_physical_size_gauge
                .add(metadata.len());
            let l = Arc::new(l);
            l.access_stats().record_residence_event(
                &guard,
                LayerResidenceStatus::Resident,
                LayerResidenceEventReason::LayerCreate,
            );
        }
        guard.track_new_image_layers(image_layers);
        drop_wlock(guard);
        timer.stop_and_record();

        Ok(layer_paths_to_upload)
    }
}

#[derive(Default)]
struct CompactLevel0Phase1Result {
    new_layers: Vec<Arc<DeltaLayer>>,
    deltas_to_compact: Vec<Arc<PersistentLayerDesc>>,
}

/// Top-level failure to compact.
#[derive(Debug)]
enum CompactionError {
    /// L0 compaction requires layers to be downloaded.
    ///
    /// This should not happen repeatedly, but will be retried once by top-level
    /// `Timeline::compact`.
    DownloadRequired(Vec<Arc<RemoteLayer>>),
    /// Compaction cannot be done right now; page reconstruction and so on.
    Other(anyhow::Error),
}

impl From<anyhow::Error> for CompactionError {
    fn from(value: anyhow::Error) -> Self {
        CompactionError::Other(value)
    }
}

#[serde_as]
#[derive(serde::Serialize)]
struct RecordedDuration(#[serde_as(as = "serde_with::DurationMicroSeconds")] Duration);

#[derive(Default)]
enum DurationRecorder {
    #[default]
    NotStarted,
    Recorded(RecordedDuration, tokio::time::Instant),
}

impl DurationRecorder {
    pub fn till_now(&self) -> DurationRecorder {
        match self {
            DurationRecorder::NotStarted => {
                panic!("must only call on recorded measurements")
            }
            DurationRecorder::Recorded(_, ended) => {
                let now = tokio::time::Instant::now();
                DurationRecorder::Recorded(RecordedDuration(now - *ended), now)
            }
        }
    }
    pub fn into_recorded(self) -> Option<RecordedDuration> {
        match self {
            DurationRecorder::NotStarted => None,
            DurationRecorder::Recorded(recorded, _) => Some(recorded),
        }
    }
}

#[derive(Default)]
struct CompactLevel0Phase1StatsBuilder {
    version: Option<u64>,
    tenant_id: Option<TenantId>,
    timeline_id: Option<TimelineId>,
    read_lock_acquisition_micros: DurationRecorder,
    read_lock_held_spawn_blocking_startup_micros: DurationRecorder,
    read_lock_held_prerequisites_micros: DurationRecorder,
    read_lock_held_compute_holes_micros: DurationRecorder,
    read_lock_drop_micros: DurationRecorder,
    prepare_iterators_micros: DurationRecorder,
    write_layer_files_micros: DurationRecorder,
    level0_deltas_count: Option<usize>,
    new_deltas_count: Option<usize>,
    new_deltas_size: Option<u64>,
}

#[serde_as]
#[derive(serde::Serialize)]
struct CompactLevel0Phase1Stats {
    version: u64,
    #[serde_as(as = "serde_with::DisplayFromStr")]
    tenant_id: TenantId,
    #[serde_as(as = "serde_with::DisplayFromStr")]
    timeline_id: TimelineId,
    read_lock_acquisition_micros: RecordedDuration,
    read_lock_held_spawn_blocking_startup_micros: RecordedDuration,
    read_lock_held_prerequisites_micros: RecordedDuration,
    read_lock_held_compute_holes_micros: RecordedDuration,
    read_lock_drop_micros: RecordedDuration,
    prepare_iterators_micros: RecordedDuration,
    write_layer_files_micros: RecordedDuration,
    level0_deltas_count: usize,
    new_deltas_count: usize,
    new_deltas_size: u64,
}

impl TryFrom<CompactLevel0Phase1StatsBuilder> for CompactLevel0Phase1Stats {
    type Error = anyhow::Error;

    fn try_from(value: CompactLevel0Phase1StatsBuilder) -> Result<Self, Self::Error> {
        Ok(Self {
            version: value.version.ok_or_else(|| anyhow!("version not set"))?,
            tenant_id: value
                .tenant_id
                .ok_or_else(|| anyhow!("tenant_id not set"))?,
            timeline_id: value
                .timeline_id
                .ok_or_else(|| anyhow!("timeline_id not set"))?,
            read_lock_acquisition_micros: value
                .read_lock_acquisition_micros
                .into_recorded()
                .ok_or_else(|| anyhow!("read_lock_acquisition_micros not set"))?,
            read_lock_held_spawn_blocking_startup_micros: value
                .read_lock_held_spawn_blocking_startup_micros
                .into_recorded()
                .ok_or_else(|| anyhow!("read_lock_held_spawn_blocking_startup_micros not set"))?,
            read_lock_held_prerequisites_micros: value
                .read_lock_held_prerequisites_micros
                .into_recorded()
                .ok_or_else(|| anyhow!("read_lock_held_prerequisites_micros not set"))?,
            read_lock_held_compute_holes_micros: value
                .read_lock_held_compute_holes_micros
                .into_recorded()
                .ok_or_else(|| anyhow!("read_lock_held_compute_holes_micros not set"))?,
            read_lock_drop_micros: value
                .read_lock_drop_micros
                .into_recorded()
                .ok_or_else(|| anyhow!("read_lock_drop_micros not set"))?,
            prepare_iterators_micros: value
                .prepare_iterators_micros
                .into_recorded()
                .ok_or_else(|| anyhow!("prepare_iterators_micros not set"))?,
            write_layer_files_micros: value
                .write_layer_files_micros
                .into_recorded()
                .ok_or_else(|| anyhow!("write_layer_files_micros not set"))?,
            level0_deltas_count: value
                .level0_deltas_count
                .ok_or_else(|| anyhow!("level0_deltas_count not set"))?,
            new_deltas_count: value
                .new_deltas_count
                .ok_or_else(|| anyhow!("new_deltas_count not set"))?,
            new_deltas_size: value
                .new_deltas_size
                .ok_or_else(|| anyhow!("new_deltas_size not set"))?,
        })
    }
}

impl Timeline {
    /// Level0 files first phase of compaction, explained in the [`compact_inner`] comment.
    ///
    /// This method takes the `_layer_removal_cs` guard to highlight it required downloads are
    /// returned as an error. If the `layer_removal_cs` boundary is changed not to be taken in the
    /// start of level0 files compaction, the on-demand download should be revisited as well.
    ///
    /// [`compact_inner`]: Self::compact_inner
    fn compact_level0_phase1(
        self: Arc<Self>,
        _layer_removal_cs: Arc<tokio::sync::OwnedMutexGuard<()>>,
        guard: tokio::sync::OwnedRwLockReadGuard<LayerManager>,
        mut stats: CompactLevel0Phase1StatsBuilder,
        target_file_size: u64,
        ctx: &RequestContext,
    ) -> Result<CompactLevel0Phase1Result, CompactionError> {
        stats.read_lock_held_spawn_blocking_startup_micros =
            stats.read_lock_acquisition_micros.till_now(); // set by caller
        let layers = guard.layer_map();
        let level0_deltas = layers.get_level0_deltas()?;
        let mut level0_deltas = level0_deltas
            .into_iter()
            .map(|x| guard.get_from_desc(&x))
            .collect_vec();
        stats.level0_deltas_count = Some(level0_deltas.len());
        // Only compact if enough layers have accumulated.
        let threshold = self.get_compaction_threshold();
        if level0_deltas.is_empty() || level0_deltas.len() < threshold {
            debug!(
                level0_deltas = level0_deltas.len(),
                threshold, "too few deltas to compact"
            );
            return Ok(CompactLevel0Phase1Result::default());
        }

        // This failpoint is used together with `test_duplicate_layers` integration test.
        // It returns the compaction result exactly the same layers as input to compaction.
        // We want to ensure that this will not cause any problem when updating the layer map
        // after the compaction is finished.
        //
        // Currently, there are two rare edge cases that will cause duplicated layers being
        // inserted.
        // 1. The compaction job is inturrupted / did not finish successfully. Assume we have file 1, 2, 3, 4, which
        //    is compacted to 5, but the page server is shut down, next time we start page server we will get a layer
        //    map containing 1, 2, 3, 4, and 5, whereas 5 has the same content as 4. If we trigger L0 compation at this
        //    point again, it is likely that we will get a file 6 which has the same content and the key range as 5,
        //    and this causes an overwrite. This is acceptable because the content is the same, and we should do a
        //    layer replace instead of the normal remove / upload process.
        // 2. The input workload pattern creates exactly n files that are sorted, non-overlapping and is of target file
        //    size length. Compaction will likely create the same set of n files afterwards.
        //
        // This failpoint is a superset of both of the cases.
        fail_point!("compact-level0-phase1-return-same", |_| {
            println!("compact-level0-phase1-return-same"); // so that we can check if we hit the failpoint
            Ok(CompactLevel0Phase1Result {
                new_layers: level0_deltas
                    .iter()
                    .map(|x| x.clone().downcast_delta_layer().unwrap())
                    .collect(),
                deltas_to_compact: level0_deltas
                    .iter()
                    .map(|x| x.layer_desc().clone().into())
                    .collect(),
            })
        });

        // Gather the files to compact in this iteration.
        //
        // Start with the oldest Level 0 delta file, and collect any other
        // level 0 files that form a contiguous sequence, such that the end
        // LSN of previous file matches the start LSN of the next file.
        //
        // Note that if the files don't form such a sequence, we might
        // "compact" just a single file. That's a bit pointless, but it allows
        // us to get rid of the level 0 file, and compact the other files on
        // the next iteration. This could probably made smarter, but such
        // "gaps" in the sequence of level 0 files should only happen in case
        // of a crash, partial download from cloud storage, or something like
        // that, so it's not a big deal in practice.
        level0_deltas.sort_by_key(|l| l.get_lsn_range().start);
        let mut level0_deltas_iter = level0_deltas.iter();

        let first_level0_delta = level0_deltas_iter.next().unwrap();
        let mut prev_lsn_end = first_level0_delta.get_lsn_range().end;
        let mut deltas_to_compact = vec![Arc::clone(first_level0_delta)];
        for l in level0_deltas_iter {
            let lsn_range = l.get_lsn_range();

            if lsn_range.start != prev_lsn_end {
                break;
            }
            deltas_to_compact.push(Arc::clone(l));
            prev_lsn_end = lsn_range.end;
        }
        let lsn_range = Range {
            start: deltas_to_compact.first().unwrap().get_lsn_range().start,
            end: deltas_to_compact.last().unwrap().get_lsn_range().end,
        };

        let remotes = deltas_to_compact
            .iter()
            .filter(|l| l.is_remote_layer())
            .inspect(|l| info!("compact requires download of {l}"))
            .map(|l| {
                l.clone()
                    .downcast_remote_layer()
                    .expect("just checked it is remote layer")
            })
            .collect::<Vec<_>>();

        if !remotes.is_empty() {
            // caller is holding the lock to layer_removal_cs, and we don't want to download while
            // holding that; in future download_remote_layer might take it as well. this is
            // regardless of earlier image creation downloading on-demand, while holding the lock.
            return Err(CompactionError::DownloadRequired(remotes));
        }

        info!(
            "Starting Level0 compaction in LSN range {}-{} for {} layers ({} deltas in total)",
            lsn_range.start,
            lsn_range.end,
            deltas_to_compact.len(),
            level0_deltas.len()
        );

        for l in deltas_to_compact.iter() {
            info!("compact includes {l}");
        }

        // We don't need the original list of layers anymore. Drop it so that
        // we don't accidentally use it later in the function.
        drop(level0_deltas);

        stats.read_lock_held_prerequisites_micros = stats
            .read_lock_held_spawn_blocking_startup_micros
            .till_now();

        // Determine N largest holes where N is number of compacted layers.
        let max_holes = deltas_to_compact.len();
        let last_record_lsn = self.get_last_record_lsn();
        let min_hole_range = (target_file_size / page_cache::PAGE_SZ as u64) as i128;
        let min_hole_coverage_size = 3; // TODO: something more flexible?

        // min-heap (reserve space for one more element added before eviction)
        let mut heap: BinaryHeap<Hole> = BinaryHeap::with_capacity(max_holes + 1);
        let mut prev: Option<Key> = None;
        for (next_key, _next_lsn, _size) in itertools::process_results(
            deltas_to_compact.iter().map(|l| l.key_iter(ctx)),
            |iter_iter| iter_iter.kmerge_by(|a, b| a.0 <= b.0),
        )? {
            if let Some(prev_key) = prev {
                // just first fast filter
                if next_key.to_i128() - prev_key.to_i128() >= min_hole_range {
                    let key_range = prev_key..next_key;
                    // Measuring hole by just subtraction of i128 representation of key range boundaries
                    // has not so much sense, because largest holes will corresponds field1/field2 changes.
                    // But we are mostly interested to eliminate holes which cause generation of excessive image layers.
                    // That is why it is better to measure size of hole as number of covering image layers.
                    let coverage_size = layers.image_coverage(&key_range, last_record_lsn)?.len();
                    if coverage_size >= min_hole_coverage_size {
                        heap.push(Hole {
                            key_range,
                            coverage_size,
                        });
                        if heap.len() > max_holes {
                            heap.pop(); // remove smallest hole
                        }
                    }
                }
            }
            prev = Some(next_key.next());
        }
        stats.read_lock_held_compute_holes_micros =
            stats.read_lock_held_prerequisites_micros.till_now();
        drop_rlock(guard);
        stats.read_lock_drop_micros = stats.read_lock_held_compute_holes_micros.till_now();
        let mut holes = heap.into_vec();
        holes.sort_unstable_by_key(|hole| hole.key_range.start);
        let mut next_hole = 0; // index of next hole in holes vector

        // This iterator walks through all key-value pairs from all the layers
        // we're compacting, in key, LSN order.
        let all_values_iter = itertools::process_results(
            deltas_to_compact.iter().map(|l| l.iter(ctx)),
            |iter_iter| {
                iter_iter.kmerge_by(|a, b| {
                    if let Ok((a_key, a_lsn, _)) = a {
                        if let Ok((b_key, b_lsn, _)) = b {
                            match a_key.cmp(b_key) {
                                Ordering::Less => true,
                                Ordering::Equal => a_lsn <= b_lsn,
                                Ordering::Greater => false,
                            }
                        } else {
                            false
                        }
                    } else {
                        true
                    }
                })
            },
        )?;

        // This iterator walks through all keys and is needed to calculate size used by each key
        let mut all_keys_iter = itertools::process_results(
            deltas_to_compact.iter().map(|l| l.key_iter(ctx)),
            |iter_iter| {
                iter_iter.kmerge_by(|a, b| {
                    let (a_key, a_lsn, _) = a;
                    let (b_key, b_lsn, _) = b;
                    match a_key.cmp(b_key) {
                        Ordering::Less => true,
                        Ordering::Equal => a_lsn <= b_lsn,
                        Ordering::Greater => false,
                    }
                })
            },
        )?;

        stats.prepare_iterators_micros = stats.read_lock_drop_micros.till_now();

        // Merge the contents of all the input delta layers into a new set
        // of delta layers, based on the current partitioning.
        //
        // We split the new delta layers on the key dimension. We iterate through the key space, and for each key, check if including the next key to the current output layer we're building would cause the layer to become too large. If so, dump the current output layer and start new one.
        // It's possible that there is a single key with so many page versions that storing all of them in a single layer file
        // would be too large. In that case, we also split on the LSN dimension.
        //
        // LSN
        //  ^
        //  |
        //  | +-----------+            +--+--+--+--+
        //  | |           |            |  |  |  |  |
        //  | +-----------+            |  |  |  |  |
        //  | |           |            |  |  |  |  |
        //  | +-----------+     ==>    |  |  |  |  |
        //  | |           |            |  |  |  |  |
        //  | +-----------+            |  |  |  |  |
        //  | |           |            |  |  |  |  |
        //  | +-----------+            +--+--+--+--+
        //  |
        //  +--------------> key
        //
        //
        // If one key (X) has a lot of page versions:
        //
        // LSN
        //  ^
        //  |                                 (X)
        //  | +-----------+            +--+--+--+--+
        //  | |           |            |  |  |  |  |
        //  | +-----------+            |  |  +--+  |
        //  | |           |            |  |  |  |  |
        //  | +-----------+     ==>    |  |  |  |  |
        //  | |           |            |  |  +--+  |
        //  | +-----------+            |  |  |  |  |
        //  | |           |            |  |  |  |  |
        //  | +-----------+            +--+--+--+--+
        //  |
        //  +--------------> key
        // TODO: this actually divides the layers into fixed-size chunks, not
        // based on the partitioning.
        //
        // TODO: we should also opportunistically materialize and
        // garbage collect what we can.
        let mut new_layers = Vec::new();
        let mut prev_key: Option<Key> = None;
        let mut writer: Option<DeltaLayerWriter> = None;
        let mut key_values_total_size = 0u64;
        let mut dup_start_lsn: Lsn = Lsn::INVALID; // start LSN of layer containing values of the single key
        let mut dup_end_lsn: Lsn = Lsn::INVALID; // end LSN of layer containing values of the single key
        for x in all_values_iter {
            let (key, lsn, value) = x?;
            let same_key = prev_key.map_or(false, |prev_key| prev_key == key);
            // We need to check key boundaries once we reach next key or end of layer with the same key
            if !same_key || lsn == dup_end_lsn {
                let mut next_key_size = 0u64;
                let is_dup_layer = dup_end_lsn.is_valid();
                dup_start_lsn = Lsn::INVALID;
                if !same_key {
                    dup_end_lsn = Lsn::INVALID;
                }
                // Determine size occupied by this key. We stop at next key or when size becomes larger than target_file_size
                for (next_key, next_lsn, next_size) in all_keys_iter.by_ref() {
                    next_key_size = next_size;
                    if key != next_key {
                        if dup_end_lsn.is_valid() {
                            // We are writting segment with duplicates:
                            // place all remaining values of this key in separate segment
                            dup_start_lsn = dup_end_lsn; // new segments starts where old stops
                            dup_end_lsn = lsn_range.end; // there are no more values of this key till end of LSN range
                        }
                        break;
                    }
                    key_values_total_size += next_size;
                    // Check if it is time to split segment: if total keys size is larger than target file size.
                    // We need to avoid generation of empty segments if next_size > target_file_size.
                    if key_values_total_size > target_file_size && lsn != next_lsn {
                        // Split key between multiple layers: such layer can contain only single key
                        dup_start_lsn = if dup_end_lsn.is_valid() {
                            dup_end_lsn // new segment with duplicates starts where old one stops
                        } else {
                            lsn // start with the first LSN for this key
                        };
                        dup_end_lsn = next_lsn; // upper LSN boundary is exclusive
                        break;
                    }
                }
                // handle case when loop reaches last key: in this case dup_end is non-zero but dup_start is not set.
                if dup_end_lsn.is_valid() && !dup_start_lsn.is_valid() {
                    dup_start_lsn = dup_end_lsn;
                    dup_end_lsn = lsn_range.end;
                }
                if writer.is_some() {
                    let written_size = writer.as_mut().unwrap().size();
                    let contains_hole =
                        next_hole < holes.len() && key >= holes[next_hole].key_range.end;
                    // check if key cause layer overflow or contains hole...
                    if is_dup_layer
                        || dup_end_lsn.is_valid()
                        || written_size + key_values_total_size > target_file_size
                        || contains_hole
                    {
                        // ... if so, flush previous layer and prepare to write new one
                        new_layers.push(Arc::new(
                            writer.take().unwrap().finish(prev_key.unwrap().next())?,
                        ));
                        writer = None;

                        if contains_hole {
                            // skip hole
                            next_hole += 1;
                        }
                    }
                }
                // Remember size of key value because at next iteration we will access next item
                key_values_total_size = next_key_size;
            }
            if writer.is_none() {
                // Create writer if not initiaized yet
                writer = Some(DeltaLayerWriter::new(
                    self.conf,
                    self.timeline_id,
                    self.tenant_id,
                    key,
                    if dup_end_lsn.is_valid() {
                        // this is a layer containing slice of values of the same key
                        debug!("Create new dup layer {}..{}", dup_start_lsn, dup_end_lsn);
                        dup_start_lsn..dup_end_lsn
                    } else {
                        debug!("Create new layer {}..{}", lsn_range.start, lsn_range.end);
                        lsn_range.clone()
                    },
                )?);
            }

            fail_point!("delta-layer-writer-fail-before-finish", |_| {
                Err(anyhow::anyhow!("failpoint delta-layer-writer-fail-before-finish").into())
            });

            writer.as_mut().unwrap().put_value(key, lsn, value)?;
            prev_key = Some(key);
        }
        if let Some(writer) = writer {
            new_layers.push(Arc::new(writer.finish(prev_key.unwrap().next())?));
        }

        // Sync layers
        if !new_layers.is_empty() {
            let mut layer_paths: Vec<PathBuf> = new_layers.iter().map(|l| l.path()).collect();

            // Fsync all the layer files and directory using multiple threads to
            // minimize latency.
            par_fsync::par_fsync(&layer_paths).context("fsync all new layers")?;

            par_fsync::par_fsync(&[self.conf.timeline_path(&self.tenant_id, &self.timeline_id)])
                .context("fsync of timeline dir")?;

            layer_paths.pop().unwrap();
        }

        stats.write_layer_files_micros = stats.prepare_iterators_micros.till_now();
        stats.new_deltas_count = Some(new_layers.len());
        stats.new_deltas_size = Some(new_layers.iter().map(|l| l.desc.file_size).sum());

        drop(all_keys_iter); // So that deltas_to_compact is no longer borrowed

        match TryInto::<CompactLevel0Phase1Stats>::try_into(stats)
            .and_then(|stats| serde_json::to_string(&stats).context("serde_json::to_string"))
        {
            Ok(stats_json) => {
                info!(
                    stats_json = stats_json.as_str(),
                    "compact_level0_phase1 stats available"
                )
            }
            Err(e) => {
                warn!("compact_level0_phase1 stats failed to serialize: {:#}", e);
            }
        }

        Ok(CompactLevel0Phase1Result {
            new_layers,
            deltas_to_compact: deltas_to_compact
                .into_iter()
                .map(|x| Arc::new(x.layer_desc().clone()))
                .collect(),
        })
    }

    ///
    /// Collect a bunch of Level 0 layer files, and compact and reshuffle them as
    /// as Level 1 files.
    ///
    async fn compact_level0(
        self: &Arc<Self>,
        layer_removal_cs: Arc<tokio::sync::OwnedMutexGuard<()>>,
        target_file_size: u64,
        ctx: &RequestContext,
    ) -> Result<(), CompactionError> {
        let CompactLevel0Phase1Result {
            new_layers,
            deltas_to_compact,
        } = {
            let phase1_span = info_span!("compact_level0_phase1");
            let myself = Arc::clone(self);
            let ctx = ctx.attached_child(); // technically, the spawn_blocking can outlive this future
            let mut stats = CompactLevel0Phase1StatsBuilder {
                version: Some(2),
                tenant_id: Some(self.tenant_id),
                timeline_id: Some(self.timeline_id),
                ..Default::default()
            };

            let begin = tokio::time::Instant::now();
            let phase1_layers_locked = Arc::clone(&self.layers).read_owned().await;
            let now = tokio::time::Instant::now();
            stats.read_lock_acquisition_micros =
                DurationRecorder::Recorded(RecordedDuration(now - begin), now);
            let layer_removal_cs = layer_removal_cs.clone();
            tokio::task::spawn_blocking(move || {
                let _entered = phase1_span.enter();
                myself.compact_level0_phase1(
                    layer_removal_cs,
                    phase1_layers_locked,
                    stats,
                    target_file_size,
                    &ctx,
                )
            })
            .await
            .context("spawn_blocking")??
        };

        if new_layers.is_empty() && deltas_to_compact.is_empty() {
            // nothing to do
            return Ok(());
        }

        // Before deleting any layers, we need to wait for their upload ops to finish.
        // See remote_timeline_client module level comment on consistency.
        // Do it here because we don't want to hold self.layers.write() while waiting.
        if let Some(remote_client) = &self.remote_client {
            debug!("waiting for upload ops to complete");
            remote_client
                .wait_completion()
                .await
                .context("wait for layer upload ops to complete")?;
        }

        let mut guard = self.layers.write().await;
        let mut new_layer_paths = HashMap::with_capacity(new_layers.len());

        // In some rare cases, we may generate a file with exactly the same key range / LSN as before the compaction.
        // We should move to numbering the layer files instead of naming them using key range / LSN some day. But for
        // now, we just skip the file to avoid unintentional modification to files on the disk and in the layer map.
        let mut duplicated_layers = HashSet::new();

        let mut insert_layers = Vec::new();
        let mut remove_layers = Vec::new();

        for l in new_layers {
            let new_delta_path = l.path();

            let metadata = new_delta_path.metadata().with_context(|| {
                format!(
                    "read file metadata for new created layer {}",
                    new_delta_path.display()
                )
            })?;

            if let Some(remote_client) = &self.remote_client {
                remote_client.schedule_layer_file_upload(
                    &l.filename(),
                    &LayerFileMetadata::new(metadata.len()),
                )?;
            }

            // update the timeline's physical size
            self.metrics
                .resident_physical_size_gauge
                .add(metadata.len());

            new_layer_paths.insert(new_delta_path, LayerFileMetadata::new(metadata.len()));
            l.access_stats().record_residence_event(
                &guard,
                LayerResidenceStatus::Resident,
                LayerResidenceEventReason::LayerCreate,
            );
            let l = l as Arc<dyn PersistentLayer>;
            if guard.contains(&l) {
                duplicated_layers.insert(l.layer_desc().key());
            } else {
                if LayerMap::is_l0(l.layer_desc()) {
                    return Err(CompactionError::Other(anyhow!("compaction generates a L0 layer file as output, which will cause infinite compaction.")));
                }
                insert_layers.push(l);
            }
        }

        // Now that we have reshuffled the data to set of new delta layers, we can
        // delete the old ones
        let mut layer_names_to_delete = Vec::with_capacity(deltas_to_compact.len());
        for ldesc in deltas_to_compact {
            if duplicated_layers.contains(&ldesc.key()) {
                // skip duplicated layers, they will not be removed; we have already overwritten them
                // with new layers in the compaction phase 1.
                continue;
            }
            layer_names_to_delete.push(ldesc.filename());
            remove_layers.push(guard.get_from_desc(&ldesc));
        }

        guard.finish_compact_l0(
            layer_removal_cs,
            remove_layers,
            insert_layers,
            &self.metrics,
        )?;

        drop_wlock(guard);

        // Also schedule the deletions in remote storage
        if let Some(remote_client) = &self.remote_client {
            remote_client.schedule_layer_file_deletion(&layer_names_to_delete)?;
        }

        Ok(())
    }

    /// Update information about which layer files need to be retained on
    /// garbage collection. This is separate from actually performing the GC,
    /// and is updated more frequently, so that compaction can remove obsolete
    /// page versions more aggressively.
    ///
    /// TODO: that's wishful thinking, compaction doesn't actually do that
    /// currently.
    ///
    /// The caller specifies how much history is needed with the 3 arguments:
    ///
    /// retain_lsns: keep a version of each page at these LSNs
    /// cutoff_horizon: also keep everything newer than this LSN
    /// pitr: the time duration required to keep data for PITR
    ///
    /// The 'retain_lsns' list is currently used to prevent removing files that
    /// are needed by child timelines. In the future, the user might be able to
    /// name additional points in time to retain. The caller is responsible for
    /// collecting that information.
    ///
    /// The 'cutoff_horizon' point is used to retain recent versions that might still be
    /// needed by read-only nodes. (As of this writing, the caller just passes
    /// the latest LSN subtracted by a constant, and doesn't do anything smart
    /// to figure out what read-only nodes might actually need.)
    ///
    /// The 'pitr' duration is used to calculate a 'pitr_cutoff', which can be used to determine
    /// whether a record is needed for PITR.
    ///
    /// NOTE: This function holds a short-lived lock to protect the 'gc_info'
    /// field, so that the three values passed as argument are stored
    /// atomically. But the caller is responsible for ensuring that no new
    /// branches are created that would need to be included in 'retain_lsns',
    /// for example. The caller should hold `Tenant::gc_cs` lock to ensure
    /// that.
    ///
    #[instrument(skip_all, fields(timeline_id=%self.timeline_id))]
    pub(super) async fn update_gc_info(
        &self,
        retain_lsns: Vec<Lsn>,
        cutoff_horizon: Lsn,
        pitr: Duration,
        ctx: &RequestContext,
    ) -> anyhow::Result<()> {
        // First, calculate pitr_cutoff_timestamp and then convert it to LSN.
        //
        // Some unit tests depend on garbage-collection working even when
        // CLOG data is missing, so that find_lsn_for_timestamp() doesn't
        // work, so avoid calling it altogether if time-based retention is not
        // configured. It would be pointless anyway.
        let pitr_cutoff = if pitr != Duration::ZERO {
            let now = SystemTime::now();
            if let Some(pitr_cutoff_timestamp) = now.checked_sub(pitr) {
                let pitr_timestamp = to_pg_timestamp(pitr_cutoff_timestamp);

                match self.find_lsn_for_timestamp(pitr_timestamp, ctx).await? {
                    LsnForTimestamp::Present(lsn) => lsn,
                    LsnForTimestamp::Future(lsn) => {
                        // The timestamp is in the future. That sounds impossible,
                        // but what it really means is that there hasn't been
                        // any commits since the cutoff timestamp.
                        debug!("future({})", lsn);
                        cutoff_horizon
                    }
                    LsnForTimestamp::Past(lsn) => {
                        debug!("past({})", lsn);
                        // conservative, safe default is to remove nothing, when we
                        // have no commit timestamp data available
                        *self.get_latest_gc_cutoff_lsn()
                    }
                    LsnForTimestamp::NoData(lsn) => {
                        debug!("nodata({})", lsn);
                        // conservative, safe default is to remove nothing, when we
                        // have no commit timestamp data available
                        *self.get_latest_gc_cutoff_lsn()
                    }
                }
            } else {
                // If we don't have enough data to convert to LSN,
                // play safe and don't remove any layers.
                *self.get_latest_gc_cutoff_lsn()
            }
        } else {
            // No time-based retention was configured. Set time-based cutoff to
            // same as LSN based.
            cutoff_horizon
        };

        // Grab the lock and update the values
        *self.gc_info.write().unwrap() = GcInfo {
            retain_lsns,
            horizon_cutoff: cutoff_horizon,
            pitr_cutoff,
        };

        Ok(())
    }

    ///
    /// Garbage collect layer files on a timeline that are no longer needed.
    ///
    /// Currently, we don't make any attempt at removing unneeded page versions
    /// within a layer file. We can only remove the whole file if it's fully
    /// obsolete.
    ///
    pub(super) async fn gc(&self) -> anyhow::Result<GcResult> {
        let timer = self.metrics.garbage_collect_histo.start_timer();

        fail_point!("before-timeline-gc");

        let layer_removal_cs = Arc::new(self.layer_removal_cs.clone().lock_owned().await);
        // Is the timeline being deleted?
        if self.is_stopping() {
            anyhow::bail!("timeline is Stopping");
        }

        let (horizon_cutoff, pitr_cutoff, retain_lsns) = {
            let gc_info = self.gc_info.read().unwrap();

            let horizon_cutoff = min(gc_info.horizon_cutoff, self.get_disk_consistent_lsn());
            let pitr_cutoff = gc_info.pitr_cutoff;
            let retain_lsns = gc_info.retain_lsns.clone();
            (horizon_cutoff, pitr_cutoff, retain_lsns)
        };

        let new_gc_cutoff = Lsn::min(horizon_cutoff, pitr_cutoff);

        let res = self
            .gc_timeline(
                layer_removal_cs.clone(),
                horizon_cutoff,
                pitr_cutoff,
                retain_lsns,
                new_gc_cutoff,
            )
            .instrument(
                info_span!("gc_timeline", timeline_id = %self.timeline_id, cutoff = %new_gc_cutoff),
            )
            .await?;

        // only record successes
        timer.stop_and_record();

        Ok(res)
    }

    async fn gc_timeline(
        &self,
        layer_removal_cs: Arc<tokio::sync::OwnedMutexGuard<()>>,
        horizon_cutoff: Lsn,
        pitr_cutoff: Lsn,
        retain_lsns: Vec<Lsn>,
        new_gc_cutoff: Lsn,
    ) -> anyhow::Result<GcResult> {
        let now = SystemTime::now();
        let mut result: GcResult = GcResult::default();

        // Nothing to GC. Return early.
        let latest_gc_cutoff = *self.get_latest_gc_cutoff_lsn();
        if latest_gc_cutoff >= new_gc_cutoff {
            info!(
                "Nothing to GC: new_gc_cutoff_lsn {new_gc_cutoff}, latest_gc_cutoff_lsn {latest_gc_cutoff}",
            );
            return Ok(result);
        }

        // We need to ensure that no one tries to read page versions or create
        // branches at a point before latest_gc_cutoff_lsn. See branch_timeline()
        // for details. This will block until the old value is no longer in use.
        //
        // The GC cutoff should only ever move forwards.
        {
            let write_guard = self.latest_gc_cutoff_lsn.lock_for_write();
            ensure!(
                *write_guard <= new_gc_cutoff,
                "Cannot move GC cutoff LSN backwards (was {}, new {})",
                *write_guard,
                new_gc_cutoff
            );
            write_guard.store_and_unlock(new_gc_cutoff).wait();
        }

        info!("GC starting");

        debug!("retain_lsns: {:?}", retain_lsns);

        // Before deleting any layers, we need to wait for their upload ops to finish.
        // See storage_sync module level comment on consistency.
        // Do it here because we don't want to hold self.layers.write() while waiting.
        if let Some(remote_client) = &self.remote_client {
            debug!("waiting for upload ops to complete");
            remote_client
                .wait_completion()
                .await
                .context("wait for layer upload ops to complete")?;
        }

        let mut layers_to_remove = Vec::new();
        let mut wanted_image_layers = KeySpaceRandomAccum::default();

        // Scan all layers in the timeline (remote or on-disk).
        //
        // Garbage collect the layer if all conditions are satisfied:
        // 1. it is older than cutoff LSN;
        // 2. it is older than PITR interval;
        // 3. it doesn't need to be retained for 'retain_lsns';
        // 4. newer on-disk image layers cover the layer's whole key range
        //
        // TODO holding a write lock is too agressive and avoidable
        let mut guard = self.layers.write().await;
        let layers = guard.layer_map();
        'outer: for l in layers.iter_historic_layers() {
            result.layers_total += 1;

            // 1. Is it newer than GC horizon cutoff point?
            if l.get_lsn_range().end > horizon_cutoff {
                debug!(
                    "keeping {} because it's newer than horizon_cutoff {}",
                    l.filename(),
                    horizon_cutoff,
                );
                result.layers_needed_by_cutoff += 1;
                continue 'outer;
            }

            // 2. It is newer than PiTR cutoff point?
            if l.get_lsn_range().end > pitr_cutoff {
                debug!(
                    "keeping {} because it's newer than pitr_cutoff {}",
                    l.filename(),
                    pitr_cutoff,
                );
                result.layers_needed_by_pitr += 1;
                continue 'outer;
            }

            // 3. Is it needed by a child branch?
            // NOTE With that we would keep data that
            // might be referenced by child branches forever.
            // We can track this in child timeline GC and delete parent layers when
            // they are no longer needed. This might be complicated with long inheritance chains.
            //
            // TODO Vec is not a great choice for `retain_lsns`
            for retain_lsn in &retain_lsns {
                // start_lsn is inclusive
                if &l.get_lsn_range().start <= retain_lsn {
                    debug!(
                        "keeping {} because it's still might be referenced by child branch forked at {} is_dropped: xx is_incremental: {}",
                        l.filename(),
                        retain_lsn,
                        l.is_incremental(),
                    );
                    result.layers_needed_by_branches += 1;
                    continue 'outer;
                }
            }

            // 4. Is there a later on-disk layer for this relation?
            //
            // The end-LSN is exclusive, while disk_consistent_lsn is
            // inclusive. For example, if disk_consistent_lsn is 100, it is
            // OK for a delta layer to have end LSN 101, but if the end LSN
            // is 102, then it might not have been fully flushed to disk
            // before crash.
            //
            // For example, imagine that the following layers exist:
            //
            // 1000      - image (A)
            // 1000-2000 - delta (B)
            // 2000      - image (C)
            // 2000-3000 - delta (D)
            // 3000      - image (E)
            //
            // If GC horizon is at 2500, we can remove layers A and B, but
            // we cannot remove C, even though it's older than 2500, because
            // the delta layer 2000-3000 depends on it.
            if !layers
                .image_layer_exists(&l.get_key_range(), &(l.get_lsn_range().end..new_gc_cutoff))?
            {
                debug!("keeping {} because it is the latest layer", l.filename());
                // Collect delta key ranges that need image layers to allow garbage
                // collecting the layers.
                // It is not so obvious whether we need to propagate information only about
                // delta layers. Image layers can form "stairs" preventing old image from been deleted.
                // But image layers are in any case less sparse than delta layers. Also we need some
                // protection from replacing recent image layers with new one after each GC iteration.
                if self.get_gc_feedback() && l.is_incremental() && !LayerMap::is_l0(&l) {
                    wanted_image_layers.add_range(l.get_key_range());
                }
                result.layers_not_updated += 1;
                continue 'outer;
            }

            // We didn't find any reason to keep this file, so remove it.
            debug!(
                "garbage collecting {} is_dropped: xx is_incremental: {}",
                l.filename(),
                l.is_incremental(),
            );
            layers_to_remove.push(Arc::clone(&l));
        }
        self.wanted_image_layers
            .lock()
            .unwrap()
            .replace((new_gc_cutoff, wanted_image_layers.to_keyspace()));

        if !layers_to_remove.is_empty() {
            // Persist the new GC cutoff value in the metadata file, before
            // we actually remove anything.
            self.update_metadata_file(self.disk_consistent_lsn.load(), HashMap::new())?;

            // Actually delete the layers from disk and remove them from the map.
            // (couldn't do this in the loop above, because you cannot modify a collection
            // while iterating it. BTreeMap::retain() would be another option)
            let mut layer_names_to_delete = Vec::with_capacity(layers_to_remove.len());
            let gc_layers = layers_to_remove
                .iter()
                .map(|x| guard.get_from_desc(x))
                .collect();
            for doomed_layer in layers_to_remove {
                layer_names_to_delete.push(doomed_layer.filename());
                result.layers_removed += 1;
            }
            let apply = guard.finish_gc_timeline(layer_removal_cs, gc_layers, &self.metrics)?;

            if result.layers_removed != 0 {
                fail_point!("after-timeline-gc-removed-layers");
            }

            if let Some(remote_client) = &self.remote_client {
                remote_client.schedule_layer_file_deletion(&layer_names_to_delete)?;
            }

            apply.flush();
        }

        info!(
            "GC completed removing {} layers, cutoff {}",
            result.layers_removed, new_gc_cutoff
        );

        result.elapsed = now.elapsed()?;
        Ok(result)
    }

    ///
    /// Reconstruct a value, using the given base image and WAL records in 'data'.
    ///
    fn reconstruct_value(
        &self,
        key: Key,
        request_lsn: Lsn,
        mut data: ValueReconstructState,
    ) -> Result<Bytes, PageReconstructError> {
        // Perform WAL redo if needed
        data.records.reverse();

        // If we have a page image, and no WAL, we're all set
        if data.records.is_empty() {
            if let Some((img_lsn, img)) = &data.img {
                trace!(
                    "found page image for key {} at {}, no WAL redo required, req LSN {}",
                    key,
                    img_lsn,
                    request_lsn,
                );
                Ok(img.clone())
            } else {
                Err(PageReconstructError::from(anyhow!(
                    "base image for {key} at {request_lsn} not found"
                )))
            }
        } else {
            // We need to do WAL redo.
            //
            // If we don't have a base image, then the oldest WAL record better initialize
            // the page
            if data.img.is_none() && !data.records.first().unwrap().1.will_init() {
                Err(PageReconstructError::from(anyhow!(
                    "Base image for {} at {} not found, but got {} WAL records",
                    key,
                    request_lsn,
                    data.records.len()
                )))
            } else {
                if data.img.is_some() {
                    trace!(
                        "found {} WAL records and a base image for {} at {}, performing WAL redo",
                        data.records.len(),
                        key,
                        request_lsn
                    );
                } else {
                    trace!("found {} WAL records that will init the page for {} at {}, performing WAL redo", data.records.len(), key, request_lsn);
                };

                let last_rec_lsn = data.records.last().unwrap().0;

                let img = match self
                    .walredo_mgr
                    .request_redo(key, request_lsn, data.img, data.records, self.pg_version)
                    .context("Failed to reconstruct a page image:")
                {
                    Ok(img) => img,
                    Err(e) => return Err(PageReconstructError::from(e)),
                };

                if img.len() == page_cache::PAGE_SZ {
                    let cache = page_cache::get();
                    if let Err(e) = cache
                        .memorize_materialized_page(
                            self.tenant_id,
                            self.timeline_id,
                            key,
                            last_rec_lsn,
                            &img,
                        )
                        .context("Materialized page memoization failed")
                    {
                        return Err(PageReconstructError::from(e));
                    }
                }

                Ok(img)
            }
        }
    }

    /// Download a layer file from remote storage and insert it into the layer map.
    ///
    /// It's safe to call this function for the same layer concurrently. In that case:
    /// - If the layer has already been downloaded, `OK(...)` is returned.
    /// - If the layer is currently being downloaded, we wait until that download succeeded / failed.
    ///     - If it succeeded, we return `Ok(...)`.
    ///     - If it failed, we or another concurrent caller will initiate a new download attempt.
    ///
    /// Download errors are classified and retried if appropriate by the underlying RemoteTimelineClient function.
    /// It has an internal limit for the maximum number of retries and prints appropriate log messages.
    /// If we exceed the limit, it returns an error, and this function passes it through.
    /// The caller _could_ retry further by themselves by calling this function again, but _should not_ do it.
    /// The reason is that they cannot distinguish permanent errors from temporary ones, whereas
    /// the underlying RemoteTimelineClient can.
    ///
    /// There is no internal timeout or slowness detection.
    /// If the caller has a deadline or needs a timeout, they can simply stop polling:
    /// we're **cancellation-safe** because the download happens in a separate task_mgr task.
    /// So, the current download attempt will run to completion even if we stop polling.
    #[instrument(skip_all, fields(layer=%remote_layer))]
    pub async fn download_remote_layer(
        &self,
        remote_layer: Arc<RemoteLayer>,
    ) -> anyhow::Result<()> {
        span::debug_assert_current_span_has_tenant_and_timeline_id();

        use std::sync::atomic::Ordering::Relaxed;

        let permit = match Arc::clone(&remote_layer.ongoing_download)
            .acquire_owned()
            .await
        {
            Ok(permit) => permit,
            Err(_closed) => {
                if remote_layer.download_replacement_failure.load(Relaxed) {
                    // this path will be hit often, in case there are upper retries. however
                    // hitting this error will prevent a busy loop between get_reconstruct_data and
                    // download, so an error is prefered.
                    //
                    // TODO: we really should poison the timeline, but panicking is not yet
                    // supported. Related: https://github.com/neondatabase/neon/issues/3621
                    anyhow::bail!("an earlier download succeeded but LayerMap::replace failed")
                } else {
                    info!("download of layer has already finished");
                    return Ok(());
                }
            }
        };

        let (sender, receiver) = tokio::sync::oneshot::channel();
        // Spawn a task so that download does not outlive timeline when we detach tenant / delete timeline.
        let self_clone = self.myself.upgrade().expect("timeline is gone");
        task_mgr::spawn(
            &tokio::runtime::Handle::current(),
            TaskKind::RemoteDownloadTask,
            Some(self.tenant_id),
            Some(self.timeline_id),
            &format!("download layer {}", remote_layer),
            false,
            async move {
                let remote_client = self_clone.remote_client.as_ref().unwrap();

                // Does retries + exponential back-off internally.
                // When this fails, don't layer further retry attempts here.
                let result = remote_client
                    .download_layer_file(&remote_layer.filename(), &remote_layer.layer_metadata)
                    .await;

                if let Ok(size) = &result {
                    info!("layer file download finished");

                    // XXX the temp file is still around in Err() case
                    // and consumes space until we clean up upon pageserver restart.
                    self_clone.metrics.resident_physical_size_gauge.add(*size);

                    // Download complete. Replace the RemoteLayer with the corresponding
                    // Delta- or ImageLayer in the layer map.
                    let mut guard = self_clone.layers.write().await;
                    let new_layer =
                        remote_layer.create_downloaded_layer(&guard, self_clone.conf, *size);
                    {
                        let l: Arc<dyn PersistentLayer> = remote_layer.clone();
                        let failure = match guard.replace_and_verify(l, new_layer) {
                            Ok(()) => false,
                            Err(e) => {
                                // this is a precondition failure, the layer filename derived
                                // attributes didn't match up, which doesn't seem likely.
                                error!("replacing downloaded layer into layermap failed: {e:#?}");
                                true
                            }
                        };

                        if failure {
                            // mark the remote layer permanently failed; the timeline is most
                            // likely unusable after this. sadly we cannot just poison the layermap
                            // lock with panic, because that would create an issue with shutdown.
                            //
                            // this does not change the retry semantics on failed downloads.
                            //
                            // use of Relaxed is valid because closing of the semaphore gives
                            // happens-before and wakes up any waiters; we write this value before
                            // and any waiters (or would be waiters) will load it after closing
                            // semaphore.
                            //
                            // See: https://github.com/neondatabase/neon/issues/3533
                            remote_layer
                                .download_replacement_failure
                                .store(true, Relaxed);
                        }
                    }
                    drop_wlock(guard);

                    info!("on-demand download successful");

                    // Now that we've inserted the download into the layer map,
                    // close the semaphore. This will make other waiters for
                    // this download return Ok(()).
                    assert!(!remote_layer.ongoing_download.is_closed());
                    remote_layer.ongoing_download.close();
                } else {
                    // Keep semaphore open. We'll drop the permit at the end of the function.
                    error!(
                        "layer file download failed: {:?}",
                        result.as_ref().unwrap_err()
                    );
                }

                // Don't treat it as an error if the task that triggered the download
                // is no longer interested in the result.
                sender.send(result.map(|_sz| ())).ok();

                // In case we failed and there are other waiters, this will make one
                // of them retry the download in a new task.
                // XXX: This resets the exponential backoff because it's a new call to
                // download_layer file.
                drop(permit);

                Ok(())
            }
            .in_current_span(),
        );

        receiver.await.context("download task cancelled")?
    }

    pub async fn spawn_download_all_remote_layers(
        self: Arc<Self>,
        request: DownloadRemoteLayersTaskSpawnRequest,
    ) -> Result<DownloadRemoteLayersTaskInfo, DownloadRemoteLayersTaskInfo> {
        let mut status_guard = self.download_all_remote_layers_task_info.write().unwrap();
        if let Some(st) = &*status_guard {
            match &st.state {
                DownloadRemoteLayersTaskState::Running => {
                    return Err(st.clone());
                }
                DownloadRemoteLayersTaskState::ShutDown
                | DownloadRemoteLayersTaskState::Completed => {
                    *status_guard = None;
                }
            }
        }

        let self_clone = Arc::clone(&self);
        let task_id = task_mgr::spawn(
            task_mgr::BACKGROUND_RUNTIME.handle(),
            task_mgr::TaskKind::DownloadAllRemoteLayers,
            Some(self.tenant_id),
            Some(self.timeline_id),
            "download all remote layers task",
            false,
            async move {
                self_clone.download_all_remote_layers(request).await;
                let mut status_guard = self_clone.download_all_remote_layers_task_info.write().unwrap();
                 match &mut *status_guard {
                    None => {
                        warn!("tasks status is supposed to be Some(), since we are running");
                    }
                    Some(st) => {
                        let exp_task_id = format!("{}", task_mgr::current_task_id().unwrap());
                        if st.task_id != exp_task_id {
                            warn!("task id changed while we were still running, expecting {} but have {}", exp_task_id, st.task_id);
                        } else {
                            st.state = DownloadRemoteLayersTaskState::Completed;
                        }
                    }
                };
                Ok(())
            }
            .instrument(info_span!(parent: None, "download_all_remote_layers", tenant_id = %self.tenant_id, timeline_id = %self.timeline_id))
        );

        let initial_info = DownloadRemoteLayersTaskInfo {
            task_id: format!("{task_id}"),
            state: DownloadRemoteLayersTaskState::Running,
            total_layer_count: 0,
            successful_download_count: 0,
            failed_download_count: 0,
        };
        *status_guard = Some(initial_info.clone());

        Ok(initial_info)
    }

    async fn download_all_remote_layers(
        self: &Arc<Self>,
        request: DownloadRemoteLayersTaskSpawnRequest,
    ) {
        let mut downloads = Vec::new();
        {
            let guard = self.layers.read().await;
            let layers = guard.layer_map();
            layers
                .iter_historic_layers()
                .map(|l| guard.get_from_desc(&l))
                .filter_map(|l| l.downcast_remote_layer())
                .map(|l| self.download_remote_layer(l))
                .for_each(|dl| downloads.push(dl))
        }
        let total_layer_count = downloads.len();
        // limit download concurrency as specified in request
        let downloads = futures::stream::iter(downloads);
        let mut downloads = downloads.buffer_unordered(request.max_concurrent_downloads.get());

        macro_rules! lock_status {
            ($st:ident) => {
                let mut st = self.download_all_remote_layers_task_info.write().unwrap();
                let st = st
                    .as_mut()
                    .expect("this function is only called after the task has been spawned");
                assert_eq!(
                    st.task_id,
                    format!(
                        "{}",
                        task_mgr::current_task_id().expect("we run inside a task_mgr task")
                    )
                );
                let $st = st;
            };
        }

        {
            lock_status!(st);
            st.total_layer_count = total_layer_count as u64;
        }
        loop {
            tokio::select! {
                dl = downloads.next() => {
                    lock_status!(st);
                    match dl {
                        None => break,
                        Some(Ok(())) => {
                            st.successful_download_count += 1;
                        },
                        Some(Err(e)) => {
                            error!(error = %e, "layer download failed");
                            st.failed_download_count += 1;
                        }
                    }
                }
                _ = task_mgr::shutdown_watcher() => {
                    // Kind of pointless to watch for shutdowns here,
                    // as download_remote_layer spawns other task_mgr tasks internally.
                    lock_status!(st);
                    st.state = DownloadRemoteLayersTaskState::ShutDown;
                }
            }
        }
        {
            lock_status!(st);
            st.state = DownloadRemoteLayersTaskState::Completed;
        }
    }

    pub fn get_download_all_remote_layers_task_info(&self) -> Option<DownloadRemoteLayersTaskInfo> {
        self.download_all_remote_layers_task_info
            .read()
            .unwrap()
            .clone()
    }
}

pub struct DiskUsageEvictionInfo {
    /// Timeline's largest layer (remote or resident)
    pub max_layer_size: Option<u64>,
    /// Timeline's resident layers
    pub resident_layers: Vec<LocalLayerInfoForDiskUsageEviction>,
}

pub struct LocalLayerInfoForDiskUsageEviction {
    pub layer: Arc<dyn PersistentLayer>,
    pub last_activity_ts: SystemTime,
}

impl std::fmt::Debug for LocalLayerInfoForDiskUsageEviction {
    fn fmt(&self, f: &mut std::fmt::Formatter<'_>) -> std::fmt::Result {
        // format the tv_sec, tv_nsec into rfc3339 in case someone is looking at it
        // having to allocate a string to this is bad, but it will rarely be formatted
        let ts = chrono::DateTime::<chrono::Utc>::from(self.last_activity_ts);
        let ts = ts.to_rfc3339_opts(chrono::SecondsFormat::Nanos, true);
        f.debug_struct("LocalLayerInfoForDiskUsageEviction")
            .field("layer", &self.layer)
            .field("last_activity", &ts)
            .finish()
    }
}

impl LocalLayerInfoForDiskUsageEviction {
    pub fn file_size(&self) -> u64 {
        self.layer.file_size()
    }
}

impl Timeline {
    pub(crate) async fn get_local_layers_for_disk_usage_eviction(&self) -> DiskUsageEvictionInfo {
        let guard = self.layers.read().await;
        let layers = guard.layer_map();

        let mut max_layer_size: Option<u64> = None;
        let mut resident_layers = Vec::new();

        for l in layers.iter_historic_layers() {
            let file_size = l.file_size();
            max_layer_size = max_layer_size.map_or(Some(file_size), |m| Some(m.max(file_size)));

            let l = guard.get_from_desc(&l);

            if l.is_remote_layer() {
                continue;
            }

            let last_activity_ts = l.access_stats().latest_activity().unwrap_or_else(|| {
                // We only use this fallback if there's an implementation error.
                // `latest_activity` already does rate-limited warn!() log.
                debug!(layer=%l, "last_activity returns None, using SystemTime::now");
                SystemTime::now()
            });

            resident_layers.push(LocalLayerInfoForDiskUsageEviction {
                layer: l,
                last_activity_ts,
            });
        }

        DiskUsageEvictionInfo {
            max_layer_size,
            resident_layers,
        }
    }
}

type TraversalPathItem = (
    ValueReconstructResult,
    Lsn,
    Box<dyn Send + FnOnce() -> TraversalId>,
);

/// Helper function for get_reconstruct_data() to add the path of layers traversed
/// to an error, as anyhow context information.
fn layer_traversal_error(msg: String, path: Vec<TraversalPathItem>) -> PageReconstructError {
    // We want the original 'msg' to be the outermost context. The outermost context
    // is the most high-level information, which also gets propagated to the client.
    let mut msg_iter = path
        .into_iter()
        .map(|(r, c, l)| {
            format!(
                "layer traversal: result {:?}, cont_lsn {}, layer: {}",
                r,
                c,
                l(),
            )
        })
        .chain(std::iter::once(msg));
    // Construct initial message from the first traversed layer
    let err = anyhow!(msg_iter.next().unwrap());

    // Append all subsequent traversals, and the error message 'msg', as contexts.
    let msg = msg_iter.fold(err, |err, msg| err.context(msg));
    PageReconstructError::from(msg)
}

/// Various functions to mutate the timeline.
// TODO Currently, Deref is used to allow easy access to read methods from this trait.
// This is probably considered a bad practice in Rust and should be fixed eventually,
// but will cause large code changes.
pub struct TimelineWriter<'a> {
    tl: &'a Timeline,
    _write_guard: tokio::sync::MutexGuard<'a, ()>,
}

impl Deref for TimelineWriter<'_> {
    type Target = Timeline;

    fn deref(&self) -> &Self::Target {
        self.tl
    }
}

impl<'a> TimelineWriter<'a> {
    /// Put a new page version that can be constructed from a WAL record
    ///
    /// This will implicitly extend the relation, if the page is beyond the
    /// current end-of-file.
    pub async fn put(&self, key: Key, lsn: Lsn, value: &Value) -> anyhow::Result<()> {
        self.tl.put_value(key, lsn, value).await
    }

    pub async fn delete(&self, key_range: Range<Key>, lsn: Lsn) -> anyhow::Result<()> {
        self.tl.put_tombstone(key_range, lsn).await
    }

    /// Track the end of the latest digested WAL record.
    /// Remember the (end of) last valid WAL record remembered in the timeline.
    ///
    /// Call this after you have finished writing all the WAL up to 'lsn'.
    ///
    /// 'lsn' must be aligned. This wakes up any wait_lsn() callers waiting for
    /// the 'lsn' or anything older. The previous last record LSN is stored alongside
    /// the latest and can be read.
    pub fn finish_write(&self, new_lsn: Lsn) {
        self.tl.finish_write(new_lsn);
    }

    pub fn update_current_logical_size(&self, delta: i64) {
        self.tl.update_current_logical_size(delta)
    }
}

// We need TimelineWriter to be send in upcoming conversion of
// Timeline::layers to tokio::sync::RwLock.
#[test]
fn is_send() {
    fn _assert_send<T: Send>() {}
    _assert_send::<TimelineWriter<'_>>();
}

/// Add a suffix to a layer file's name: .{num}.old
/// Uses the first available num (starts at 0)
fn rename_to_backup(path: &Path) -> anyhow::Result<()> {
    let filename = path
        .file_name()
        .ok_or_else(|| anyhow!("Path {} don't have a file name", path.display()))?
        .to_string_lossy();
    let mut new_path = path.to_owned();

    for i in 0u32.. {
        new_path.set_file_name(format!("{filename}.{i}.old"));
        if !new_path.exists() {
            std::fs::rename(path, &new_path)?;
            return Ok(());
        }
    }

    bail!("couldn't find an unused backup number for {:?}", path)
}

/// Similar to `Arc::ptr_eq`, but only compares the object pointers, not vtables.
///
/// Returns `true` if the two `Arc` point to the same layer, false otherwise.
///
/// If comparing persistent layers, ALWAYS compare the layer descriptor key.
#[inline(always)]
pub fn compare_arced_layers<L: ?Sized>(left: &Arc<L>, right: &Arc<L>) -> bool {
    // "dyn Trait" objects are "fat pointers" in that they have two components:
    // - pointer to the object
    // - pointer to the vtable
    //
    // rust does not provide a guarantee that these vtables are unique, but however
    // `Arc::ptr_eq` as of writing (at least up to 1.67) uses a comparison where both the
    // pointer and the vtable need to be equal.
    //
    // See: https://github.com/rust-lang/rust/issues/103763
    //
    // A future version of rust will most likely use this form below, where we cast each
    // pointer into a pointer to unit, which drops the inaccessible vtable pointer, making it
    // not affect the comparison.
    //
    // See: https://github.com/rust-lang/rust/pull/106450
    let left = Arc::as_ptr(left) as *const ();
    let right = Arc::as_ptr(right) as *const ();

    left == right
}<|MERGE_RESOLUTION|>--- conflicted
+++ resolved
@@ -2733,17 +2733,6 @@
                 )
             };
 
-<<<<<<< HEAD
-=======
-        // FIXME: between create_delta_layer and the scheduling of the upload in `update_metadata_file`,
-        // a compaction can delete the file and then it won't be available for uploads any more.
-        // We still schedule the upload, resulting in an error, but ideally we'd somehow avoid this
-        // race situation.
-        // See https://github.com/neondatabase/neon/issues/4526
-
-        pausable_failpoint!("flush-frozen-before-sync");
-
->>>>>>> 4580f508
         // The new on-disk layers are now in the layer map. We can remove the
         // in-memory layer from the map now. The flushed layer is stored in
         // the mapping in `create_delta_layer`.
@@ -2769,9 +2758,13 @@
             // release lock on 'layers'
         }
 
-        // some test cases require first stopping for some time, and then return an error,
-        // therefore we need two failpoints for that.
-        pausable_failpoint!("flush-frozen-pausable");
+        
+        // FIXME: between create_delta_layer and the scheduling of the upload in `update_metadata_file`,
+        // a compaction can delete the file and then it won't be available for uploads any more.
+        // We still schedule the upload, resulting in an error, but ideally we'd somehow avoid this
+        // race situation.
+        // See https://github.com/neondatabase/neon/issues/4526
+        pausable_failpoint!(""flush-frozen-before-sync");
         fail_point!("flush-frozen-exit");
 
         // Update the metadata file, with new 'disk_consistent_lsn'
