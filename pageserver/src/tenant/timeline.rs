pub(crate) mod analysis;
pub(crate) mod compaction;
pub mod delete;
pub(crate) mod detach_ancestor;
mod eviction_task;
pub(crate) mod handle;
pub(crate) mod import_pgdata;
mod init;
pub mod layer_manager;
pub(crate) mod logical_size;
pub mod offload;
pub mod span;
pub mod uninit;
mod walreceiver;

use anyhow::{anyhow, bail, ensure, Context, Result};
use arc_swap::ArcSwap;
use bytes::Bytes;
use camino::Utf8Path;
use chrono::{DateTime, Utc};
use enumset::EnumSet;
use fail::fail_point;
use handle::ShardTimelineId;
use once_cell::sync::Lazy;
use pageserver_api::{
    key::{
        CompactKey, KEY_SIZE, METADATA_KEY_BEGIN_PREFIX, METADATA_KEY_END_PREFIX,
        NON_INHERITED_RANGE, NON_INHERITED_SPARSE_RANGE,
    },
    keyspace::{KeySpaceAccum, KeySpaceRandomAccum, SparseKeyPartitioning},
    models::{
        CompactionAlgorithm, CompactionAlgorithmSettings, DownloadRemoteLayersTaskInfo,
        DownloadRemoteLayersTaskSpawnRequest, EvictionPolicy, InMemoryLayerInfo, LayerMapInfo,
        LsnLease, TimelineState,
    },
    reltag::BlockNumber,
    shard::{ShardIdentity, ShardNumber, TenantShardId},
};
use rand::Rng;
use serde_with::serde_as;
use storage_broker::BrokerClientChannel;
use tokio::{
    runtime::Handle,
    sync::{oneshot, watch},
};
use tokio_util::sync::CancellationToken;
use tracing::*;
use utils::{
    fs_ext, pausable_failpoint,
    sync::gate::{Gate, GateGuard},
};

use std::sync::atomic::Ordering as AtomicOrdering;
use std::sync::{Arc, Mutex, RwLock, Weak};
use std::time::{Duration, Instant, SystemTime};
use std::{
    array,
    collections::{BTreeMap, HashMap, HashSet},
    sync::atomic::AtomicU64,
};
use std::{cmp::min, ops::ControlFlow};
use std::{
    collections::btree_map::Entry,
    ops::{Deref, Range},
};
use std::{pin::pin, sync::OnceLock};

use crate::{
    aux_file::AuxFileSizeEstimator,
    tenant::{
        config::AttachmentMode,
        layer_map::{LayerMap, SearchResult},
        metadata::TimelineMetadata,
        storage_layer::{inmemory_layer::IndexEntry, PersistentLayerDesc},
    },
    walingest::WalLagCooldown,
    walredo,
};
use crate::{
    context::{DownloadBehavior, RequestContext},
    disk_usage_eviction_task::DiskUsageEvictionInfo,
    pgdatadir_mapping::CollectKeySpaceError,
};
use crate::{
    disk_usage_eviction_task::finite_f32,
    tenant::storage_layer::{
        AsLayerDesc, DeltaLayerWriter, EvictionError, ImageLayerWriter, InMemoryLayer, Layer,
        LayerAccessStatsReset, LayerName, ResidentLayer, ValueReconstructState,
        ValuesReconstructState,
    },
};
use crate::{
    disk_usage_eviction_task::EvictionCandidate, tenant::storage_layer::delta_layer::DeltaEntry,
};
use crate::{
    l0_flush::{self, L0FlushGlobalState},
    metrics::GetKind,
};
use crate::{
    metrics::ScanLatencyOngoingRecording, tenant::timeline::logical_size::CurrentLogicalSize,
};
use crate::{
    pgdatadir_mapping::DirectoryKind,
    virtual_file::{MaybeFatalIo, VirtualFile},
};
use crate::{pgdatadir_mapping::LsnForTimestamp, tenant::tasks::BackgroundLoopKind};
use crate::{pgdatadir_mapping::MAX_AUX_FILE_V2_DELTAS, tenant::storage_layer::PersistentLayerKey};
use pageserver_api::config::tenant_conf_defaults::DEFAULT_PITR_INTERVAL;

use crate::config::PageServerConf;
use crate::keyspace::{KeyPartitioning, KeySpace};
use crate::metrics::TimelineMetrics;
use crate::pgdatadir_mapping::CalculateLogicalSizeError;
use crate::tenant::config::TenantConfOpt;
use pageserver_api::reltag::RelTag;
use pageserver_api::shard::ShardIndex;

use postgres_connection::PgConnectionConfig;
use postgres_ffi::{to_pg_timestamp, v14::xlog_utils, WAL_SEGMENT_SIZE};
use utils::{
    completion,
    generation::Generation,
    id::TimelineId,
    lsn::{AtomicLsn, Lsn, RecordLsn},
    seqwait::SeqWait,
    simple_rcu::{Rcu, RcuReadGuard},
};

use crate::repository::GcResult;
use crate::repository::{Key, Value};
use crate::task_mgr;
use crate::task_mgr::TaskKind;
use crate::ZERO_PAGE;

use self::delete::DeleteTimelineFlow;
pub(super) use self::eviction_task::EvictionTaskTenantState;
use self::eviction_task::EvictionTaskTimelineState;
use self::layer_manager::LayerManager;
use self::logical_size::LogicalSize;
use self::walreceiver::{WalReceiver, WalReceiverConf};

use super::{
    config::TenantConf,
    storage_layer::{inmemory_layer, LayerVisibilityHint},
    upload_queue::NotInitialized,
    MaybeOffloaded,
};
use super::{debug_assert_current_span_has_tenant_and_timeline_id, AttachedTenantConf};
use super::{remote_timeline_client::index::IndexPart, storage_layer::LayerFringe};
use super::{
    remote_timeline_client::RemoteTimelineClient, remote_timeline_client::WaitCompletionError,
    storage_layer::ReadableLayer,
};
use super::{
    secondary::heatmap::{HeatMapLayer, HeatMapTimeline},
    GcError,
};

#[derive(Debug, PartialEq, Eq, Clone, Copy)]
pub(crate) enum FlushLoopState {
    NotStarted,
    Running {
        #[cfg(test)]
        expect_initdb_optimization: bool,
        #[cfg(test)]
        initdb_optimization_count: usize,
    },
    Exited,
}

#[derive(Debug, Copy, Clone, PartialEq, Eq)]
pub enum ImageLayerCreationMode {
    /// Try to create image layers based on `time_for_new_image_layer`. Used in compaction code path.
    Try,
    /// Force creating the image layers if possible. For now, no image layers will be created
    /// for metadata keys. Used in compaction code path with force flag enabled.
    Force,
    /// Initial ingestion of the data, and no data should be dropped in this function. This
    /// means that no metadata keys should be included in the partitions. Used in flush frozen layer
    /// code path.
    Initial,
}

impl std::fmt::Display for ImageLayerCreationMode {
    fn fmt(&self, f: &mut std::fmt::Formatter<'_>) -> std::fmt::Result {
        write!(f, "{:?}", self)
    }
}

/// Temporary function for immutable storage state refactor, ensures we are dropping mutex guard instead of other things.
/// Can be removed after all refactors are done.
fn drop_rlock<T>(rlock: tokio::sync::RwLockReadGuard<T>) {
    drop(rlock)
}

/// Temporary function for immutable storage state refactor, ensures we are dropping mutex guard instead of other things.
/// Can be removed after all refactors are done.
fn drop_wlock<T>(rlock: tokio::sync::RwLockWriteGuard<'_, T>) {
    drop(rlock)
}

/// The outward-facing resources required to build a Timeline
pub struct TimelineResources {
    pub remote_client: RemoteTimelineClient,
    pub timeline_get_throttle:
        Arc<crate::tenant::throttle::Throttle<crate::metrics::tenant_throttling::TimelineGet>>,
    pub l0_flush_global_state: l0_flush::L0FlushGlobalState,
}

/// The relation size cache caches relation sizes at the end of the timeline. It speeds up WAL
/// ingestion considerably, because WAL ingestion needs to check on most records if the record
/// implicitly extends the relation.  At startup, `complete_as_of` is initialized to the current end
/// of the timeline (disk_consistent_lsn).  It's used on reads of relation sizes to check if the
/// value can be used to also update the cache, see [`Timeline::update_cached_rel_size`].
pub(crate) struct RelSizeCache {
    pub(crate) complete_as_of: Lsn,
    pub(crate) map: HashMap<RelTag, (Lsn, BlockNumber)>,
}

pub struct Timeline {
    pub(crate) conf: &'static PageServerConf,
    tenant_conf: Arc<ArcSwap<AttachedTenantConf>>,

    myself: Weak<Self>,

    pub(crate) tenant_shard_id: TenantShardId,
    pub timeline_id: TimelineId,

    /// The generation of the tenant that instantiated us: this is used for safety when writing remote objects.
    /// Never changes for the lifetime of this [`Timeline`] object.
    ///
    /// This duplicates the generation stored in LocationConf, but that structure is mutable:
    /// this copy enforces the invariant that generatio doesn't change during a Tenant's lifetime.
    pub(crate) generation: Generation,

    /// The detailed sharding information from our parent Tenant.  This enables us to map keys
    /// to shards, and is constant through the lifetime of this Timeline.
    shard_identity: ShardIdentity,

    pub pg_version: u32,

    /// The tuple has two elements.
    /// 1. `LayerFileManager` keeps track of the various physical representations of the layer files (inmem, local, remote).
    /// 2. `LayerMap`, the acceleration data structure for `get_reconstruct_data`.
    ///
    /// `LayerMap` maps out the `(PAGE,LSN) / (KEY,LSN)` space, which is composed of `(KeyRange, LsnRange)` rectangles.
    /// We describe these rectangles through the `PersistentLayerDesc` struct.
    ///
    /// When we want to reconstruct a page, we first find the `PersistentLayerDesc`'s that we need for page reconstruction,
    /// using `LayerMap`. Then, we use `LayerFileManager` to get the `PersistentLayer`'s that correspond to the
    /// `PersistentLayerDesc`'s.
    ///
    /// Hence, it's important to keep things coherent. The `LayerFileManager` must always have an entry for all
    /// `PersistentLayerDesc`'s in the `LayerMap`. If it doesn't, `LayerFileManager::get_from_desc` will panic at
    /// runtime, e.g., during page reconstruction.
    ///
    /// In the future, we'll be able to split up the tuple of LayerMap and `LayerFileManager`,
    /// so that e.g. on-demand-download/eviction, and layer spreading, can operate just on `LayerFileManager`.
    pub(crate) layers: tokio::sync::RwLock<LayerManager>,

    last_freeze_at: AtomicLsn,
    // Atomic would be more appropriate here.
    last_freeze_ts: RwLock<Instant>,

    pub(crate) standby_horizon: AtomicLsn,

    // WAL redo manager. `None` only for broken tenants.
    walredo_mgr: Option<Arc<super::WalRedoManager>>,

    /// Remote storage client.
    /// See [`remote_timeline_client`](super::remote_timeline_client) module comment for details.
    pub remote_client: Arc<RemoteTimelineClient>,

    // What page versions do we hold in the repository? If we get a
    // request > last_record_lsn, we need to wait until we receive all
    // the WAL up to the request. The SeqWait provides functions for
    // that. TODO: If we get a request for an old LSN, such that the
    // versions have already been garbage collected away, we should
    // throw an error, but we don't track that currently.
    //
    // last_record_lsn.load().last points to the end of last processed WAL record.
    //
    // We also remember the starting point of the previous record in
    // 'last_record_lsn.load().prev'. It's used to set the xl_prev pointer of the
    // first WAL record when the node is started up. But here, we just
    // keep track of it.
    last_record_lsn: SeqWait<RecordLsn, Lsn>,

    // All WAL records have been processed and stored durably on files on
    // local disk, up to this LSN. On crash and restart, we need to re-process
    // the WAL starting from this point.
    //
    // Some later WAL records might have been processed and also flushed to disk
    // already, so don't be surprised to see some, but there's no guarantee on
    // them yet.
    disk_consistent_lsn: AtomicLsn,

    // Parent timeline that this timeline was branched from, and the LSN
    // of the branch point.
    ancestor_timeline: Option<Arc<Timeline>>,
    ancestor_lsn: Lsn,

    pub(super) metrics: TimelineMetrics,

    // `Timeline` doesn't write these metrics itself, but it manages the lifetime.  Code
    // in `crate::page_service` writes these metrics.
    pub(crate) query_metrics: crate::metrics::SmgrQueryTimePerTimeline,

    directory_metrics: [AtomicU64; DirectoryKind::KINDS_NUM],

    /// Ensures layers aren't frozen by checkpointer between
    /// [`Timeline::get_layer_for_write`] and layer reads.
    /// Locked automatically by [`TimelineWriter`] and checkpointer.
    /// Must always be acquired before the layer map/individual layer lock
    /// to avoid deadlock.
    ///
    /// The state is cleared upon freezing.
    write_lock: tokio::sync::Mutex<Option<TimelineWriterState>>,

    /// Used to avoid multiple `flush_loop` tasks running
    pub(super) flush_loop_state: Mutex<FlushLoopState>,

    /// layer_flush_start_tx can be used to wake up the layer-flushing task.
    /// - The u64 value is a counter, incremented every time a new flush cycle is requested.
    ///   The flush cycle counter is sent back on the layer_flush_done channel when
    ///   the flush finishes. You can use that to wait for the flush to finish.
    /// - The LSN is updated to max() of its current value and the latest disk_consistent_lsn
    ///   read by whoever sends an update
    layer_flush_start_tx: tokio::sync::watch::Sender<(u64, Lsn)>,
    /// to be notified when layer flushing has finished, subscribe to the layer_flush_done channel
    layer_flush_done_tx: tokio::sync::watch::Sender<(u64, Result<(), FlushLayerError>)>,

    // Needed to ensure that we can't create a branch at a point that was already garbage collected
    pub latest_gc_cutoff_lsn: Rcu<Lsn>,

    // List of child timelines and their branch points. This is needed to avoid
    // garbage collecting data that is still needed by the child timelines.
    pub(crate) gc_info: std::sync::RwLock<GcInfo>,

    // It may change across major versions so for simplicity
    // keep it after running initdb for a timeline.
    // It is needed in checks when we want to error on some operations
    // when they are requested for pre-initdb lsn.
    // It can be unified with latest_gc_cutoff_lsn under some "first_valid_lsn",
    // though let's keep them both for better error visibility.
    pub initdb_lsn: Lsn,

    /// When did we last calculate the partitioning? Make it pub to test cases.
    pub(super) partitioning: tokio::sync::Mutex<((KeyPartitioning, SparseKeyPartitioning), Lsn)>,

    /// Configuration: how often should the partitioning be recalculated.
    repartition_threshold: u64,

    last_image_layer_creation_check_at: AtomicLsn,
    last_image_layer_creation_check_instant: std::sync::Mutex<Option<Instant>>,

    /// Current logical size of the "datadir", at the last LSN.
    current_logical_size: LogicalSize,

    /// Information about the last processed message by the WAL receiver,
    /// or None if WAL receiver has not received anything for this timeline
    /// yet.
    pub last_received_wal: Mutex<Option<WalReceiverInfo>>,
    pub walreceiver: Mutex<Option<WalReceiver>>,

    /// Relation size cache
    pub(crate) rel_size_cache: RwLock<RelSizeCache>,

    download_all_remote_layers_task_info: RwLock<Option<DownloadRemoteLayersTaskInfo>>,

    state: watch::Sender<TimelineState>,

    /// Prevent two tasks from deleting the timeline at the same time. If held, the
    /// timeline is being deleted. If 'true', the timeline has already been deleted.
    pub delete_progress: TimelineDeleteProgress,

    eviction_task_timeline_state: tokio::sync::Mutex<EvictionTaskTimelineState>,

    /// Load or creation time information about the disk_consistent_lsn and when the loading
    /// happened. Used for consumption metrics.
    pub(crate) loaded_at: (Lsn, SystemTime),

    /// Gate to prevent shutdown completing while I/O is still happening to this timeline's data
    pub(crate) gate: Gate,

    /// Cancellation token scoped to this timeline: anything doing long-running work relating
    /// to the timeline should drop out when this token fires.
    pub(crate) cancel: CancellationToken,

    /// Make sure we only have one running compaction at a time in tests.
    ///
    /// Must only be taken in two places:
    /// - [`Timeline::compact`] (this file)
    /// - [`delete::delete_local_timeline_directory`]
    ///
    /// Timeline deletion will acquire both compaction and gc locks in whatever order.
    compaction_lock: tokio::sync::Mutex<()>,

    /// Make sure we only have one running gc at a time.
    ///
    /// Must only be taken in two places:
    /// - [`Timeline::gc`] (this file)
    /// - [`delete::delete_local_timeline_directory`]
    ///
    /// Timeline deletion will acquire both compaction and gc locks in whatever order.
    gc_lock: tokio::sync::Mutex<()>,

    /// Cloned from [`super::Tenant::timeline_get_throttle`] on construction.
    timeline_get_throttle:
        Arc<crate::tenant::throttle::Throttle<crate::metrics::tenant_throttling::TimelineGet>>,

    /// Size estimator for aux file v2
    pub(crate) aux_file_size_estimator: AuxFileSizeEstimator,

    /// Some test cases directly place keys into the timeline without actually modifying the directory
    /// keys (i.e., DB_DIR). The test cases creating such keys will put the keyspaces here, so that
    /// these keys won't get garbage-collected during compaction/GC. This field only modifies the dense
    /// keyspace return value of `collect_keyspace`. For sparse keyspaces, use AUX keys for testing, and
    /// in the future, add `extra_test_sparse_keyspace` if necessary.
    #[cfg(test)]
    pub(crate) extra_test_dense_keyspace: ArcSwap<KeySpace>,

    pub(crate) l0_flush_global_state: L0FlushGlobalState,

    pub(crate) handles: handle::PerTimelineState<crate::page_service::TenantManagerTypes>,

    pub(crate) attach_wal_lag_cooldown: Arc<OnceLock<WalLagCooldown>>,

<<<<<<< HEAD
=======
    /// Cf. [`crate::tenant::CreateTimelineIdempotency`].
>>>>>>> 73f46169
    pub(crate) create_idempotency: crate::tenant::CreateTimelineIdempotency,
}

pub type TimelineDeleteProgress = Arc<tokio::sync::Mutex<DeleteTimelineFlow>>;

pub struct WalReceiverInfo {
    pub wal_source_connconf: PgConnectionConfig,
    pub last_received_msg_lsn: Lsn,
    pub last_received_msg_ts: u128,
}

/// Information about how much history needs to be retained, needed by
/// Garbage Collection.
#[derive(Default)]
pub(crate) struct GcInfo {
    /// Specific LSNs that are needed.
    ///
    /// Currently, this includes all points where child branches have
    /// been forked off from. In the future, could also include
    /// explicit user-defined snapshot points.
    pub(crate) retain_lsns: Vec<(Lsn, TimelineId, MaybeOffloaded)>,

    /// The cutoff coordinates, which are combined by selecting the minimum.
    pub(crate) cutoffs: GcCutoffs,

    /// Leases granted to particular LSNs.
    pub(crate) leases: BTreeMap<Lsn, LsnLease>,

    /// Whether our branch point is within our ancestor's PITR interval (for cost estimation)
    pub(crate) within_ancestor_pitr: bool,
}

impl GcInfo {
    pub(crate) fn min_cutoff(&self) -> Lsn {
        self.cutoffs.select_min()
    }

    pub(super) fn insert_child(
        &mut self,
        child_id: TimelineId,
        child_lsn: Lsn,
        is_offloaded: MaybeOffloaded,
    ) {
        self.retain_lsns.push((child_lsn, child_id, is_offloaded));
        self.retain_lsns.sort_by_key(|i| i.0);
    }

    pub(super) fn remove_child(&mut self, child_id: TimelineId) {
        self.retain_lsns.retain(|i| i.1 != child_id);
    }
}

/// The `GcInfo` component describing which Lsns need to be retained.  Functionally, this
/// is a single number (the oldest LSN which we must retain), but it internally distinguishes
/// between time-based and space-based retention for observability and consumption metrics purposes.
#[derive(Debug, Clone)]
pub(crate) struct GcCutoffs {
    /// Calculated from the [`TenantConf::gc_horizon`], this LSN indicates how much
    /// history we must keep to retain a specified number of bytes of WAL.
    pub(crate) space: Lsn,

    /// Calculated from [`TenantConf::pitr_interval`], this LSN indicates how much
    /// history we must keep to enable reading back at least the PITR interval duration.
    pub(crate) time: Lsn,
}

impl Default for GcCutoffs {
    fn default() -> Self {
        Self {
            space: Lsn::INVALID,
            time: Lsn::INVALID,
        }
    }
}

impl GcCutoffs {
    fn select_min(&self) -> Lsn {
        std::cmp::min(self.space, self.time)
    }
}

pub(crate) struct TimelineVisitOutcome {
    completed_keyspace: KeySpace,
    image_covered_keyspace: KeySpace,
}

/// An error happened in a get() operation.
#[derive(thiserror::Error, Debug)]
pub(crate) enum PageReconstructError {
    #[error(transparent)]
    Other(anyhow::Error),

    #[error("Ancestor LSN wait error: {0}")]
    AncestorLsnTimeout(WaitLsnError),

    #[error("timeline shutting down")]
    Cancelled,

    /// An error happened replaying WAL records
    #[error(transparent)]
    WalRedo(anyhow::Error),

    #[error("{0}")]
    MissingKey(MissingKeyError),
}

impl From<anyhow::Error> for PageReconstructError {
    fn from(value: anyhow::Error) -> Self {
        // with walingest.rs many PageReconstructError are wrapped in as anyhow::Error
        match value.downcast::<PageReconstructError>() {
            Ok(pre) => pre,
            Err(other) => PageReconstructError::Other(other),
        }
    }
}

impl From<utils::bin_ser::DeserializeError> for PageReconstructError {
    fn from(value: utils::bin_ser::DeserializeError) -> Self {
        PageReconstructError::Other(anyhow::Error::new(value).context("deserialization failure"))
    }
}

impl From<layer_manager::Shutdown> for PageReconstructError {
    fn from(_: layer_manager::Shutdown) -> Self {
        PageReconstructError::Cancelled
    }
}

impl GetVectoredError {
    #[cfg(test)]
    pub(crate) fn is_missing_key_error(&self) -> bool {
        matches!(self, Self::MissingKey(_))
    }
}

impl From<layer_manager::Shutdown> for GetVectoredError {
    fn from(_: layer_manager::Shutdown) -> Self {
        GetVectoredError::Cancelled
    }
}

#[derive(thiserror::Error)]
pub struct MissingKeyError {
    key: Key,
    shard: ShardNumber,
    cont_lsn: Lsn,
    request_lsn: Lsn,
    ancestor_lsn: Option<Lsn>,
    backtrace: Option<std::backtrace::Backtrace>,
}

impl std::fmt::Debug for MissingKeyError {
    fn fmt(&self, f: &mut std::fmt::Formatter<'_>) -> std::fmt::Result {
        write!(f, "{}", self)
    }
}

impl std::fmt::Display for MissingKeyError {
    fn fmt(&self, f: &mut std::fmt::Formatter<'_>) -> std::fmt::Result {
        write!(
            f,
            "could not find data for key {} (shard {:?}) at LSN {}, request LSN {}",
            self.key, self.shard, self.cont_lsn, self.request_lsn
        )?;
        if let Some(ref ancestor_lsn) = self.ancestor_lsn {
            write!(f, ", ancestor {}", ancestor_lsn)?;
        }

        if let Some(ref backtrace) = self.backtrace {
            write!(f, "\n{}", backtrace)?;
        }

        Ok(())
    }
}

impl PageReconstructError {
    /// Returns true if this error indicates a tenant/timeline shutdown alike situation
    pub(crate) fn is_stopping(&self) -> bool {
        use PageReconstructError::*;
        match self {
            Cancelled => true,
            Other(_) | AncestorLsnTimeout(_) | WalRedo(_) | MissingKey(_) => false,
        }
    }
}

#[derive(thiserror::Error, Debug)]
pub(crate) enum CreateImageLayersError {
    #[error("timeline shutting down")]
    Cancelled,

    #[error("read failed")]
    GetVectoredError(#[source] GetVectoredError),

    #[error("reconstruction failed")]
    PageReconstructError(#[source] PageReconstructError),

    #[error(transparent)]
    Other(#[from] anyhow::Error),
}

impl From<layer_manager::Shutdown> for CreateImageLayersError {
    fn from(_: layer_manager::Shutdown) -> Self {
        CreateImageLayersError::Cancelled
    }
}

#[derive(thiserror::Error, Debug, Clone)]
pub(crate) enum FlushLayerError {
    /// Timeline cancellation token was cancelled
    #[error("timeline shutting down")]
    Cancelled,

    /// We tried to flush a layer while the Timeline is in an unexpected state
    #[error("cannot flush frozen layers when flush_loop is not running, state is {0:?}")]
    NotRunning(FlushLoopState),

    // Arc<> the following non-clonable error types: we must be Clone-able because the flush error is propagated from the flush
    // loop via a watch channel, where we can only borrow it.
    #[error("create image layers (shared)")]
    CreateImageLayersError(Arc<CreateImageLayersError>),

    #[error("other (shared)")]
    Other(#[from] Arc<anyhow::Error>),
}

impl FlushLayerError {
    // When crossing from generic anyhow errors to this error type, we explicitly check
    // for timeline cancellation to avoid logging inoffensive shutdown errors as warn/err.
    fn from_anyhow(timeline: &Timeline, err: anyhow::Error) -> Self {
        let cancelled = timeline.cancel.is_cancelled()
            // The upload queue might have been shut down before the official cancellation of the timeline.
            || err
                .downcast_ref::<NotInitialized>()
                .map(NotInitialized::is_stopping)
                .unwrap_or_default();
        if cancelled {
            Self::Cancelled
        } else {
            Self::Other(Arc::new(err))
        }
    }
}

impl From<layer_manager::Shutdown> for FlushLayerError {
    fn from(_: layer_manager::Shutdown) -> Self {
        FlushLayerError::Cancelled
    }
}

#[derive(thiserror::Error, Debug)]
pub(crate) enum GetVectoredError {
    #[error("timeline shutting down")]
    Cancelled,

    #[error("requested too many keys: {0} > {}", Timeline::MAX_GET_VECTORED_KEYS)]
    Oversized(u64),

    #[error("requested at invalid LSN: {0}")]
    InvalidLsn(Lsn),

    #[error("requested key not found: {0}")]
    MissingKey(MissingKeyError),

    #[error("ancestry walk")]
    GetReadyAncestorError(#[source] GetReadyAncestorError),

    #[error(transparent)]
    Other(#[from] anyhow::Error),
}

impl From<GetReadyAncestorError> for GetVectoredError {
    fn from(value: GetReadyAncestorError) -> Self {
        use GetReadyAncestorError::*;
        match value {
            Cancelled => GetVectoredError::Cancelled,
            AncestorLsnTimeout(_) | BadState { .. } => {
                GetVectoredError::GetReadyAncestorError(value)
            }
        }
    }
}

#[derive(thiserror::Error, Debug)]
pub(crate) enum GetReadyAncestorError {
    #[error("ancestor LSN wait error")]
    AncestorLsnTimeout(#[from] WaitLsnError),

    #[error("bad state on timeline {timeline_id}: {state:?}")]
    BadState {
        timeline_id: TimelineId,
        state: TimelineState,
    },

    #[error("cancelled")]
    Cancelled,
}

#[derive(Clone, Copy)]
pub enum LogicalSizeCalculationCause {
    Initial,
    ConsumptionMetricsSyntheticSize,
    EvictionTaskImitation,
    TenantSizeHandler,
}

pub enum GetLogicalSizePriority {
    User,
    Background,
}

#[derive(enumset::EnumSetType)]
pub(crate) enum CompactFlags {
    ForceRepartition,
    ForceImageLayerCreation,
    ForceL0Compaction,
    EnhancedGcBottomMostCompaction,
    DryRun,
}

impl std::fmt::Debug for Timeline {
    fn fmt(&self, f: &mut std::fmt::Formatter) -> std::fmt::Result {
        write!(f, "Timeline<{}>", self.timeline_id)
    }
}

#[derive(thiserror::Error, Debug)]
pub(crate) enum WaitLsnError {
    // Called on a timeline which is shutting down
    #[error("Shutdown")]
    Shutdown,

    // Called on an timeline not in active state or shutting down
    #[error("Bad timeline state: {0:?}")]
    BadState(TimelineState),

    // Timeout expired while waiting for LSN to catch up with goal.
    #[error("{0}")]
    Timeout(String),
}

// The impls below achieve cancellation mapping for errors.
// Perhaps there's a way of achieving this with less cruft.

impl From<CreateImageLayersError> for CompactionError {
    fn from(e: CreateImageLayersError) -> Self {
        match e {
            CreateImageLayersError::Cancelled => CompactionError::ShuttingDown,
            CreateImageLayersError::Other(e) => {
                CompactionError::Other(e.context("create image layers"))
            }
            _ => CompactionError::Other(e.into()),
        }
    }
}

impl From<CreateImageLayersError> for FlushLayerError {
    fn from(e: CreateImageLayersError) -> Self {
        match e {
            CreateImageLayersError::Cancelled => FlushLayerError::Cancelled,
            any => FlushLayerError::CreateImageLayersError(Arc::new(any)),
        }
    }
}

impl From<PageReconstructError> for CreateImageLayersError {
    fn from(e: PageReconstructError) -> Self {
        match e {
            PageReconstructError::Cancelled => CreateImageLayersError::Cancelled,
            _ => CreateImageLayersError::PageReconstructError(e),
        }
    }
}

impl From<GetVectoredError> for CreateImageLayersError {
    fn from(e: GetVectoredError) -> Self {
        match e {
            GetVectoredError::Cancelled => CreateImageLayersError::Cancelled,
            _ => CreateImageLayersError::GetVectoredError(e),
        }
    }
}

impl From<GetVectoredError> for PageReconstructError {
    fn from(e: GetVectoredError) -> Self {
        match e {
            GetVectoredError::Cancelled => PageReconstructError::Cancelled,
            GetVectoredError::InvalidLsn(_) => PageReconstructError::Other(anyhow!("Invalid LSN")),
            err @ GetVectoredError::Oversized(_) => PageReconstructError::Other(err.into()),
            GetVectoredError::MissingKey(err) => PageReconstructError::MissingKey(err),
            GetVectoredError::GetReadyAncestorError(err) => PageReconstructError::from(err),
            GetVectoredError::Other(err) => PageReconstructError::Other(err),
        }
    }
}

impl From<GetReadyAncestorError> for PageReconstructError {
    fn from(e: GetReadyAncestorError) -> Self {
        use GetReadyAncestorError::*;
        match e {
            AncestorLsnTimeout(wait_err) => PageReconstructError::AncestorLsnTimeout(wait_err),
            bad_state @ BadState { .. } => PageReconstructError::Other(anyhow::anyhow!(bad_state)),
            Cancelled => PageReconstructError::Cancelled,
        }
    }
}

pub(crate) enum WaitLsnWaiter<'a> {
    Timeline(&'a Timeline),
    Tenant,
    PageService,
}

/// Argument to [`Timeline::shutdown`].
#[derive(Debug, Clone, Copy)]
pub(crate) enum ShutdownMode {
    /// Graceful shutdown, may do a lot of I/O as we flush any open layers to disk and then
    /// also to remote storage.  This method can easily take multiple seconds for a busy timeline.
    ///
    /// While we are flushing, we continue to accept read I/O for LSNs ingested before
    /// the call to [`Timeline::shutdown`].
    FreezeAndFlush,
    /// Shut down immediately, without waiting for any open layers to flush.
    Hard,
}

struct ImageLayerCreationOutcome {
    image: Option<ResidentLayer>,
    next_start_key: Key,
}

/// Public interface functions
impl Timeline {
    /// Get the LSN where this branch was created
    pub(crate) fn get_ancestor_lsn(&self) -> Lsn {
        self.ancestor_lsn
    }

    /// Get the ancestor's timeline id
    pub(crate) fn get_ancestor_timeline_id(&self) -> Option<TimelineId> {
        self.ancestor_timeline
            .as_ref()
            .map(|ancestor| ancestor.timeline_id)
    }

    /// Get the ancestor timeline
    pub(crate) fn ancestor_timeline(&self) -> Option<&Arc<Timeline>> {
        self.ancestor_timeline.as_ref()
    }

    /// Get the bytes written since the PITR cutoff on this branch, and
    /// whether this branch's ancestor_lsn is within its parent's PITR.
    pub(crate) fn get_pitr_history_stats(&self) -> (u64, bool) {
        let gc_info = self.gc_info.read().unwrap();
        let history = self
            .get_last_record_lsn()
            .checked_sub(gc_info.cutoffs.time)
            .unwrap_or(Lsn(0))
            .0;
        (history, gc_info.within_ancestor_pitr)
    }

    /// Lock and get timeline's GC cutoff
    pub(crate) fn get_latest_gc_cutoff_lsn(&self) -> RcuReadGuard<Lsn> {
        self.latest_gc_cutoff_lsn.read()
    }

    /// Look up given page version.
    ///
    /// If a remote layer file is needed, it is downloaded as part of this
    /// call.
    ///
    /// This method enforces [`Self::timeline_get_throttle`] internally.
    ///
    /// NOTE: It is considered an error to 'get' a key that doesn't exist. The
    /// abstraction above this needs to store suitable metadata to track what
    /// data exists with what keys, in separate metadata entries. If a
    /// non-existent key is requested, we may incorrectly return a value from
    /// an ancestor branch, for example, or waste a lot of cycles chasing the
    /// non-existing key.
    ///
    /// # Cancel-Safety
    ///
    /// This method is cancellation-safe.
    #[inline(always)]
    pub(crate) async fn get(
        &self,
        key: Key,
        lsn: Lsn,
        ctx: &RequestContext,
    ) -> Result<Bytes, PageReconstructError> {
        if !lsn.is_valid() {
            return Err(PageReconstructError::Other(anyhow::anyhow!("Invalid LSN")));
        }

        // This check is debug-only because of the cost of hashing, and because it's a double-check: we
        // already checked the key against the shard_identity when looking up the Timeline from
        // page_service.
        debug_assert!(!self.shard_identity.is_key_disposable(&key));

        self.timeline_get_throttle.throttle(ctx, 1).await;

        let keyspace = KeySpace {
            ranges: vec![key..key.next()],
        };

        // Initialise the reconstruct state for the key with the cache
        // entry returned above.
        let mut reconstruct_state = ValuesReconstructState::new();

        let vectored_res = self
            .get_vectored_impl(keyspace.clone(), lsn, &mut reconstruct_state, ctx)
            .await;

        let key_value = vectored_res?.pop_first();
        match key_value {
            Some((got_key, value)) => {
                if got_key != key {
                    error!(
                        "Expected {}, but singular vectored get returned {}",
                        key, got_key
                    );
                    Err(PageReconstructError::Other(anyhow!(
                        "Singular vectored get returned wrong key"
                    )))
                } else {
                    value
                }
            }
            None => Err(PageReconstructError::MissingKey(MissingKeyError {
                key,
                shard: self.shard_identity.get_shard_number(&key),
                cont_lsn: Lsn(0),
                request_lsn: lsn,
                ancestor_lsn: None,
                backtrace: None,
            })),
        }
    }

    pub(crate) const MAX_GET_VECTORED_KEYS: u64 = 32;
    pub(crate) const VEC_GET_LAYERS_VISITED_WARN_THRESH: f64 = 512.0;

    /// Look up multiple page versions at a given LSN
    ///
    /// This naive implementation will be replaced with a more efficient one
    /// which actually vectorizes the read path.
    pub(crate) async fn get_vectored(
        &self,
        keyspace: KeySpace,
        lsn: Lsn,
        ctx: &RequestContext,
    ) -> Result<BTreeMap<Key, Result<Bytes, PageReconstructError>>, GetVectoredError> {
        if !lsn.is_valid() {
            return Err(GetVectoredError::InvalidLsn(lsn));
        }

        let key_count = keyspace.total_raw_size().try_into().unwrap();
        if key_count > Timeline::MAX_GET_VECTORED_KEYS {
            return Err(GetVectoredError::Oversized(key_count));
        }

        for range in &keyspace.ranges {
            let mut key = range.start;
            while key != range.end {
                assert!(!self.shard_identity.is_key_disposable(&key));
                key = key.next();
            }
        }

        trace!(
            "get vectored request for {:?}@{} from task kind {:?}",
            keyspace,
            lsn,
            ctx.task_kind(),
        );

        let start = crate::metrics::GET_VECTORED_LATENCY
            .for_task_kind(ctx.task_kind())
            .map(|metric| (metric, Instant::now()));

        // start counting after throttle so that throttle time
        // is always less than observation time
        let throttled = self
            .timeline_get_throttle
            .throttle(ctx, key_count as usize)
            .await;

        let res = self
            .get_vectored_impl(
                keyspace.clone(),
                lsn,
                &mut ValuesReconstructState::new(),
                ctx,
            )
            .await;

        if let Some((metric, start)) = start {
            let elapsed = start.elapsed();
            let ex_throttled = if let Some(throttled) = throttled {
                elapsed.checked_sub(throttled)
            } else {
                Some(elapsed)
            };

            if let Some(ex_throttled) = ex_throttled {
                metric.observe(ex_throttled.as_secs_f64());
            } else {
                use utils::rate_limit::RateLimit;
                static LOGGED: Lazy<Mutex<RateLimit>> =
                    Lazy::new(|| Mutex::new(RateLimit::new(Duration::from_secs(10))));
                let mut rate_limit = LOGGED.lock().unwrap();
                rate_limit.call(|| {
                    warn!("error deducting time spent throttled; this message is logged at a global rate limit");
                });
            }
        }

        res
    }

    /// Scan the keyspace and return all existing key-values in the keyspace. This currently uses vectored
    /// get underlying. Normal vectored get would throw an error when a key in the keyspace is not found
    /// during the search, but for the scan interface, it returns all existing key-value pairs, and does
    /// not expect each single key in the key space will be found. The semantics is closer to the RocksDB
    /// scan iterator interface. We could optimize this interface later to avoid some checks in the vectored
    /// get path to maintain and split the probing and to-be-probe keyspace. We also need to ensure that
    /// the scan operation will not cause OOM in the future.
    pub(crate) async fn scan(
        &self,
        keyspace: KeySpace,
        lsn: Lsn,
        ctx: &RequestContext,
    ) -> Result<BTreeMap<Key, Result<Bytes, PageReconstructError>>, GetVectoredError> {
        if !lsn.is_valid() {
            return Err(GetVectoredError::InvalidLsn(lsn));
        }

        trace!(
            "key-value scan request for {:?}@{} from task kind {:?}",
            keyspace,
            lsn,
            ctx.task_kind()
        );

        // We should generalize this into Keyspace::contains in the future.
        for range in &keyspace.ranges {
            if range.start.field1 < METADATA_KEY_BEGIN_PREFIX
                || range.end.field1 > METADATA_KEY_END_PREFIX
            {
                return Err(GetVectoredError::Other(anyhow::anyhow!(
                    "only metadata keyspace can be scanned"
                )));
            }
        }

        let start = crate::metrics::SCAN_LATENCY
            .for_task_kind(ctx.task_kind())
            .map(ScanLatencyOngoingRecording::start_recording);

        // start counting after throttle so that throttle time
        // is always less than observation time
        let throttled = self
            .timeline_get_throttle
            // assume scan = 1 quota for now until we find a better way to process this
            .throttle(ctx, 1)
            .await;

        let vectored_res = self
            .get_vectored_impl(
                keyspace.clone(),
                lsn,
                &mut ValuesReconstructState::default(),
                ctx,
            )
            .await;

        if let Some(recording) = start {
            recording.observe(throttled);
        }

        vectored_res
    }

    pub(super) async fn get_vectored_impl(
        &self,
        keyspace: KeySpace,
        lsn: Lsn,
        reconstruct_state: &mut ValuesReconstructState,
        ctx: &RequestContext,
    ) -> Result<BTreeMap<Key, Result<Bytes, PageReconstructError>>, GetVectoredError> {
        let get_kind = if keyspace.total_raw_size() == 1 {
            GetKind::Singular
        } else {
            GetKind::Vectored
        };

        let get_data_timer = crate::metrics::GET_RECONSTRUCT_DATA_TIME
            .for_get_kind(get_kind)
            .start_timer();
        self.get_vectored_reconstruct_data(keyspace.clone(), lsn, reconstruct_state, ctx)
            .await?;
        get_data_timer.stop_and_record();

        let reconstruct_timer = crate::metrics::RECONSTRUCT_TIME
            .for_get_kind(get_kind)
            .start_timer();
        let mut results: BTreeMap<Key, Result<Bytes, PageReconstructError>> = BTreeMap::new();
        let layers_visited = reconstruct_state.get_layers_visited();

        for (key, res) in std::mem::take(&mut reconstruct_state.keys) {
            match res {
                Err(err) => {
                    results.insert(key, Err(err));
                }
                Ok(state) => {
                    let state = ValueReconstructState::from(state);

                    let reconstruct_res = self.reconstruct_value(key, lsn, state).await;
                    results.insert(key, reconstruct_res);
                }
            }
        }
        reconstruct_timer.stop_and_record();

        // For aux file keys (v1 or v2) the vectored read path does not return an error
        // when they're missing. Instead they are omitted from the resulting btree
        // (this is a requirement, not a bug). Skip updating the metric in these cases
        // to avoid infinite results.
        if !results.is_empty() {
            let avg = layers_visited as f64 / results.len() as f64;
            if avg >= Self::VEC_GET_LAYERS_VISITED_WARN_THRESH {
                use utils::rate_limit::RateLimit;
                static LOGGED: Lazy<Mutex<RateLimit>> =
                    Lazy::new(|| Mutex::new(RateLimit::new(Duration::from_secs(60))));
                let mut rate_limit = LOGGED.lock().unwrap();
                rate_limit.call(|| {
                    tracing::info!(
                      shard_id = %self.tenant_shard_id.shard_slug(),
                      lsn = %lsn,
                      "Vectored read for {} visited {} layers on average per key and {} in total. {}/{} pages were returned",
                      keyspace, avg, layers_visited, results.len(), keyspace.total_raw_size());
                });
            }

            // Note that this is an approximation. Tracking the exact number of layers visited
            // per key requires virtually unbounded memory usage and is inefficient
            // (i.e. segment tree tracking each range queried from a layer)
            crate::metrics::VEC_READ_NUM_LAYERS_VISITED.observe(avg);
        }

        Ok(results)
    }

    /// Get last or prev record separately. Same as get_last_record_rlsn().last/prev.
    pub(crate) fn get_last_record_lsn(&self) -> Lsn {
        self.last_record_lsn.load().last
    }

    pub(crate) fn get_prev_record_lsn(&self) -> Lsn {
        self.last_record_lsn.load().prev
    }

    /// Atomically get both last and prev.
    pub(crate) fn get_last_record_rlsn(&self) -> RecordLsn {
        self.last_record_lsn.load()
    }

    /// Subscribe to callers of wait_lsn(). The value of the channel is None if there are no
    /// wait_lsn() calls in progress, and Some(Lsn) if there is an active waiter for wait_lsn().
    pub(crate) fn subscribe_for_wait_lsn_updates(&self) -> watch::Receiver<Option<Lsn>> {
        self.last_record_lsn.status_receiver()
    }

    pub(crate) fn get_disk_consistent_lsn(&self) -> Lsn {
        self.disk_consistent_lsn.load()
    }

    /// remote_consistent_lsn from the perspective of the tenant's current generation,
    /// not validated with control plane yet.
    /// See [`Self::get_remote_consistent_lsn_visible`].
    pub(crate) fn get_remote_consistent_lsn_projected(&self) -> Option<Lsn> {
        self.remote_client.remote_consistent_lsn_projected()
    }

    /// remote_consistent_lsn which the tenant is guaranteed not to go backward from,
    /// i.e. a value of remote_consistent_lsn_projected which has undergone
    /// generation validation in the deletion queue.
    pub(crate) fn get_remote_consistent_lsn_visible(&self) -> Option<Lsn> {
        self.remote_client.remote_consistent_lsn_visible()
    }

    /// The sum of the file size of all historic layers in the layer map.
    /// This method makes no distinction between local and remote layers.
    /// Hence, the result **does not represent local filesystem usage**.
    pub(crate) async fn layer_size_sum(&self) -> u64 {
        let guard = self.layers.read().await;
        guard.layer_size_sum()
    }

    pub(crate) fn resident_physical_size(&self) -> u64 {
        self.metrics.resident_physical_size_get()
    }

    pub(crate) fn get_directory_metrics(&self) -> [u64; DirectoryKind::KINDS_NUM] {
        array::from_fn(|idx| self.directory_metrics[idx].load(AtomicOrdering::Relaxed))
    }

    ///
    /// Wait until WAL has been received and processed up to this LSN.
    ///
    /// You should call this before any of the other get_* or list_* functions. Calling
    /// those functions with an LSN that has been processed yet is an error.
    ///
    pub(crate) async fn wait_lsn(
        &self,
        lsn: Lsn,
        who_is_waiting: WaitLsnWaiter<'_>,
        ctx: &RequestContext, /* Prepare for use by cancellation */
    ) -> Result<(), WaitLsnError> {
        let state = self.current_state();
        if self.cancel.is_cancelled() || matches!(state, TimelineState::Stopping) {
            return Err(WaitLsnError::Shutdown);
        } else if !matches!(state, TimelineState::Active) {
            return Err(WaitLsnError::BadState(state));
        }

        if cfg!(debug_assertions) {
            match ctx.task_kind() {
                TaskKind::WalReceiverManager
                | TaskKind::WalReceiverConnectionHandler
                | TaskKind::WalReceiverConnectionPoller => {
                    let is_myself = match who_is_waiting {
                        WaitLsnWaiter::Timeline(waiter) => Weak::ptr_eq(&waiter.myself, &self.myself),
                        WaitLsnWaiter::Tenant | WaitLsnWaiter::PageService => unreachable!("tenant or page_service context are not expected to have task kind {:?}", ctx.task_kind()),
                    };
                    if is_myself {
                        if let Err(current) = self.last_record_lsn.would_wait_for(lsn) {
                            // walingest is the only one that can advance last_record_lsn; it should make sure to never reach here
                            panic!("this timeline's walingest task is calling wait_lsn({lsn}) but we only have last_record_lsn={current}; would deadlock");
                        }
                    } else {
                        // if another  timeline's  is waiting for us, there's no deadlock risk because
                        // our walreceiver task can make progress independent of theirs
                    }
                }
                _ => {}
            }
        }

        let _timer = crate::metrics::WAIT_LSN_TIME.start_timer();

        match self
            .last_record_lsn
            .wait_for_timeout(lsn, self.conf.wait_lsn_timeout)
            .await
        {
            Ok(()) => Ok(()),
            Err(e) => {
                use utils::seqwait::SeqWaitError::*;
                match e {
                    Shutdown => Err(WaitLsnError::Shutdown),
                    Timeout => {
                        // don't count the time spent waiting for lock below, and also in walreceiver.status(), towards the wait_lsn_time_histo
                        drop(_timer);
                        let walreceiver_status = self.walreceiver_status();
                        Err(WaitLsnError::Timeout(format!(
                        "Timed out while waiting for WAL record at LSN {} to arrive, last_record_lsn {} disk consistent LSN={}, WalReceiver status: {}",
                        lsn,
                        self.get_last_record_lsn(),
                        self.get_disk_consistent_lsn(),
                        walreceiver_status,
                    )))
                    }
                }
            }
        }
    }

    pub(crate) fn walreceiver_status(&self) -> String {
        match &*self.walreceiver.lock().unwrap() {
            None => "stopping or stopped".to_string(),
            Some(walreceiver) => match walreceiver.status() {
                Some(status) => status.to_human_readable_string(),
                None => "Not active".to_string(),
            },
        }
    }

    /// Check that it is valid to request operations with that lsn.
    pub(crate) fn check_lsn_is_in_scope(
        &self,
        lsn: Lsn,
        latest_gc_cutoff_lsn: &RcuReadGuard<Lsn>,
    ) -> anyhow::Result<()> {
        ensure!(
            lsn >= **latest_gc_cutoff_lsn,
            "LSN {} is earlier than latest GC cutoff {} (we might've already garbage collected needed data)",
            lsn,
            **latest_gc_cutoff_lsn,
        );
        Ok(())
    }

    /// Initializes an LSN lease. The function will return an error if the requested LSN is less than the `latest_gc_cutoff_lsn`.
    pub(crate) fn init_lsn_lease(
        &self,
        lsn: Lsn,
        length: Duration,
        ctx: &RequestContext,
    ) -> anyhow::Result<LsnLease> {
        self.make_lsn_lease(lsn, length, true, ctx)
    }

    /// Renews a lease at a particular LSN. The requested LSN is not validated against the `latest_gc_cutoff_lsn` when we are in the grace period.
    pub(crate) fn renew_lsn_lease(
        &self,
        lsn: Lsn,
        length: Duration,
        ctx: &RequestContext,
    ) -> anyhow::Result<LsnLease> {
        self.make_lsn_lease(lsn, length, false, ctx)
    }

    /// Obtains a temporary lease blocking garbage collection for the given LSN.
    ///
    /// If we are in `AttachedSingle` mode and is not blocked by the lsn lease deadline, this function will error
    /// if the requesting LSN is less than the `latest_gc_cutoff_lsn` and there is no existing request present.
    ///
    /// If there is an existing lease in the map, the lease will be renewed only if the request extends the lease.
    /// The returned lease is therefore the maximum between the existing lease and the requesting lease.
    fn make_lsn_lease(
        &self,
        lsn: Lsn,
        length: Duration,
        init: bool,
        _ctx: &RequestContext,
    ) -> anyhow::Result<LsnLease> {
        let lease = {
            // Normalize the requested LSN to be aligned, and move to the first record
            // if it points to the beginning of the page (header).
            let lsn = xlog_utils::normalize_lsn(lsn, WAL_SEGMENT_SIZE);

            let mut gc_info = self.gc_info.write().unwrap();

            let valid_until = SystemTime::now() + length;

            let entry = gc_info.leases.entry(lsn);

            match entry {
                Entry::Occupied(mut occupied) => {
                    let existing_lease = occupied.get_mut();
                    if valid_until > existing_lease.valid_until {
                        existing_lease.valid_until = valid_until;
                        let dt: DateTime<Utc> = valid_until.into();
                        info!("lease extended to {}", dt);
                    } else {
                        let dt: DateTime<Utc> = existing_lease.valid_until.into();
                        info!("existing lease covers greater length, valid until {}", dt);
                    }

                    existing_lease.clone()
                }
                Entry::Vacant(vacant) => {
                    // Reject already GC-ed LSN (lsn < latest_gc_cutoff) if we are in AttachedSingle and
                    // not blocked by the lsn lease deadline.
                    let validate = {
                        let conf = self.tenant_conf.load();
                        conf.location.attach_mode == AttachmentMode::Single
                            && !conf.is_gc_blocked_by_lsn_lease_deadline()
                    };

                    if init || validate {
                        let latest_gc_cutoff_lsn = self.get_latest_gc_cutoff_lsn();
                        if lsn < *latest_gc_cutoff_lsn {
                            bail!("tried to request a page version that was garbage collected. requested at {} gc cutoff {}", lsn, *latest_gc_cutoff_lsn);
                        }
                    }

                    let dt: DateTime<Utc> = valid_until.into();
                    info!("lease created, valid until {}", dt);
                    vacant.insert(LsnLease { valid_until }).clone()
                }
            }
        };

        Ok(lease)
    }

    /// Flush to disk all data that was written with the put_* functions
    #[instrument(skip(self), fields(tenant_id=%self.tenant_shard_id.tenant_id, shard_id=%self.tenant_shard_id.shard_slug(), timeline_id=%self.timeline_id))]
    pub(crate) async fn freeze_and_flush(&self) -> Result<(), FlushLayerError> {
        self.freeze_and_flush0().await
    }

    // This exists to provide a non-span creating version of `freeze_and_flush` we can call without
    // polluting the span hierarchy.
    pub(crate) async fn freeze_and_flush0(&self) -> Result<(), FlushLayerError> {
        let token = {
            // Freeze the current open in-memory layer. It will be written to disk on next
            // iteration.
            let mut g = self.write_lock.lock().await;

            let to_lsn = self.get_last_record_lsn();
            self.freeze_inmem_layer_at(to_lsn, &mut g).await?
        };
        self.wait_flush_completion(token).await
    }

    // Check if an open ephemeral layer should be closed: this provides
    // background enforcement of checkpoint interval if there is no active WAL receiver, to avoid keeping
    // an ephemeral layer open forever when idle.  It also freezes layers if the global limit on
    // ephemeral layer bytes has been breached.
    pub(super) async fn maybe_freeze_ephemeral_layer(&self) {
        let Ok(mut write_guard) = self.write_lock.try_lock() else {
            // If the write lock is held, there is an active wal receiver: rolling open layers
            // is their responsibility while they hold this lock.
            return;
        };

        // FIXME: why not early exit? because before #7927 the state would had been cleared every
        // time, and this was missed.
        // if write_guard.is_none() { return; }

        let Ok(layers_guard) = self.layers.try_read() else {
            // Don't block if the layer lock is busy
            return;
        };

        let Ok(lm) = layers_guard.layer_map() else {
            return;
        };

        let Some(open_layer) = &lm.open_layer else {
            // If there is no open layer, we have no layer freezing to do.  However, we might need to generate
            // some updates to disk_consistent_lsn and remote_consistent_lsn, in case we ingested some WAL regions
            // that didn't result in writes to this shard.

            // Must not hold the layers lock while waiting for a flush.
            drop(layers_guard);

            let last_record_lsn = self.get_last_record_lsn();
            let disk_consistent_lsn = self.get_disk_consistent_lsn();
            if last_record_lsn > disk_consistent_lsn {
                // We have no open layer, but disk_consistent_lsn is behind the last record: this indicates
                // we are a sharded tenant and have skipped some WAL
                let last_freeze_ts = *self.last_freeze_ts.read().unwrap();
                if last_freeze_ts.elapsed() >= self.get_checkpoint_timeout() {
                    // Only do this if have been layer-less longer than get_checkpoint_timeout, so that a shard
                    // without any data ingested (yet) doesn't write a remote index as soon as it
                    // sees its LSN advance: we only do this if we've been layer-less
                    // for some time.
                    tracing::debug!(
                        "Advancing disk_consistent_lsn past WAL ingest gap {} -> {}",
                        disk_consistent_lsn,
                        last_record_lsn
                    );

                    // The flush loop will update remote consistent LSN as well as disk consistent LSN.
                    // We know there is no open layer, so we can request freezing without actually
                    // freezing anything. This is true even if we have dropped the layers_guard, we
                    // still hold the write_guard.
                    let _ = async {
                        let token = self
                            .freeze_inmem_layer_at(last_record_lsn, &mut write_guard)
                            .await?;
                        self.wait_flush_completion(token).await
                    }
                    .await;
                }
            }

            return;
        };

        let Some(current_size) = open_layer.try_len() else {
            // Unexpected: since we hold the write guard, nobody else should be writing to this layer, so
            // read lock to get size should always succeed.
            tracing::warn!("Lock conflict while reading size of open layer");
            return;
        };

        let current_lsn = self.get_last_record_lsn();

        let checkpoint_distance_override = open_layer.tick().await;

        if let Some(size_override) = checkpoint_distance_override {
            if current_size > size_override {
                // This is not harmful, but it only happens in relatively rare cases where
                // time-based checkpoints are not happening fast enough to keep the amount of
                // ephemeral data within configured limits.  It's a sign of stress on the system.
                tracing::info!("Early-rolling open layer at size {current_size} (limit {size_override}) due to dirty data pressure");
            }
        }

        let checkpoint_distance =
            checkpoint_distance_override.unwrap_or(self.get_checkpoint_distance());

        if self.should_roll(
            current_size,
            current_size,
            checkpoint_distance,
            self.get_last_record_lsn(),
            self.last_freeze_at.load(),
            open_layer.get_opened_at(),
        ) {
            match open_layer.info() {
                InMemoryLayerInfo::Frozen { lsn_start, lsn_end } => {
                    // We may reach this point if the layer was already frozen by not yet flushed: flushing
                    // happens asynchronously in the background.
                    tracing::debug!(
                        "Not freezing open layer, it's already frozen ({lsn_start}..{lsn_end})"
                    );
                }
                InMemoryLayerInfo::Open { .. } => {
                    // Upgrade to a write lock and freeze the layer
                    drop(layers_guard);
                    let res = self
                        .freeze_inmem_layer_at(current_lsn, &mut write_guard)
                        .await;

                    if let Err(e) = res {
                        tracing::info!(
                            "failed to flush frozen layer after background freeze: {e:#}"
                        );
                    }
                }
            }
        }
    }

    /// Checks if the internal state of the timeline is consistent with it being able to be offloaded.
    ///
    /// This is neccessary but not sufficient for offloading of the timeline as it might have
    /// child timelines that are not offloaded yet.
    pub(crate) fn can_offload(&self) -> bool {
        if self.remote_client.is_archived() != Some(true) {
            return false;
        }

        true
    }

    /// Outermost timeline compaction operation; downloads needed layers. Returns whether we have pending
    /// compaction tasks.
    pub(crate) async fn compact(
        self: &Arc<Self>,
        cancel: &CancellationToken,
        flags: EnumSet<CompactFlags>,
        ctx: &RequestContext,
    ) -> Result<bool, CompactionError> {
        // most likely the cancellation token is from background task, but in tests it could be the
        // request task as well.

        let prepare = async move {
            let guard = self.compaction_lock.lock().await;

            let permit = super::tasks::concurrent_background_tasks_rate_limit_permit(
                BackgroundLoopKind::Compaction,
                ctx,
            )
            .await;

            (guard, permit)
        };

        // this wait probably never needs any "long time spent" logging, because we already nag if
        // compaction task goes over it's period (20s) which is quite often in production.
        let (_guard, _permit) = tokio::select! {
            tuple = prepare => { tuple },
            _ = self.cancel.cancelled() => return Ok(false),
            _ = cancel.cancelled() => return Ok(false),
        };

        let last_record_lsn = self.get_last_record_lsn();

        // Last record Lsn could be zero in case the timeline was just created
        if !last_record_lsn.is_valid() {
            warn!("Skipping compaction for potentially just initialized timeline, it has invalid last record lsn: {last_record_lsn}");
            return Ok(false);
        }

        match self.get_compaction_algorithm_settings().kind {
            CompactionAlgorithm::Tiered => {
                self.compact_tiered(cancel, ctx).await?;
                Ok(false)
            }
            CompactionAlgorithm::Legacy => self.compact_legacy(cancel, flags, ctx).await,
        }
    }

    /// Mutate the timeline with a [`TimelineWriter`].
    pub(crate) async fn writer(&self) -> TimelineWriter<'_> {
        TimelineWriter {
            tl: self,
            write_guard: self.write_lock.lock().await,
        }
    }

    pub(crate) fn activate(
        self: &Arc<Self>,
        parent: Arc<crate::tenant::Tenant>,
        broker_client: BrokerClientChannel,
        background_jobs_can_start: Option<&completion::Barrier>,
        ctx: &RequestContext,
    ) {
        if self.tenant_shard_id.is_shard_zero() {
            // Logical size is only maintained accurately on shard zero.
            self.spawn_initial_logical_size_computation_task(ctx);
        }
        self.launch_wal_receiver(ctx, broker_client);
        self.set_state(TimelineState::Active);
        self.launch_eviction_task(parent, background_jobs_can_start);
    }

    /// After this function returns, there are no timeline-scoped tasks are left running.
    ///
    /// The preferred pattern for is:
    /// - in any spawned tasks, keep Timeline::guard open + Timeline::cancel / child token
    /// - if early shutdown (not just cancellation) of a sub-tree of tasks is required,
    ///   go the extra mile and keep track of JoinHandles
    /// - Keep track of JoinHandles using a passed-down `Arc<Mutex<Option<JoinSet>>>` or similar,
    ///   instead of spawning directly on a runtime. It is a more composable / testable pattern.
    ///
    /// For legacy reasons, we still have multiple tasks spawned using
    /// `task_mgr::spawn(X, Some(tenant_id), Some(timeline_id))`.
    /// We refer to these as "timeline-scoped task_mgr tasks".
    /// Some of these tasks are already sensitive to Timeline::cancel while others are
    /// not sensitive to Timeline::cancel and instead respect [`task_mgr::shutdown_token`]
    /// or [`task_mgr::shutdown_watcher`].
    /// We want to gradually convert the code base away from these.
    ///
    /// Here is an inventory of timeline-scoped task_mgr tasks that are still sensitive to
    /// `task_mgr::shutdown_{token,watcher}` (there are also tenant-scoped and global-scoped
    /// ones that aren't mentioned here):
    /// - [`TaskKind::TimelineDeletionWorker`]
    ///    - NB: also used for tenant deletion
    /// - [`TaskKind::RemoteUploadTask`]`
    /// - [`TaskKind::InitialLogicalSizeCalculation`]
    /// - [`TaskKind::DownloadAllRemoteLayers`] (can we get rid of it?)
    // Inventory of timeline-scoped task_mgr tasks that use spawn but aren't sensitive:
    /// - [`TaskKind::Eviction`]
    /// - [`TaskKind::LayerFlushTask`]
    /// - [`TaskKind::OndemandLogicalSizeCalculation`]
    /// - [`TaskKind::GarbageCollector`] (immediate_gc is timeline-scoped)
    pub(crate) async fn shutdown(&self, mode: ShutdownMode) {
        debug_assert_current_span_has_tenant_and_timeline_id();

        let try_freeze_and_flush = match mode {
            ShutdownMode::FreezeAndFlush => true,
            ShutdownMode::Hard => false,
        };

        // Regardless of whether we're going to try_freeze_and_flush
        // or not, stop ingesting any more data. Walreceiver only provides
        // cancellation but no "wait until gone", because it uses the Timeline::gate.
        // So, only after the self.gate.close() below will we know for sure that
        // no walreceiver tasks are left.
        // For `try_freeze_and_flush=true`, this means that we might still be ingesting
        // data during the call to `self.freeze_and_flush()` below.
        // That's not ideal, but, we don't have the concept of a ChildGuard,
        // which is what we'd need to properly model early shutdown of the walreceiver
        // task sub-tree before the other Timeline task sub-trees.
        let walreceiver = self.walreceiver.lock().unwrap().take();
        tracing::debug!(
            is_some = walreceiver.is_some(),
            "Waiting for WalReceiverManager..."
        );
        if let Some(walreceiver) = walreceiver {
            walreceiver.cancel();
        }
        // ... and inform any waiters for newer LSNs that there won't be any.
        self.last_record_lsn.shutdown();

        if try_freeze_and_flush {
            if let Some((open, frozen)) = self
                .layers
                .read()
                .await
                .layer_map()
                .map(|lm| (lm.open_layer.is_some(), lm.frozen_layers.len()))
                .ok()
                .filter(|(open, frozen)| *open || *frozen > 0)
            {
                tracing::info!(?open, frozen, "flushing and freezing on shutdown");
            } else {
                // this is double-shutdown, ignore it
            }

            // we shut down walreceiver above, so, we won't add anything more
            // to the InMemoryLayer; freeze it and wait for all frozen layers
            // to reach the disk & upload queue, then shut the upload queue and
            // wait for it to drain.
            match self.freeze_and_flush().await {
                Ok(_) => {
                    // drain the upload queue
                    // if we did not wait for completion here, it might be our shutdown process
                    // didn't wait for remote uploads to complete at all, as new tasks can forever
                    // be spawned.
                    //
                    // what is problematic is the shutting down of RemoteTimelineClient, because
                    // obviously it does not make sense to stop while we wait for it, but what
                    // about corner cases like s3 suddenly hanging up?
                    self.remote_client.shutdown().await;
                }
                Err(FlushLayerError::Cancelled) => {
                    // this is likely the second shutdown, ignore silently.
                    // TODO: this can be removed once https://github.com/neondatabase/neon/issues/5080
                    debug_assert!(self.cancel.is_cancelled());
                }
                Err(e) => {
                    // Non-fatal.  Shutdown is infallible.  Failures to flush just mean that
                    // we have some extra WAL replay to do next time the timeline starts.
                    warn!("failed to freeze and flush: {e:#}");
                }
            }
        }

        // Signal any subscribers to our cancellation token to drop out
        tracing::debug!("Cancelling CancellationToken");
        self.cancel.cancel();

        // Ensure Prevent new page service requests from starting.
        self.handles.shutdown();

        // Transition the remote_client into a state where it's only useful for timeline deletion.
        // (The deletion use case is why we can't just hook up remote_client to Self::cancel).)
        self.remote_client.stop();

        // As documented in remote_client.stop()'s doc comment, it's our responsibility
        // to shut down the upload queue tasks.
        // TODO: fix that, task management should be encapsulated inside remote_client.
        task_mgr::shutdown_tasks(
            Some(TaskKind::RemoteUploadTask),
            Some(self.tenant_shard_id),
            Some(self.timeline_id),
        )
        .await;

        // TODO: work toward making this a no-op. See this function's doc comment for more context.
        tracing::debug!("Waiting for tasks...");
        task_mgr::shutdown_tasks(None, Some(self.tenant_shard_id), Some(self.timeline_id)).await;

        {
            // Allow any remaining in-memory layers to do cleanup -- until that, they hold the gate
            // open.
            let mut write_guard = self.write_lock.lock().await;
            self.layers.write().await.shutdown(&mut write_guard);
        }

        // Finally wait until any gate-holders are complete.
        //
        // TODO: once above shutdown_tasks is a no-op, we can close the gate before calling shutdown_tasks
        // and use a TBD variant of shutdown_tasks that asserts that there were no tasks left.
        self.gate.close().await;

        self.metrics.shutdown();
    }

    pub(crate) fn set_state(&self, new_state: TimelineState) {
        match (self.current_state(), new_state) {
            (equal_state_1, equal_state_2) if equal_state_1 == equal_state_2 => {
                info!("Ignoring new state, equal to the existing one: {equal_state_2:?}");
            }
            (st, TimelineState::Loading) => {
                error!("ignoring transition from {st:?} into Loading state");
            }
            (TimelineState::Broken { .. }, new_state) => {
                error!("Ignoring state update {new_state:?} for broken timeline");
            }
            (TimelineState::Stopping, TimelineState::Active) => {
                error!("Not activating a Stopping timeline");
            }
            (_, new_state) => {
                self.state.send_replace(new_state);
            }
        }
    }

    pub(crate) fn set_broken(&self, reason: String) {
        let backtrace_str: String = format!("{}", std::backtrace::Backtrace::force_capture());
        let broken_state = TimelineState::Broken {
            reason,
            backtrace: backtrace_str,
        };
        self.set_state(broken_state);

        // Although the Broken state is not equivalent to shutdown() (shutdown will be called
        // later when this tenant is detach or the process shuts down), firing the cancellation token
        // here avoids the need for other tasks to watch for the Broken state explicitly.
        self.cancel.cancel();
    }

    pub(crate) fn current_state(&self) -> TimelineState {
        self.state.borrow().clone()
    }

    pub(crate) fn is_broken(&self) -> bool {
        matches!(&*self.state.borrow(), TimelineState::Broken { .. })
    }

    pub(crate) fn is_active(&self) -> bool {
        self.current_state() == TimelineState::Active
    }

    pub(crate) fn is_archived(&self) -> Option<bool> {
        self.remote_client.is_archived()
    }

    pub(crate) fn is_stopping(&self) -> bool {
        self.current_state() == TimelineState::Stopping
    }

    pub(crate) fn subscribe_for_state_updates(&self) -> watch::Receiver<TimelineState> {
        self.state.subscribe()
    }

    pub(crate) async fn wait_to_become_active(
        &self,
        _ctx: &RequestContext, // Prepare for use by cancellation
    ) -> Result<(), TimelineState> {
        let mut receiver = self.state.subscribe();
        loop {
            let current_state = receiver.borrow().clone();
            match current_state {
                TimelineState::Loading => {
                    receiver
                        .changed()
                        .await
                        .expect("holding a reference to self");
                }
                TimelineState::Active { .. } => {
                    return Ok(());
                }
                TimelineState::Broken { .. } | TimelineState::Stopping => {
                    // There's no chance the timeline can transition back into ::Active
                    return Err(current_state);
                }
            }
        }
    }

    pub(crate) async fn scan_for_shard_notlocal_keys(
        &self,
        reset: LayerAccessStatsReset,
    ) -> Result<LayerMapInfo, layer_manager::Shutdown> {
        let guard = self.layers.read().await;
        let layer_map = guard.layer_map()?;
        let mut in_memory_layers = Vec::with_capacity(layer_map.frozen_layers.len() + 1);
        if let Some(open_layer) = &layer_map.open_layer {
            in_memory_layers.push(open_layer.info());
        }
        for frozen_layer in &layer_map.frozen_layers {
            in_memory_layers.push(frozen_layer.info());
        }

        let historic_layers = layer_map
            .iter_historic_layers()
            .map(|desc| guard.get_from_desc(&desc).info(reset))
            .collect();

        Ok(LayerMapInfo {
            in_memory_layers,
            historic_layers,
        })
    }

    #[instrument(skip_all, fields(tenant_id = %self.tenant_shard_id.tenant_id, shard_id = %self.tenant_shard_id.shard_slug(), timeline_id = %self.timeline_id))]
    pub(crate) async fn download_layer(
        &self,
        layer_file_name: &LayerName,
    ) -> anyhow::Result<Option<bool>> {
        let Some(layer) = self.find_layer(layer_file_name).await? else {
            return Ok(None);
        };

        layer.download().await?;

        Ok(Some(true))
    }

    /// Evict just one layer.
    ///
    /// Returns `Ok(None)` in the case where the layer could not be found by its `layer_file_name`.
    pub(crate) async fn evict_layer(
        &self,
        layer_file_name: &LayerName,
    ) -> anyhow::Result<Option<bool>> {
        let _gate = self
            .gate
            .enter()
            .map_err(|_| anyhow::anyhow!("Shutting down"))?;

        let Some(local_layer) = self.find_layer(layer_file_name).await? else {
            return Ok(None);
        };

        // curl has this by default
        let timeout = std::time::Duration::from_secs(120);

        match local_layer.evict_and_wait(timeout).await {
            Ok(()) => Ok(Some(true)),
            Err(EvictionError::NotFound) => Ok(Some(false)),
            Err(EvictionError::Downloaded) => Ok(Some(false)),
            Err(EvictionError::Timeout) => Ok(Some(false)),
        }
    }

    fn should_roll(
        &self,
        layer_size: u64,
        projected_layer_size: u64,
        checkpoint_distance: u64,
        projected_lsn: Lsn,
        last_freeze_at: Lsn,
        opened_at: Instant,
    ) -> bool {
        let distance = projected_lsn.widening_sub(last_freeze_at);

        // Rolling the open layer can be triggered by:
        // 1. The distance from the last LSN we rolled at. This bounds the amount of WAL that
        //    the safekeepers need to store.  For sharded tenants, we multiply by shard count to
        //    account for how writes are distributed across shards: we expect each node to consume
        //    1/count of the LSN on average.
        // 2. The size of the currently open layer.
        // 3. The time since the last roll. It helps safekeepers to regard pageserver as caught
        //    up and suspend activity.
        if distance >= checkpoint_distance as i128 * self.shard_identity.count.count() as i128 {
            info!(
                "Will roll layer at {} with layer size {} due to LSN distance ({})",
                projected_lsn, layer_size, distance
            );

            true
        } else if projected_layer_size >= checkpoint_distance {
            // NB: this check is relied upon by:
            let _ = IndexEntry::validate_checkpoint_distance;
            info!(
                "Will roll layer at {} with layer size {} due to layer size ({})",
                projected_lsn, layer_size, projected_layer_size
            );

            true
        } else if distance > 0 && opened_at.elapsed() >= self.get_checkpoint_timeout() {
            info!(
                "Will roll layer at {} with layer size {} due to time since first write to the layer ({:?})",
                projected_lsn,
                layer_size,
                opened_at.elapsed()
            );

            true
        } else {
            false
        }
    }
}

/// Number of times we will compute partition within a checkpoint distance.
const REPARTITION_FREQ_IN_CHECKPOINT_DISTANCE: u64 = 10;

// Private functions
impl Timeline {
    pub(crate) fn get_lsn_lease_length(&self) -> Duration {
        let tenant_conf = self.tenant_conf.load();
        tenant_conf
            .tenant_conf
            .lsn_lease_length
            .unwrap_or(self.conf.default_tenant_conf.lsn_lease_length)
    }

    pub(crate) fn get_lsn_lease_length_for_ts(&self) -> Duration {
        let tenant_conf = self.tenant_conf.load();
        tenant_conf
            .tenant_conf
            .lsn_lease_length_for_ts
            .unwrap_or(self.conf.default_tenant_conf.lsn_lease_length_for_ts)
    }

    pub(crate) fn get_lazy_slru_download(&self) -> bool {
        let tenant_conf = self.tenant_conf.load();
        tenant_conf
            .tenant_conf
            .lazy_slru_download
            .unwrap_or(self.conf.default_tenant_conf.lazy_slru_download)
    }

    fn get_checkpoint_distance(&self) -> u64 {
        let tenant_conf = self.tenant_conf.load();
        tenant_conf
            .tenant_conf
            .checkpoint_distance
            .unwrap_or(self.conf.default_tenant_conf.checkpoint_distance)
    }

    fn get_checkpoint_timeout(&self) -> Duration {
        let tenant_conf = self.tenant_conf.load();
        tenant_conf
            .tenant_conf
            .checkpoint_timeout
            .unwrap_or(self.conf.default_tenant_conf.checkpoint_timeout)
    }

    fn get_compaction_target_size(&self) -> u64 {
        let tenant_conf = self.tenant_conf.load();
        tenant_conf
            .tenant_conf
            .compaction_target_size
            .unwrap_or(self.conf.default_tenant_conf.compaction_target_size)
    }

    fn get_compaction_threshold(&self) -> usize {
        let tenant_conf = self.tenant_conf.load();
        tenant_conf
            .tenant_conf
            .compaction_threshold
            .unwrap_or(self.conf.default_tenant_conf.compaction_threshold)
    }

    fn get_image_creation_threshold(&self) -> usize {
        let tenant_conf = self.tenant_conf.load();
        tenant_conf
            .tenant_conf
            .image_creation_threshold
            .unwrap_or(self.conf.default_tenant_conf.image_creation_threshold)
    }

    fn get_compaction_algorithm_settings(&self) -> CompactionAlgorithmSettings {
        let tenant_conf = &self.tenant_conf.load();
        tenant_conf
            .tenant_conf
            .compaction_algorithm
            .as_ref()
            .unwrap_or(&self.conf.default_tenant_conf.compaction_algorithm)
            .clone()
    }

    fn get_eviction_policy(&self) -> EvictionPolicy {
        let tenant_conf = self.tenant_conf.load();
        tenant_conf
            .tenant_conf
            .eviction_policy
            .unwrap_or(self.conf.default_tenant_conf.eviction_policy)
    }

    fn get_evictions_low_residence_duration_metric_threshold(
        tenant_conf: &TenantConfOpt,
        default_tenant_conf: &TenantConf,
    ) -> Duration {
        tenant_conf
            .evictions_low_residence_duration_metric_threshold
            .unwrap_or(default_tenant_conf.evictions_low_residence_duration_metric_threshold)
    }

    fn get_image_layer_creation_check_threshold(&self) -> u8 {
        let tenant_conf = self.tenant_conf.load();
        tenant_conf
            .tenant_conf
            .image_layer_creation_check_threshold
            .unwrap_or(
                self.conf
                    .default_tenant_conf
                    .image_layer_creation_check_threshold,
            )
    }

    pub(super) fn tenant_conf_updated(&self, new_conf: &TenantConfOpt) {
        // NB: Most tenant conf options are read by background loops, so,
        // changes will automatically be picked up.

        // The threshold is embedded in the metric. So, we need to update it.
        {
            let new_threshold = Self::get_evictions_low_residence_duration_metric_threshold(
                new_conf,
                &self.conf.default_tenant_conf,
            );

            let tenant_id_str = self.tenant_shard_id.tenant_id.to_string();
            let shard_id_str = format!("{}", self.tenant_shard_id.shard_slug());

            let timeline_id_str = self.timeline_id.to_string();
            self.metrics
                .evictions_with_low_residence_duration
                .write()
                .unwrap()
                .change_threshold(
                    &tenant_id_str,
                    &shard_id_str,
                    &timeline_id_str,
                    new_threshold,
                );
        }
    }

    /// Open a Timeline handle.
    ///
    /// Loads the metadata for the timeline into memory, but not the layer map.
    #[allow(clippy::too_many_arguments)]
    pub(super) fn new(
        conf: &'static PageServerConf,
        tenant_conf: Arc<ArcSwap<AttachedTenantConf>>,
        metadata: &TimelineMetadata,
        ancestor: Option<Arc<Timeline>>,
        timeline_id: TimelineId,
        tenant_shard_id: TenantShardId,
        generation: Generation,
        shard_identity: ShardIdentity,
        walredo_mgr: Option<Arc<super::WalRedoManager>>,
        resources: TimelineResources,
        pg_version: u32,
        state: TimelineState,
        attach_wal_lag_cooldown: Arc<OnceLock<WalLagCooldown>>,
        create_idempotency: crate::tenant::CreateTimelineIdempotency,
        cancel: CancellationToken,
    ) -> Arc<Self> {
        let disk_consistent_lsn = metadata.disk_consistent_lsn();
        let (state, _) = watch::channel(state);

        let (layer_flush_start_tx, _) = tokio::sync::watch::channel((0, disk_consistent_lsn));
        let (layer_flush_done_tx, _) = tokio::sync::watch::channel((0, Ok(())));

        let evictions_low_residence_duration_metric_threshold = {
            let loaded_tenant_conf = tenant_conf.load();
            Self::get_evictions_low_residence_duration_metric_threshold(
                &loaded_tenant_conf.tenant_conf,
                &conf.default_tenant_conf,
            )
        };

        if let Some(ancestor) = &ancestor {
            let mut ancestor_gc_info = ancestor.gc_info.write().unwrap();
            // If we construct an explicit timeline object, it's obviously not offloaded
            let is_offloaded = MaybeOffloaded::No;
            ancestor_gc_info.insert_child(timeline_id, metadata.ancestor_lsn(), is_offloaded);
        }

        Arc::new_cyclic(|myself| {
            let metrics = TimelineMetrics::new(
                &tenant_shard_id,
                &timeline_id,
                crate::metrics::EvictionsWithLowResidenceDurationBuilder::new(
                    "mtime",
                    evictions_low_residence_duration_metric_threshold,
                ),
            );
            let aux_file_metrics = metrics.aux_file_size_gauge.clone();

            let mut result = Timeline {
                conf,
                tenant_conf,
                myself: myself.clone(),
                timeline_id,
                tenant_shard_id,
                generation,
                shard_identity,
                pg_version,
                layers: Default::default(),

                walredo_mgr,
                walreceiver: Mutex::new(None),

                remote_client: Arc::new(resources.remote_client),

                // initialize in-memory 'last_record_lsn' from 'disk_consistent_lsn'.
                last_record_lsn: SeqWait::new(RecordLsn {
                    last: disk_consistent_lsn,
                    prev: metadata.prev_record_lsn().unwrap_or(Lsn(0)),
                }),
                disk_consistent_lsn: AtomicLsn::new(disk_consistent_lsn.0),

                last_freeze_at: AtomicLsn::new(disk_consistent_lsn.0),
                last_freeze_ts: RwLock::new(Instant::now()),

                loaded_at: (disk_consistent_lsn, SystemTime::now()),

                ancestor_timeline: ancestor,
                ancestor_lsn: metadata.ancestor_lsn(),

                metrics,

                query_metrics: crate::metrics::SmgrQueryTimePerTimeline::new(
                    &tenant_shard_id,
                    &timeline_id,
                ),

                directory_metrics: array::from_fn(|_| AtomicU64::new(0)),

                flush_loop_state: Mutex::new(FlushLoopState::NotStarted),

                layer_flush_start_tx,
                layer_flush_done_tx,

                write_lock: tokio::sync::Mutex::new(None),

                gc_info: std::sync::RwLock::new(GcInfo::default()),

                latest_gc_cutoff_lsn: Rcu::new(metadata.latest_gc_cutoff_lsn()),
                initdb_lsn: metadata.initdb_lsn(),

                current_logical_size: if disk_consistent_lsn.is_valid() {
                    // we're creating timeline data with some layer files existing locally,
                    // need to recalculate timeline's logical size based on data in the layers.
                    LogicalSize::deferred_initial(disk_consistent_lsn)
                } else {
                    // we're creating timeline data without any layers existing locally,
                    // initial logical size is 0.
                    LogicalSize::empty_initial()
                },
                partitioning: tokio::sync::Mutex::new((
                    (KeyPartitioning::new(), KeyPartitioning::new().into_sparse()),
                    Lsn(0),
                )),
                repartition_threshold: 0,
                last_image_layer_creation_check_at: AtomicLsn::new(0),
                last_image_layer_creation_check_instant: Mutex::new(None),

                last_received_wal: Mutex::new(None),
                rel_size_cache: RwLock::new(RelSizeCache {
                    complete_as_of: disk_consistent_lsn,
                    map: HashMap::new(),
                }),

                download_all_remote_layers_task_info: RwLock::new(None),

                state,

                eviction_task_timeline_state: tokio::sync::Mutex::new(
                    EvictionTaskTimelineState::default(),
                ),
                delete_progress: TimelineDeleteProgress::default(),

                cancel,
                gate: Gate::default(),

                compaction_lock: tokio::sync::Mutex::default(),
                gc_lock: tokio::sync::Mutex::default(),

                standby_horizon: AtomicLsn::new(0),

                timeline_get_throttle: resources.timeline_get_throttle,

                aux_file_size_estimator: AuxFileSizeEstimator::new(aux_file_metrics),

                #[cfg(test)]
                extra_test_dense_keyspace: ArcSwap::new(Arc::new(KeySpace::default())),

                l0_flush_global_state: resources.l0_flush_global_state,

                handles: Default::default(),

                attach_wal_lag_cooldown,
<<<<<<< HEAD

                create_idempotency,
            };
=======
>>>>>>> 73f46169

                create_idempotency,
            };

            result.repartition_threshold =
                result.get_checkpoint_distance() / REPARTITION_FREQ_IN_CHECKPOINT_DISTANCE;

            result
                .metrics
                .last_record_gauge
                .set(disk_consistent_lsn.0 as i64);
            result
        })
    }

    pub(super) fn maybe_spawn_flush_loop(self: &Arc<Self>) {
        let Ok(guard) = self.gate.enter() else {
            info!("cannot start flush loop when the timeline gate has already been closed");
            return;
        };
        let mut flush_loop_state = self.flush_loop_state.lock().unwrap();
        match *flush_loop_state {
            FlushLoopState::NotStarted => (),
            FlushLoopState::Running { .. } => {
                info!(
                    "skipping attempt to start flush_loop twice {}/{}",
                    self.tenant_shard_id, self.timeline_id
                );
                return;
            }
            FlushLoopState::Exited => {
                warn!(
                    "ignoring attempt to restart exited flush_loop {}/{}",
                    self.tenant_shard_id, self.timeline_id
                );
                return;
            }
        }

        let layer_flush_start_rx = self.layer_flush_start_tx.subscribe();
        let self_clone = Arc::clone(self);

        debug!("spawning flush loop");
        *flush_loop_state = FlushLoopState::Running {
            #[cfg(test)]
            expect_initdb_optimization: false,
            #[cfg(test)]
            initdb_optimization_count: 0,
        };
        task_mgr::spawn(
            task_mgr::BACKGROUND_RUNTIME.handle(),
            task_mgr::TaskKind::LayerFlushTask,
            self.tenant_shard_id,
            Some(self.timeline_id),
            "layer flush task",
            async move {
                let _guard = guard;
                let background_ctx = RequestContext::todo_child(TaskKind::LayerFlushTask, DownloadBehavior::Error);
                self_clone.flush_loop(layer_flush_start_rx, &background_ctx).await;
                let mut flush_loop_state = self_clone.flush_loop_state.lock().unwrap();
                assert!(matches!(*flush_loop_state, FlushLoopState::Running{..}));
                *flush_loop_state  = FlushLoopState::Exited;
                Ok(())
            }
            .instrument(info_span!(parent: None, "layer flush task", tenant_id = %self.tenant_shard_id.tenant_id, shard_id = %self.tenant_shard_id.shard_slug(), timeline_id = %self.timeline_id))
        );
    }

    /// Creates and starts the wal receiver.
    ///
    /// This function is expected to be called at most once per Timeline's lifecycle
    /// when the timeline is activated.
    fn launch_wal_receiver(
        self: &Arc<Self>,
        ctx: &RequestContext,
        broker_client: BrokerClientChannel,
    ) {
        info!(
            "launching WAL receiver for timeline {} of tenant {}",
            self.timeline_id, self.tenant_shard_id
        );

        let tenant_conf = self.tenant_conf.load();
        let wal_connect_timeout = tenant_conf
            .tenant_conf
            .walreceiver_connect_timeout
            .unwrap_or(self.conf.default_tenant_conf.walreceiver_connect_timeout);
        let lagging_wal_timeout = tenant_conf
            .tenant_conf
            .lagging_wal_timeout
            .unwrap_or(self.conf.default_tenant_conf.lagging_wal_timeout);
        let max_lsn_wal_lag = tenant_conf
            .tenant_conf
            .max_lsn_wal_lag
            .unwrap_or(self.conf.default_tenant_conf.max_lsn_wal_lag);

        let mut guard = self.walreceiver.lock().unwrap();
        assert!(
            guard.is_none(),
            "multiple launches / re-launches of WAL receiver are not supported"
        );
        *guard = Some(WalReceiver::start(
            Arc::clone(self),
            WalReceiverConf {
                wal_connect_timeout,
                lagging_wal_timeout,
                max_lsn_wal_lag,
                auth_token: crate::config::SAFEKEEPER_AUTH_TOKEN.get().cloned(),
                availability_zone: self.conf.availability_zone.clone(),
                ingest_batch_size: self.conf.ingest_batch_size,
            },
            broker_client,
            ctx,
        ));
    }

    /// Initialize with an empty layer map. Used when creating a new timeline.
    pub(super) fn init_empty_layer_map(&self, start_lsn: Lsn) {
        let mut layers = self.layers.try_write().expect(
            "in the context where we call this function, no other task has access to the object",
        );
        layers
            .open_mut()
            .expect("in this context the LayerManager must still be open")
            .initialize_empty(Lsn(start_lsn.0));
    }

    /// Scan the timeline directory, cleanup, populate the layer map, and schedule uploads for local-only
    /// files.
    pub(super) async fn load_layer_map(
        &self,
        disk_consistent_lsn: Lsn,
        index_part: IndexPart,
    ) -> anyhow::Result<()> {
        use init::{Decision::*, Discovered, DismissedLayer};
        use LayerName::*;

        let mut guard = self.layers.write().await;

        let timer = self.metrics.load_layer_map_histo.start_timer();

        // Scan timeline directory and create ImageLayerName and DeltaFilename
        // structs representing all files on disk
        let timeline_path = self
            .conf
            .timeline_path(&self.tenant_shard_id, &self.timeline_id);
        let conf = self.conf;
        let span = tracing::Span::current();

        // Copy to move into the task we're about to spawn
        let this = self.myself.upgrade().expect("&self method holds the arc");

        let (loaded_layers, needs_cleanup, total_physical_size) = tokio::task::spawn_blocking({
            move || {
                let _g = span.entered();
                let discovered = init::scan_timeline_dir(&timeline_path)?;
                let mut discovered_layers = Vec::with_capacity(discovered.len());
                let mut unrecognized_files = Vec::new();

                let mut path = timeline_path;

                for discovered in discovered {
                    let (name, kind) = match discovered {
                        Discovered::Layer(layer_file_name, local_metadata) => {
                            discovered_layers.push((layer_file_name, local_metadata));
                            continue;
                        }
                        Discovered::IgnoredBackup(path) => {
                            std::fs::remove_file(path)
                                .or_else(fs_ext::ignore_not_found)
                                .fatal_err("Removing .old file");
                            continue;
                        }
                        Discovered::Unknown(file_name) => {
                            // we will later error if there are any
                            unrecognized_files.push(file_name);
                            continue;
                        }
                        Discovered::Ephemeral(name) => (name, "old ephemeral file"),
                        Discovered::Temporary(name) => (name, "temporary timeline file"),
                        Discovered::TemporaryDownload(name) => (name, "temporary download"),
                    };
                    path.push(Utf8Path::new(&name));
                    init::cleanup(&path, kind)?;
                    path.pop();
                }

                if !unrecognized_files.is_empty() {
                    // assume that if there are any there are many many.
                    let n = unrecognized_files.len();
                    let first = &unrecognized_files[..n.min(10)];
                    anyhow::bail!(
                        "unrecognized files in timeline dir (total {n}), first 10: {first:?}"
                    );
                }

                let decided = init::reconcile(discovered_layers, &index_part, disk_consistent_lsn);

                let mut loaded_layers = Vec::new();
                let mut needs_cleanup = Vec::new();
                let mut total_physical_size = 0;

                for (name, decision) in decided {
                    let decision = match decision {
                        Ok(decision) => decision,
                        Err(DismissedLayer::Future { local }) => {
                            if let Some(local) = local {
                                init::cleanup_future_layer(
                                    &local.local_path,
                                    &name,
                                    disk_consistent_lsn,
                                )?;
                            }
                            needs_cleanup.push(name);
                            continue;
                        }
                        Err(DismissedLayer::LocalOnly(local)) => {
                            init::cleanup_local_only_file(&name, &local)?;
                            // this file never existed remotely, we will have to do rework
                            continue;
                        }
                        Err(DismissedLayer::BadMetadata(local)) => {
                            init::cleanup_local_file_for_remote(&local)?;
                            // this file never existed remotely, we will have to do rework
                            continue;
                        }
                    };

                    match &name {
                        Delta(d) => assert!(d.lsn_range.end <= disk_consistent_lsn + 1),
                        Image(i) => assert!(i.lsn <= disk_consistent_lsn),
                    }

                    tracing::debug!(layer=%name, ?decision, "applied");

                    let layer = match decision {
                        Resident { local, remote } => {
                            total_physical_size += local.file_size;
                            Layer::for_resident(conf, &this, local.local_path, name, remote)
                                .drop_eviction_guard()
                        }
                        Evicted(remote) => Layer::for_evicted(conf, &this, name, remote),
                    };

                    loaded_layers.push(layer);
                }
                Ok((loaded_layers, needs_cleanup, total_physical_size))
            }
        })
        .await
        .map_err(anyhow::Error::new)
        .and_then(|x| x)?;

        let num_layers = loaded_layers.len();

        guard
            .open_mut()
            .expect("layermanager must be open during init")
            .initialize_local_layers(loaded_layers, disk_consistent_lsn + 1);

        self.remote_client
            .schedule_layer_file_deletion(&needs_cleanup)?;
        self.remote_client
            .schedule_index_upload_for_file_changes()?;
        // This barrier orders above DELETEs before any later operations.
        // This is critical because code executing after the barrier might
        // create again objects with the same key that we just scheduled for deletion.
        // For example, if we just scheduled deletion of an image layer "from the future",
        // later compaction might run again and re-create the same image layer.
        // "from the future" here means an image layer whose LSN is > IndexPart::disk_consistent_lsn.
        // "same" here means same key range and LSN.
        //
        // Without a barrier between above DELETEs and the re-creation's PUTs,
        // the upload queue may execute the PUT first, then the DELETE.
        // In our example, we will end up with an IndexPart referencing a non-existent object.
        //
        // 1. a future image layer is created and uploaded
        // 2. ps restart
        // 3. the future layer from (1) is deleted during load layer map
        // 4. image layer is re-created and uploaded
        // 5. deletion queue would like to delete (1) but actually deletes (4)
        // 6. delete by name works as expected, but it now deletes the wrong (later) version
        //
        // See https://github.com/neondatabase/neon/issues/5878
        //
        // NB: generation numbers naturally protect against this because they disambiguate
        //     (1) and (4)
        self.remote_client.schedule_barrier()?;
        // Tenant::create_timeline will wait for these uploads to happen before returning, or
        // on retry.

        // Now that we have the full layer map, we may calculate the visibility of layers within it (a global scan)
        drop(guard); // drop write lock, update_layer_visibility will take a read lock.
        self.update_layer_visibility().await?;

        info!(
            "loaded layer map with {} layers at {}, total physical size: {}",
            num_layers, disk_consistent_lsn, total_physical_size
        );

        timer.stop_and_record();
        Ok(())
    }

    /// Retrieve current logical size of the timeline.
    ///
    /// The size could be lagging behind the actual number, in case
    /// the initial size calculation has not been run (gets triggered on the first size access).
    ///
    /// return size and boolean flag that shows if the size is exact
    pub(crate) fn get_current_logical_size(
        self: &Arc<Self>,
        priority: GetLogicalSizePriority,
        ctx: &RequestContext,
    ) -> logical_size::CurrentLogicalSize {
        if !self.tenant_shard_id.is_shard_zero() {
            // Logical size is only accurately maintained on shard zero: when called elsewhere, for example
            // when HTTP API is serving a GET for timeline zero, return zero
            return logical_size::CurrentLogicalSize::Approximate(logical_size::Approximate::zero());
        }

        let current_size = self.current_logical_size.current_size();
        debug!("Current size: {current_size:?}");

        match (current_size.accuracy(), priority) {
            (logical_size::Accuracy::Exact, _) => (), // nothing to do
            (logical_size::Accuracy::Approximate, GetLogicalSizePriority::Background) => {
                // background task will eventually deliver an exact value, we're in no rush
            }
            (logical_size::Accuracy::Approximate, GetLogicalSizePriority::User) => {
                // background task is not ready, but user is asking for it now;
                // => make the background task skip the line
                // (The alternative would be to calculate the size here, but,
                //  it can actually take a long time if the user has a lot of rels.
                //  And we'll inevitable need it again; So, let the background task do the work.)
                match self
                    .current_logical_size
                    .cancel_wait_for_background_loop_concurrency_limit_semaphore
                    .get()
                {
                    Some(cancel) => cancel.cancel(),
                    None => {
                        match self.current_state() {
                            TimelineState::Broken { .. } | TimelineState::Stopping => {
                                // Can happen when timeline detail endpoint is used when deletion is ongoing (or its broken).
                                // Don't make noise.
                            }
                            TimelineState::Loading => {
                                // Import does not return an activated timeline.
                                info!("discarding priority boost for logical size calculation because timeline is not yet active");
                            }
                            TimelineState::Active => {
                                // activation should be setting the once cell
                                warn!("unexpected: cancel_wait_for_background_loop_concurrency_limit_semaphore not set, priority-boosting of logical size calculation will not work");
                                debug_assert!(false);
                            }
                        }
                    }
                }
            }
        }

        if let CurrentLogicalSize::Approximate(_) = &current_size {
            if ctx.task_kind() == TaskKind::WalReceiverConnectionHandler {
                let first = self
                    .current_logical_size
                    .did_return_approximate_to_walreceiver
                    .compare_exchange(
                        false,
                        true,
                        AtomicOrdering::Relaxed,
                        AtomicOrdering::Relaxed,
                    )
                    .is_ok();
                if first {
                    crate::metrics::initial_logical_size::TIMELINES_WHERE_WALRECEIVER_GOT_APPROXIMATE_SIZE.inc();
                }
            }
        }

        current_size
    }

    fn spawn_initial_logical_size_computation_task(self: &Arc<Self>, ctx: &RequestContext) {
        let Some(initial_part_end) = self.current_logical_size.initial_part_end else {
            // nothing to do for freshly created timelines;
            assert_eq!(
                self.current_logical_size.current_size().accuracy(),
                logical_size::Accuracy::Exact,
            );
            self.current_logical_size.initialized.add_permits(1);
            return;
        };

        let cancel_wait_for_background_loop_concurrency_limit_semaphore = CancellationToken::new();
        let token = cancel_wait_for_background_loop_concurrency_limit_semaphore.clone();
        self.current_logical_size
            .cancel_wait_for_background_loop_concurrency_limit_semaphore.set(token)
            .expect("initial logical size calculation task must be spawned exactly once per Timeline object");

        let self_clone = Arc::clone(self);
        let background_ctx = ctx.detached_child(
            TaskKind::InitialLogicalSizeCalculation,
            DownloadBehavior::Download,
        );
        task_mgr::spawn(
            task_mgr::BACKGROUND_RUNTIME.handle(),
            task_mgr::TaskKind::InitialLogicalSizeCalculation,
            self.tenant_shard_id,
            Some(self.timeline_id),
            "initial size calculation",
            // NB: don't log errors here, task_mgr will do that.
            async move {
                let cancel = task_mgr::shutdown_token();
                self_clone
                    .initial_logical_size_calculation_task(
                        initial_part_end,
                        cancel_wait_for_background_loop_concurrency_limit_semaphore,
                        cancel,
                        background_ctx,
                    )
                    .await;
                Ok(())
            }
            .instrument(info_span!(parent: None, "initial_size_calculation", tenant_id=%self.tenant_shard_id.tenant_id, shard_id=%self.tenant_shard_id.shard_slug(), timeline_id=%self.timeline_id)),
        );
    }

    async fn initial_logical_size_calculation_task(
        self: Arc<Self>,
        initial_part_end: Lsn,
        skip_concurrency_limiter: CancellationToken,
        cancel: CancellationToken,
        background_ctx: RequestContext,
    ) {
        scopeguard::defer! {
            // Irrespective of the outcome of this operation, we should unblock anyone waiting for it.
            self.current_logical_size.initialized.add_permits(1);
        }

        let try_once = |attempt: usize| {
            let background_ctx = &background_ctx;
            let self_ref = &self;
            let skip_concurrency_limiter = &skip_concurrency_limiter;
            async move {
                let cancel = task_mgr::shutdown_token();
                let wait_for_permit = super::tasks::concurrent_background_tasks_rate_limit_permit(
                    BackgroundLoopKind::InitialLogicalSizeCalculation,
                    background_ctx,
                );

                use crate::metrics::initial_logical_size::StartCircumstances;
                let (_maybe_permit, circumstances) = tokio::select! {
                    permit = wait_for_permit => {
                        (Some(permit), StartCircumstances::AfterBackgroundTasksRateLimit)
                    }
                    _ = self_ref.cancel.cancelled() => {
                        return Err(CalculateLogicalSizeError::Cancelled);
                    }
                    _ = cancel.cancelled() => {
                        return Err(CalculateLogicalSizeError::Cancelled);
                    },
                    () = skip_concurrency_limiter.cancelled() => {
                        // Some action that is part of a end user interaction requested logical size
                        // => break out of the rate limit
                        // TODO: ideally we'd not run on BackgroundRuntime but the requester's runtime;
                        // but then again what happens if they cancel; also, we should just be using
                        // one runtime across the entire process, so, let's leave this for now.
                        (None, StartCircumstances::SkippedConcurrencyLimiter)
                    }
                };

                let metrics_guard = if attempt == 1 {
                    crate::metrics::initial_logical_size::START_CALCULATION.first(circumstances)
                } else {
                    crate::metrics::initial_logical_size::START_CALCULATION.retry(circumstances)
                };

                let calculated_size = self_ref
                    .logical_size_calculation_task(
                        initial_part_end,
                        LogicalSizeCalculationCause::Initial,
                        background_ctx,
                    )
                    .await?;

                self_ref
                    .trigger_aux_file_size_computation(initial_part_end, background_ctx)
                    .await?;

                // TODO: add aux file size to logical size

                Ok((calculated_size, metrics_guard))
            }
        };

        let retrying = async {
            let mut attempt = 0;
            loop {
                attempt += 1;

                match try_once(attempt).await {
                    Ok(res) => return ControlFlow::Continue(res),
                    Err(CalculateLogicalSizeError::Cancelled) => return ControlFlow::Break(()),
                    Err(
                        e @ (CalculateLogicalSizeError::Decode(_)
                        | CalculateLogicalSizeError::PageRead(_)),
                    ) => {
                        warn!(attempt, "initial size calculation failed: {e:?}");
                        // exponential back-off doesn't make sense at these long intervals;
                        // use fixed retry interval with generous jitter instead
                        let sleep_duration = Duration::from_secs(
                            u64::try_from(
                                // 1hour base
                                (60_i64 * 60_i64)
                                    // 10min jitter
                                    + rand::thread_rng().gen_range(-10 * 60..10 * 60),
                            )
                            .expect("10min < 1hour"),
                        );
                        tokio::time::sleep(sleep_duration).await;
                    }
                }
            }
        };

        let (calculated_size, metrics_guard) = tokio::select! {
            res = retrying  => {
                match res {
                    ControlFlow::Continue(calculated_size) => calculated_size,
                    ControlFlow::Break(()) => return,
                }
            }
            _ = cancel.cancelled() => {
                return;
            }
        };

        // we cannot query current_logical_size.current_size() to know the current
        // *negative* value, only truncated to u64.
        let added = self
            .current_logical_size
            .size_added_after_initial
            .load(AtomicOrdering::Relaxed);

        let sum = calculated_size.saturating_add_signed(added);

        // set the gauge value before it can be set in `update_current_logical_size`.
        self.metrics.current_logical_size_gauge.set(sum);

        self.current_logical_size
            .initial_logical_size
            .set((calculated_size, metrics_guard.calculation_result_saved()))
            .ok()
            .expect("only this task sets it");
    }

    pub(crate) fn spawn_ondemand_logical_size_calculation(
        self: &Arc<Self>,
        lsn: Lsn,
        cause: LogicalSizeCalculationCause,
        ctx: RequestContext,
    ) -> oneshot::Receiver<Result<u64, CalculateLogicalSizeError>> {
        let (sender, receiver) = oneshot::channel();
        let self_clone = Arc::clone(self);
        // XXX if our caller loses interest, i.e., ctx is cancelled,
        // we should stop the size calculation work and return an error.
        // That would require restructuring this function's API to
        // return the result directly, instead of a Receiver for the result.
        let ctx = ctx.detached_child(
            TaskKind::OndemandLogicalSizeCalculation,
            DownloadBehavior::Download,
        );
        task_mgr::spawn(
            task_mgr::BACKGROUND_RUNTIME.handle(),
            task_mgr::TaskKind::OndemandLogicalSizeCalculation,
            self.tenant_shard_id,
            Some(self.timeline_id),
            "ondemand logical size calculation",
            async move {
                let res = self_clone
                    .logical_size_calculation_task(lsn, cause, &ctx)
                    .await;
                let _ = sender.send(res).ok();
                Ok(()) // Receiver is responsible for handling errors
            }
            .in_current_span(),
        );
        receiver
    }

    /// # Cancel-Safety
    ///
    /// This method is cancellation-safe.
    #[instrument(skip_all)]
    async fn logical_size_calculation_task(
        self: &Arc<Self>,
        lsn: Lsn,
        cause: LogicalSizeCalculationCause,
        ctx: &RequestContext,
    ) -> Result<u64, CalculateLogicalSizeError> {
        crate::span::debug_assert_current_span_has_tenant_and_timeline_id();
        // We should never be calculating logical sizes on shard !=0, because these shards do not have
        // accurate relation sizes, and they do not emit consumption metrics.
        debug_assert!(self.tenant_shard_id.is_shard_zero());

        let guard = self
            .gate
            .enter()
            .map_err(|_| CalculateLogicalSizeError::Cancelled)?;

        let self_calculation = Arc::clone(self);

        let mut calculation = pin!(async {
            let ctx = ctx.attached_child();
            self_calculation
                .calculate_logical_size(lsn, cause, &guard, &ctx)
                .await
        });

        tokio::select! {
            res = &mut calculation => { res }
            _ = self.cancel.cancelled() => {
                debug!("cancelling logical size calculation for timeline shutdown");
                calculation.await
            }
        }
    }

    /// Calculate the logical size of the database at the latest LSN.
    ///
    /// NOTE: counted incrementally, includes ancestors. This can be a slow operation,
    /// especially if we need to download remote layers.
    ///
    /// # Cancel-Safety
    ///
    /// This method is cancellation-safe.
    async fn calculate_logical_size(
        &self,
        up_to_lsn: Lsn,
        cause: LogicalSizeCalculationCause,
        _guard: &GateGuard,
        ctx: &RequestContext,
    ) -> Result<u64, CalculateLogicalSizeError> {
        info!(
            "Calculating logical size for timeline {} at {}",
            self.timeline_id, up_to_lsn
        );

        pausable_failpoint!("timeline-calculate-logical-size-pause");

        // See if we've already done the work for initial size calculation.
        // This is a short-cut for timelines that are mostly unused.
        if let Some(size) = self.current_logical_size.initialized_size(up_to_lsn) {
            return Ok(size);
        }
        let storage_time_metrics = match cause {
            LogicalSizeCalculationCause::Initial
            | LogicalSizeCalculationCause::ConsumptionMetricsSyntheticSize
            | LogicalSizeCalculationCause::TenantSizeHandler => &self.metrics.logical_size_histo,
            LogicalSizeCalculationCause::EvictionTaskImitation => {
                &self.metrics.imitate_logical_size_histo
            }
        };
        let timer = storage_time_metrics.start_timer();
        let logical_size = self
            .get_current_logical_size_non_incremental(up_to_lsn, ctx)
            .await?;
        debug!("calculated logical size: {logical_size}");
        timer.stop_and_record();
        Ok(logical_size)
    }

    /// Update current logical size, adding `delta' to the old value.
    fn update_current_logical_size(&self, delta: i64) {
        let logical_size = &self.current_logical_size;
        logical_size.increment_size(delta);

        // Also set the value in the prometheus gauge. Note that
        // there is a race condition here: if this is is called by two
        // threads concurrently, the prometheus gauge might be set to
        // one value while current_logical_size is set to the
        // other.
        match logical_size.current_size() {
            CurrentLogicalSize::Exact(ref new_current_size) => self
                .metrics
                .current_logical_size_gauge
                .set(new_current_size.into()),
            CurrentLogicalSize::Approximate(_) => {
                // don't update the gauge yet, this allows us not to update the gauge back and
                // forth between the initial size calculation task.
            }
        }
    }

    pub(crate) fn update_directory_entries_count(&self, kind: DirectoryKind, count: u64) {
        self.directory_metrics[kind.offset()].store(count, AtomicOrdering::Relaxed);
        let aux_metric =
            self.directory_metrics[DirectoryKind::AuxFiles.offset()].load(AtomicOrdering::Relaxed);

        let sum_of_entries = self
            .directory_metrics
            .iter()
            .map(|v| v.load(AtomicOrdering::Relaxed))
            .sum();
        // Set a high general threshold and a lower threshold for the auxiliary files,
        // as we can have large numbers of relations in the db directory.
        const SUM_THRESHOLD: u64 = 5000;
        const AUX_THRESHOLD: u64 = 1000;
        if sum_of_entries >= SUM_THRESHOLD || aux_metric >= AUX_THRESHOLD {
            self.metrics
                .directory_entries_count_gauge
                .set(sum_of_entries);
        } else if let Some(metric) = Lazy::get(&self.metrics.directory_entries_count_gauge) {
            metric.set(sum_of_entries);
        }
    }

    async fn find_layer(
        &self,
        layer_name: &LayerName,
    ) -> Result<Option<Layer>, layer_manager::Shutdown> {
        let guard = self.layers.read().await;
        let layer = guard
            .layer_map()?
            .iter_historic_layers()
            .find(|l| &l.layer_name() == layer_name)
            .map(|found| guard.get_from_desc(&found));
        Ok(layer)
    }

    /// The timeline heatmap is a hint to secondary locations from the primary location,
    /// indicating which layers are currently on-disk on the primary.
    ///
    /// None is returned if the Timeline is in a state where uploading a heatmap
    /// doesn't make sense, such as shutting down or initializing.  The caller
    /// should treat this as a cue to simply skip doing any heatmap uploading
    /// for this timeline.
    pub(crate) async fn generate_heatmap(&self) -> Option<HeatMapTimeline> {
        if !self.is_active() {
            return None;
        }

        let guard = self.layers.read().await;

        let resident = guard.likely_resident_layers().filter_map(|layer| {
            match layer.visibility() {
                LayerVisibilityHint::Visible => {
                    // Layer is visible to one or more read LSNs: elegible for inclusion in layer map
                    let last_activity_ts = layer.latest_activity();
                    Some((layer.layer_desc(), layer.metadata(), last_activity_ts))
                }
                LayerVisibilityHint::Covered => {
                    // Layer is resident but unlikely to be read: not elegible for inclusion in heatmap.
                    None
                }
            }
        });

        let mut layers = resident.collect::<Vec<_>>();

        // Sort layers in order of which to download first.  For a large set of layers to download, we
        // want to prioritize those layers which are most likely to still be in the resident many minutes
        // or hours later:
        // - Download L0s last, because they churn the fastest: L0s on a fast-writing tenant might
        //   only exist for a few minutes before being compacted into L1s.
        // - For L1 & image layers, download most recent LSNs first: the older the LSN, the sooner
        //   the layer is likely to be covered by an image layer during compaction.
        layers.sort_by_key(|(desc, _meta, _atime)| {
            std::cmp::Reverse((
                !LayerMap::is_l0(&desc.key_range, desc.is_delta),
                desc.lsn_range.end,
            ))
        });

        let layers = layers
            .into_iter()
            .map(|(desc, meta, atime)| HeatMapLayer::new(desc.layer_name(), meta, atime))
            .collect();

        Some(HeatMapTimeline::new(self.timeline_id, layers))
    }

    /// Returns true if the given lsn is or was an ancestor branchpoint.
    pub(crate) fn is_ancestor_lsn(&self, lsn: Lsn) -> bool {
        // upon timeline detach, we set the ancestor_lsn to Lsn::INVALID and the store the original
        // branchpoint in the value in IndexPart::lineage
        self.ancestor_lsn == lsn
            || (self.ancestor_lsn == Lsn::INVALID
                && self.remote_client.is_previous_ancestor_lsn(lsn))
    }
}

impl Timeline {
    #[allow(clippy::doc_lazy_continuation)]
    /// Get the data needed to reconstruct all keys in the provided keyspace
    ///
    /// The algorithm is as follows:
    /// 1.   While some keys are still not done and there's a timeline to visit:
    /// 2.   Visit the timeline (see [`Timeline::get_vectored_reconstruct_data_timeline`]:
    /// 2.1: Build the fringe for the current keyspace
    /// 2.2  Visit the newest layer from the fringe to collect all values for the range it
    ///      intersects
    /// 2.3. Pop the timeline from the fringe
    /// 2.4. If the fringe is empty, go back to 1
    async fn get_vectored_reconstruct_data(
        &self,
        mut keyspace: KeySpace,
        request_lsn: Lsn,
        reconstruct_state: &mut ValuesReconstructState,
        ctx: &RequestContext,
    ) -> Result<(), GetVectoredError> {
        let mut timeline_owned: Arc<Timeline>;
        let mut timeline = self;

        let mut cont_lsn = Lsn(request_lsn.0 + 1);

        let missing_keyspace = loop {
            if self.cancel.is_cancelled() {
                return Err(GetVectoredError::Cancelled);
            }

            let TimelineVisitOutcome {
                completed_keyspace: completed,
                image_covered_keyspace,
            } = Self::get_vectored_reconstruct_data_timeline(
                timeline,
                keyspace.clone(),
                cont_lsn,
                reconstruct_state,
                &self.cancel,
                ctx,
            )
            .await?;

            keyspace.remove_overlapping_with(&completed);

            // Do not descend into the ancestor timeline for aux files.
            // We don't return a blanket [`GetVectoredError::MissingKey`] to avoid
            // stalling compaction.
            keyspace.remove_overlapping_with(&KeySpace {
                ranges: vec![NON_INHERITED_RANGE, NON_INHERITED_SPARSE_RANGE],
            });

            // Keyspace is fully retrieved
            if keyspace.is_empty() {
                break None;
            }

            let Some(ancestor_timeline) = timeline.ancestor_timeline.as_ref() else {
                // Not fully retrieved but no ancestor timeline.
                break Some(keyspace);
            };

            // Now we see if there are keys covered by the image layer but does not exist in the
            // image layer, which means that the key does not exist.

            // The block below will stop the vectored search if any of the keys encountered an image layer
            // which did not contain a snapshot for said key. Since we have already removed all completed
            // keys from `keyspace`, we expect there to be no overlap between it and the image covered key
            // space. If that's not the case, we had at least one key encounter a gap in the image layer
            // and stop the search as a result of that.
            let removed = keyspace.remove_overlapping_with(&image_covered_keyspace);
            if !removed.is_empty() {
                break Some(removed);
            }
            // If we reached this point, `remove_overlapping_with` should not have made any change to the
            // keyspace.

            // Take the min to avoid reconstructing a page with data newer than request Lsn.
            cont_lsn = std::cmp::min(Lsn(request_lsn.0 + 1), Lsn(timeline.ancestor_lsn.0 + 1));
            timeline_owned = timeline
                .get_ready_ancestor_timeline(ancestor_timeline, ctx)
                .await?;
            timeline = &*timeline_owned;
        };

        if let Some(missing_keyspace) = missing_keyspace {
            return Err(GetVectoredError::MissingKey(MissingKeyError {
                key: missing_keyspace.start().unwrap(), /* better if we can store the full keyspace */
                shard: self
                    .shard_identity
                    .get_shard_number(&missing_keyspace.start().unwrap()),
                cont_lsn,
                request_lsn,
                ancestor_lsn: Some(timeline.ancestor_lsn),
                backtrace: None,
            }));
        }

        Ok(())
    }

    /// Collect the reconstruct data for a keyspace from the specified timeline.
    ///
    /// Maintain a fringe [`LayerFringe`] which tracks all the layers that intersect
    /// the current keyspace. The current keyspace of the search at any given timeline
    /// is the original keyspace minus all the keys that have been completed minus
    /// any keys for which we couldn't find an intersecting layer. It's not tracked explicitly,
    /// but if you merge all the keyspaces in the fringe, you get the "current keyspace".
    ///
    /// This is basically a depth-first search visitor implementation where a vertex
    /// is the (layer, lsn range, key space) tuple. The fringe acts as the stack.
    ///
    /// At each iteration pop the top of the fringe (the layer with the highest Lsn)
    /// and get all the required reconstruct data from the layer in one go.
    ///
    /// Returns the completed keyspace and the keyspaces with image coverage. The caller
    /// decides how to deal with these two keyspaces.
    async fn get_vectored_reconstruct_data_timeline(
        timeline: &Timeline,
        keyspace: KeySpace,
        mut cont_lsn: Lsn,
        reconstruct_state: &mut ValuesReconstructState,
        cancel: &CancellationToken,
        ctx: &RequestContext,
    ) -> Result<TimelineVisitOutcome, GetVectoredError> {
        let mut unmapped_keyspace = keyspace.clone();
        let mut fringe = LayerFringe::new();

        let mut completed_keyspace = KeySpace::default();
        let mut image_covered_keyspace = KeySpaceRandomAccum::new();

        loop {
            if cancel.is_cancelled() {
                return Err(GetVectoredError::Cancelled);
            }

            let (keys_done_last_step, keys_with_image_coverage) =
                reconstruct_state.consume_done_keys();
            unmapped_keyspace.remove_overlapping_with(&keys_done_last_step);
            completed_keyspace.merge(&keys_done_last_step);
            if let Some(keys_with_image_coverage) = keys_with_image_coverage {
                unmapped_keyspace
                    .remove_overlapping_with(&KeySpace::single(keys_with_image_coverage.clone()));
                image_covered_keyspace.add_range(keys_with_image_coverage);
            }

            // Do not descent any further if the last layer we visited
            // completed all keys in the keyspace it inspected. This is not
            // required for correctness, but avoids visiting extra layers
            // which turns out to be a perf bottleneck in some cases.
            if !unmapped_keyspace.is_empty() {
                let guard = timeline.layers.read().await;
                let layers = guard.layer_map()?;

                let in_memory_layer = layers.find_in_memory_layer(|l| {
                    let start_lsn = l.get_lsn_range().start;
                    cont_lsn > start_lsn
                });

                match in_memory_layer {
                    Some(l) => {
                        let lsn_range = l.get_lsn_range().start..cont_lsn;
                        fringe.update(
                            ReadableLayer::InMemoryLayer(l),
                            unmapped_keyspace.clone(),
                            lsn_range,
                        );
                    }
                    None => {
                        for range in unmapped_keyspace.ranges.iter() {
                            let results = layers.range_search(range.clone(), cont_lsn);

                            results
                                .found
                                .into_iter()
                                .map(|(SearchResult { layer, lsn_floor }, keyspace_accum)| {
                                    (
                                        ReadableLayer::PersistentLayer(guard.get_from_desc(&layer)),
                                        keyspace_accum.to_keyspace(),
                                        lsn_floor..cont_lsn,
                                    )
                                })
                                .for_each(|(layer, keyspace, lsn_range)| {
                                    fringe.update(layer, keyspace, lsn_range)
                                });
                        }
                    }
                }

                // It's safe to drop the layer map lock after planning the next round of reads.
                // The fringe keeps readable handles for the layers which are safe to read even
                // if layers were compacted or flushed.
                //
                // The more interesting consideration is: "Why is the read algorithm still correct
                // if the layer map changes while it is operating?". Doing a vectored read on a
                // timeline boils down to pushing an imaginary lsn boundary downwards for each range
                // covered by the read. The layer map tells us how to move the lsn downwards for a
                // range at *a particular point in time*. It is fine for the answer to be different
                // at two different time points.
                drop(guard);
            }

            if let Some((layer_to_read, keyspace_to_read, lsn_range)) = fringe.next_layer() {
                let next_cont_lsn = lsn_range.start;
                layer_to_read
                    .get_values_reconstruct_data(
                        keyspace_to_read.clone(),
                        lsn_range,
                        reconstruct_state,
                        ctx,
                    )
                    .await?;

                unmapped_keyspace = keyspace_to_read;
                cont_lsn = next_cont_lsn;

                reconstruct_state.on_layer_visited(&layer_to_read);
            } else {
                break;
            }
        }

        Ok(TimelineVisitOutcome {
            completed_keyspace,
            image_covered_keyspace: image_covered_keyspace.consume_keyspace(),
        })
    }

    async fn get_ready_ancestor_timeline(
        &self,
        ancestor: &Arc<Timeline>,
        ctx: &RequestContext,
    ) -> Result<Arc<Timeline>, GetReadyAncestorError> {
        // It's possible that the ancestor timeline isn't active yet, or
        // is active but hasn't yet caught up to the branch point. Wait
        // for it.
        //
        // This cannot happen while the pageserver is running normally,
        // because you cannot create a branch from a point that isn't
        // present in the pageserver yet. However, we don't wait for the
        // branch point to be uploaded to cloud storage before creating
        // a branch. I.e., the branch LSN need not be remote consistent
        // for the branching operation to succeed.
        //
        // Hence, if we try to load a tenant in such a state where
        // 1. the existence of the branch was persisted (in IndexPart and/or locally)
        // 2. but the ancestor state is behind branch_lsn because it was not yet persisted
        // then we will need to wait for the ancestor timeline to
        // re-stream WAL up to branch_lsn before we access it.
        //
        // How can a tenant get in such a state?
        // - ungraceful pageserver process exit
        // - detach+attach => this is a bug, https://github.com/neondatabase/neon/issues/4219
        //
        // NB: this could be avoided by requiring
        //   branch_lsn >= remote_consistent_lsn
        // during branch creation.
        match ancestor.wait_to_become_active(ctx).await {
            Ok(()) => {}
            Err(TimelineState::Stopping) => {
                // If an ancestor is stopping, it means the tenant is stopping: handle this the same as if this timeline was stopping.
                return Err(GetReadyAncestorError::Cancelled);
            }
            Err(state) => {
                return Err(GetReadyAncestorError::BadState {
                    timeline_id: ancestor.timeline_id,
                    state,
                });
            }
        }
        ancestor
            .wait_lsn(self.ancestor_lsn, WaitLsnWaiter::Timeline(self), ctx)
            .await
            .map_err(|e| match e {
                e @ WaitLsnError::Timeout(_) => GetReadyAncestorError::AncestorLsnTimeout(e),
                WaitLsnError::Shutdown => GetReadyAncestorError::Cancelled,
                WaitLsnError::BadState(state) => GetReadyAncestorError::BadState {
                    timeline_id: ancestor.timeline_id,
                    state,
                },
            })?;

        Ok(ancestor.clone())
    }

    pub(crate) fn get_shard_identity(&self) -> &ShardIdentity {
        &self.shard_identity
    }

    #[inline(always)]
    pub(crate) fn shard_timeline_id(&self) -> ShardTimelineId {
        ShardTimelineId {
            shard_index: ShardIndex {
                shard_number: self.shard_identity.number,
                shard_count: self.shard_identity.count,
            },
            timeline_id: self.timeline_id,
        }
    }

    /// Returns a non-frozen open in-memory layer for ingestion.
    ///
    /// Takes a witness of timeline writer state lock being held, because it makes no sense to call
    /// this function without holding the mutex.
    async fn get_layer_for_write(
        &self,
        lsn: Lsn,
        _guard: &tokio::sync::MutexGuard<'_, Option<TimelineWriterState>>,
        ctx: &RequestContext,
    ) -> anyhow::Result<Arc<InMemoryLayer>> {
        let mut guard = self.layers.write().await;
        let gate_guard = self.gate.enter().context("enter gate for inmem layer")?;

        let last_record_lsn = self.get_last_record_lsn();
        ensure!(
            lsn > last_record_lsn,
            "cannot modify relation after advancing last_record_lsn (incoming_lsn={}, last_record_lsn={})",
            lsn,
            last_record_lsn,
        );

        let layer = guard
            .open_mut()?
            .get_layer_for_write(
                lsn,
                self.conf,
                self.timeline_id,
                self.tenant_shard_id,
                gate_guard,
                ctx,
            )
            .await?;
        Ok(layer)
    }

    pub(crate) fn finish_write(&self, new_lsn: Lsn) {
        assert!(new_lsn.is_aligned());

        self.metrics.last_record_gauge.set(new_lsn.0 as i64);
        self.last_record_lsn.advance(new_lsn);
    }

    /// Freeze any existing open in-memory layer and unconditionally notify the flush loop.
    ///
    /// Unconditional flush loop notification is given because in sharded cases we will want to
    /// leave an Lsn gap. Unsharded tenants do not have Lsn gaps.
    async fn freeze_inmem_layer_at(
        &self,
        at: Lsn,
        write_lock: &mut tokio::sync::MutexGuard<'_, Option<TimelineWriterState>>,
    ) -> Result<u64, FlushLayerError> {
        let frozen = {
            let mut guard = self.layers.write().await;
            guard
                .open_mut()?
                .try_freeze_in_memory_layer(at, &self.last_freeze_at, write_lock)
                .await
        };

        if frozen {
            let now = Instant::now();
            *(self.last_freeze_ts.write().unwrap()) = now;
        }

        // Increment the flush cycle counter and wake up the flush task.
        // Remember the new value, so that when we listen for the flush
        // to finish, we know when the flush that we initiated has
        // finished, instead of some other flush that was started earlier.
        let mut my_flush_request = 0;

        let flush_loop_state = { *self.flush_loop_state.lock().unwrap() };
        if !matches!(flush_loop_state, FlushLoopState::Running { .. }) {
            return Err(FlushLayerError::NotRunning(flush_loop_state));
        }

        self.layer_flush_start_tx.send_modify(|(counter, lsn)| {
            my_flush_request = *counter + 1;
            *counter = my_flush_request;
            *lsn = std::cmp::max(at, *lsn);
        });

        assert_ne!(my_flush_request, 0);

        Ok(my_flush_request)
    }

    /// Layer flusher task's main loop.
    async fn flush_loop(
        self: &Arc<Self>,
        mut layer_flush_start_rx: tokio::sync::watch::Receiver<(u64, Lsn)>,
        ctx: &RequestContext,
    ) {
        info!("started flush loop");
        loop {
            tokio::select! {
                _ = self.cancel.cancelled() => {
                    info!("shutting down layer flush task due to Timeline::cancel");
                    break;
                },
                _ = layer_flush_start_rx.changed() => {}
            }
            trace!("waking up");
            let (flush_counter, frozen_to_lsn) = *layer_flush_start_rx.borrow();

            // The highest LSN to which we flushed in the loop over frozen layers
            let mut flushed_to_lsn = Lsn(0);

            let result = loop {
                if self.cancel.is_cancelled() {
                    info!("dropping out of flush loop for timeline shutdown");
                    // Note: we do not bother transmitting into [`layer_flush_done_tx`], because
                    // anyone waiting on that will respect self.cancel as well: they will stop
                    // waiting at the same time we as drop out of this loop.
                    return;
                }

                let timer = self.metrics.flush_time_histo.start_timer();

                let layer_to_flush = {
                    let guard = self.layers.read().await;
                    let Ok(lm) = guard.layer_map() else {
                        info!("dropping out of flush loop for timeline shutdown");
                        return;
                    };
                    lm.frozen_layers.front().cloned()
                    // drop 'layers' lock to allow concurrent reads and writes
                };
                let Some(layer_to_flush) = layer_to_flush else {
                    break Ok(());
                };
                match self.flush_frozen_layer(layer_to_flush, ctx).await {
                    Ok(this_layer_to_lsn) => {
                        flushed_to_lsn = std::cmp::max(flushed_to_lsn, this_layer_to_lsn);
                    }
                    Err(FlushLayerError::Cancelled) => {
                        info!("dropping out of flush loop for timeline shutdown");
                        return;
                    }
                    err @ Err(
                        FlushLayerError::NotRunning(_)
                        | FlushLayerError::Other(_)
                        | FlushLayerError::CreateImageLayersError(_),
                    ) => {
                        error!("could not flush frozen layer: {err:?}");
                        break err.map(|_| ());
                    }
                }
                timer.stop_and_record();
            };

            // Unsharded tenants should never advance their LSN beyond the end of the
            // highest layer they write: such gaps between layer data and the frozen LSN
            // are only legal on sharded tenants.
            debug_assert!(
                self.shard_identity.count.count() > 1
                    || flushed_to_lsn >= frozen_to_lsn
                    || !flushed_to_lsn.is_valid()
            );

            if flushed_to_lsn < frozen_to_lsn && self.shard_identity.count.count() > 1 {
                // If our layer flushes didn't carry disk_consistent_lsn up to the `to_lsn` advertised
                // to us via layer_flush_start_rx, then advance it here.
                //
                // This path is only taken for tenants with multiple shards: single sharded tenants should
                // never encounter a gap in the wal.
                let old_disk_consistent_lsn = self.disk_consistent_lsn.load();
                tracing::debug!("Advancing disk_consistent_lsn across layer gap {old_disk_consistent_lsn}->{frozen_to_lsn}");
                if self.set_disk_consistent_lsn(frozen_to_lsn) {
                    if let Err(e) = self.schedule_uploads(frozen_to_lsn, vec![]) {
                        tracing::warn!("Failed to schedule metadata upload after updating disk_consistent_lsn: {e}");
                    }
                }
            }

            // Notify any listeners that we're done
            let _ = self
                .layer_flush_done_tx
                .send_replace((flush_counter, result));
        }
    }

    /// Waits any flush request created by [`Self::freeze_inmem_layer_at`] to complete.
    async fn wait_flush_completion(&self, request: u64) -> Result<(), FlushLayerError> {
        let mut rx = self.layer_flush_done_tx.subscribe();
        loop {
            {
                let (last_result_counter, last_result) = &*rx.borrow();
                if *last_result_counter >= request {
                    if let Err(err) = last_result {
                        // We already logged the original error in
                        // flush_loop. We cannot propagate it to the caller
                        // here, because it might not be Cloneable
                        return Err(err.clone());
                    } else {
                        return Ok(());
                    }
                }
            }
            trace!("waiting for flush to complete");
            tokio::select! {
                rx_e = rx.changed() => {
                    rx_e.map_err(|_| FlushLayerError::NotRunning(*self.flush_loop_state.lock().unwrap()))?;
                },
                // Cancellation safety: we are not leaving an I/O in-flight for the flush, we're just ignoring
                // the notification from [`flush_loop`] that it completed.
                _ = self.cancel.cancelled() => {
                    tracing::info!("Cancelled layer flush due on timeline shutdown");
                    return Ok(())
                }
            };
            trace!("done")
        }
    }

    /// Flush one frozen in-memory layer to disk, as a new delta layer.
    ///
    /// Return value is the last lsn (inclusive) of the layer that was frozen.
    #[instrument(skip_all, fields(layer=%frozen_layer))]
    async fn flush_frozen_layer(
        self: &Arc<Self>,
        frozen_layer: Arc<InMemoryLayer>,
        ctx: &RequestContext,
    ) -> Result<Lsn, FlushLayerError> {
        debug_assert_current_span_has_tenant_and_timeline_id();

        // As a special case, when we have just imported an image into the repository,
        // instead of writing out a L0 delta layer, we directly write out image layer
        // files instead. This is possible as long as *all* the data imported into the
        // repository have the same LSN.
        let lsn_range = frozen_layer.get_lsn_range();

        // Whether to directly create image layers for this flush, or flush them as delta layers
        let create_image_layer =
            lsn_range.start == self.initdb_lsn && lsn_range.end == Lsn(self.initdb_lsn.0 + 1);

        #[cfg(test)]
        {
            match &mut *self.flush_loop_state.lock().unwrap() {
                FlushLoopState::NotStarted | FlushLoopState::Exited => {
                    panic!("flush loop not running")
                }
                FlushLoopState::Running {
                    expect_initdb_optimization,
                    initdb_optimization_count,
                    ..
                } => {
                    if create_image_layer {
                        *initdb_optimization_count += 1;
                    } else {
                        assert!(!*expect_initdb_optimization, "expected initdb optimization");
                    }
                }
            }
        }

        let (layers_to_upload, delta_layer_to_add) = if create_image_layer {
            // Note: The 'ctx' in use here has DownloadBehavior::Error. We should not
            // require downloading anything during initial import.
            let ((rel_partition, metadata_partition), _lsn) = self
                .repartition(
                    self.initdb_lsn,
                    self.get_compaction_target_size(),
                    EnumSet::empty(),
                    ctx,
                )
                .await
                .map_err(|e| FlushLayerError::from_anyhow(self, e.into()))?;

            if self.cancel.is_cancelled() {
                return Err(FlushLayerError::Cancelled);
            }

            let mut layers_to_upload = Vec::new();
            layers_to_upload.extend(
                self.create_image_layers(
                    &rel_partition,
                    self.initdb_lsn,
                    ImageLayerCreationMode::Initial,
                    ctx,
                )
                .await?,
            );
            if !metadata_partition.parts.is_empty() {
                assert_eq!(
                    metadata_partition.parts.len(),
                    1,
                    "currently sparse keyspace should only contain a single metadata keyspace"
                );
                layers_to_upload.extend(
                    self.create_image_layers(
                        // Safety: create_image_layers treat sparse keyspaces differently that it does not scan
                        // every single key within the keyspace, and therefore, it's safe to force converting it
                        // into a dense keyspace before calling this function.
                        &metadata_partition.into_dense(),
                        self.initdb_lsn,
                        ImageLayerCreationMode::Initial,
                        ctx,
                    )
                    .await?,
                );
            }

            (layers_to_upload, None)
        } else {
            // Normal case, write out a L0 delta layer file.
            // `create_delta_layer` will not modify the layer map.
            // We will remove frozen layer and add delta layer in one atomic operation later.
            let Some(layer) = self
                .create_delta_layer(&frozen_layer, None, ctx)
                .await
                .map_err(|e| FlushLayerError::from_anyhow(self, e))?
            else {
                panic!("delta layer cannot be empty if no filter is applied");
            };
            (
                // FIXME: even though we have a single image and single delta layer assumption
                // we push them to vec
                vec![layer.clone()],
                Some(layer),
            )
        };

        pausable_failpoint!("flush-layer-cancel-after-writing-layer-out-pausable");

        if self.cancel.is_cancelled() {
            return Err(FlushLayerError::Cancelled);
        }

        let disk_consistent_lsn = Lsn(lsn_range.end.0 - 1);

        // The new on-disk layers are now in the layer map. We can remove the
        // in-memory layer from the map now. The flushed layer is stored in
        // the mapping in `create_delta_layer`.
        {
            let mut guard = self.layers.write().await;

            guard.open_mut()?.finish_flush_l0_layer(
                delta_layer_to_add.as_ref(),
                &frozen_layer,
                &self.metrics,
            );

            if self.set_disk_consistent_lsn(disk_consistent_lsn) {
                // Schedule remote uploads that will reflect our new disk_consistent_lsn
                self.schedule_uploads(disk_consistent_lsn, layers_to_upload)
                    .map_err(|e| FlushLayerError::from_anyhow(self, e))?;
            }
            // release lock on 'layers'
        };

        // Backpressure mechanism: wait with continuation of the flush loop until we have uploaded all layer files.
        // This makes us refuse ingest until the new layers have been persisted to the remote.
        self.remote_client
            .wait_completion()
            .await
            .map_err(|e| match e {
                WaitCompletionError::UploadQueueShutDownOrStopped
                | WaitCompletionError::NotInitialized(
                    NotInitialized::ShuttingDown | NotInitialized::Stopped,
                ) => FlushLayerError::Cancelled,
                WaitCompletionError::NotInitialized(NotInitialized::Uninitialized) => {
                    FlushLayerError::Other(anyhow!(e).into())
                }
            })?;

        // FIXME: between create_delta_layer and the scheduling of the upload in `update_metadata_file`,
        // a compaction can delete the file and then it won't be available for uploads any more.
        // We still schedule the upload, resulting in an error, but ideally we'd somehow avoid this
        // race situation.
        // See https://github.com/neondatabase/neon/issues/4526
        pausable_failpoint!("flush-frozen-pausable");

        // This failpoint is used by another test case `test_pageserver_recovery`.
        fail_point!("flush-frozen-exit");

        Ok(Lsn(lsn_range.end.0 - 1))
    }

    /// Return true if the value changed
    ///
    /// This function must only be used from the layer flush task.
    fn set_disk_consistent_lsn(&self, new_value: Lsn) -> bool {
        let old_value = self.disk_consistent_lsn.fetch_max(new_value);
        assert!(new_value >= old_value, "disk_consistent_lsn must be growing monotonously at runtime; current {old_value}, offered {new_value}");
        new_value != old_value
    }

    /// Update metadata file
    fn schedule_uploads(
        &self,
        disk_consistent_lsn: Lsn,
        layers_to_upload: impl IntoIterator<Item = ResidentLayer>,
    ) -> anyhow::Result<()> {
        // We can only save a valid 'prev_record_lsn' value on disk if we
        // flushed *all* in-memory changes to disk. We only track
        // 'prev_record_lsn' in memory for the latest processed record, so we
        // don't remember what the correct value that corresponds to some old
        // LSN is. But if we flush everything, then the value corresponding
        // current 'last_record_lsn' is correct and we can store it on disk.
        let RecordLsn {
            last: last_record_lsn,
            prev: prev_record_lsn,
        } = self.last_record_lsn.load();
        let ondisk_prev_record_lsn = if disk_consistent_lsn == last_record_lsn {
            Some(prev_record_lsn)
        } else {
            None
        };

        let update = crate::tenant::metadata::MetadataUpdate::new(
            disk_consistent_lsn,
            ondisk_prev_record_lsn,
            *self.latest_gc_cutoff_lsn.read(),
        );

        fail_point!("checkpoint-before-saving-metadata", |x| bail!(
            "{}",
            x.unwrap()
        ));

        for layer in layers_to_upload {
            self.remote_client.schedule_layer_file_upload(layer)?;
        }
        self.remote_client
            .schedule_index_upload_for_metadata_update(&update)?;

        Ok(())
    }

    pub(crate) async fn preserve_initdb_archive(&self) -> anyhow::Result<()> {
        self.remote_client
            .preserve_initdb_archive(
                &self.tenant_shard_id.tenant_id,
                &self.timeline_id,
                &self.cancel,
            )
            .await
    }

    // Write out the given frozen in-memory layer as a new L0 delta file. This L0 file will not be tracked
    // in layer map immediately. The caller is responsible to put it into the layer map.
    async fn create_delta_layer(
        self: &Arc<Self>,
        frozen_layer: &Arc<InMemoryLayer>,
        key_range: Option<Range<Key>>,
        ctx: &RequestContext,
    ) -> anyhow::Result<Option<ResidentLayer>> {
        let self_clone = Arc::clone(self);
        let frozen_layer = Arc::clone(frozen_layer);
        let ctx = ctx.attached_child();
        let work = async move {
            let Some((desc, path)) = frozen_layer
                .write_to_disk(&ctx, key_range, self_clone.l0_flush_global_state.inner())
                .await?
            else {
                return Ok(None);
            };
            let new_delta = Layer::finish_creating(self_clone.conf, &self_clone, desc, &path)?;

            // The write_to_disk() above calls writer.finish() which already did the fsync of the inodes.
            // We just need to fsync the directory in which these inodes are linked,
            // which we know to be the timeline directory.
            //
            // We use fatal_err() below because the after write_to_disk returns with success,
            // the in-memory state of the filesystem already has the layer file in its final place,
            // and subsequent pageserver code could think it's durable while it really isn't.
            let timeline_dir = VirtualFile::open(
                &self_clone
                    .conf
                    .timeline_path(&self_clone.tenant_shard_id, &self_clone.timeline_id),
                &ctx,
            )
            .await
            .fatal_err("VirtualFile::open for timeline dir fsync");
            timeline_dir
                .sync_all()
                .await
                .fatal_err("VirtualFile::sync_all timeline dir");
            anyhow::Ok(Some(new_delta))
        };
        // Before tokio-epoll-uring, we ran write_to_disk & the sync_all inside spawn_blocking.
        // Preserve that behavior to maintain the same behavior for `virtual_file_io_engine=std-fs`.
        use crate::virtual_file::io_engine::IoEngine;
        match crate::virtual_file::io_engine::get() {
            IoEngine::NotSet => panic!("io engine not set"),
            IoEngine::StdFs => {
                let span = tracing::info_span!("blocking");
                tokio::task::spawn_blocking({
                    move || Handle::current().block_on(work.instrument(span))
                })
                .await
                .context("spawn_blocking")
                .and_then(|x| x)
            }
            #[cfg(target_os = "linux")]
            IoEngine::TokioEpollUring => work.await,
        }
    }

    async fn repartition(
        &self,
        lsn: Lsn,
        partition_size: u64,
        flags: EnumSet<CompactFlags>,
        ctx: &RequestContext,
    ) -> Result<((KeyPartitioning, SparseKeyPartitioning), Lsn), CompactionError> {
        let Ok(mut partitioning_guard) = self.partitioning.try_lock() else {
            // NB: there are two callers, one is the compaction task, of which there is only one per struct Tenant and hence Timeline.
            // The other is the initdb optimization in flush_frozen_layer, used by `boostrap_timeline`, which runs before `.activate()`
            // and hence before the compaction task starts.
            return Err(CompactionError::Other(anyhow!(
                "repartition() called concurrently, this should not happen"
            )));
        };
        let ((dense_partition, sparse_partition), partition_lsn) = &*partitioning_guard;
        if lsn < *partition_lsn {
            return Err(CompactionError::Other(anyhow!(
                "repartition() called with LSN going backwards, this should not happen"
            )));
        }

        let distance = lsn.0 - partition_lsn.0;
        if *partition_lsn != Lsn(0)
            && distance <= self.repartition_threshold
            && !flags.contains(CompactFlags::ForceRepartition)
        {
            debug!(
                distance,
                threshold = self.repartition_threshold,
                "no repartitioning needed"
            );
            return Ok((
                (dense_partition.clone(), sparse_partition.clone()),
                *partition_lsn,
            ));
        }

        let (dense_ks, sparse_ks) = self.collect_keyspace(lsn, ctx).await?;
        let dense_partitioning = dense_ks.partition(&self.shard_identity, partition_size);
        let sparse_partitioning = SparseKeyPartitioning {
            parts: vec![sparse_ks],
        }; // no partitioning for metadata keys for now
        *partitioning_guard = ((dense_partitioning, sparse_partitioning), lsn);

        Ok((partitioning_guard.0.clone(), partitioning_guard.1))
    }

    // Is it time to create a new image layer for the given partition?
    async fn time_for_new_image_layer(&self, partition: &KeySpace, lsn: Lsn) -> bool {
        let threshold = self.get_image_creation_threshold();

        let guard = self.layers.read().await;
        let Ok(layers) = guard.layer_map() else {
            return false;
        };

        let mut max_deltas = 0;
        for part_range in &partition.ranges {
            let image_coverage = layers.image_coverage(part_range, lsn);
            for (img_range, last_img) in image_coverage {
                let img_lsn = if let Some(last_img) = last_img {
                    last_img.get_lsn_range().end
                } else {
                    Lsn(0)
                };
                // Let's consider an example:
                //
                // delta layer with LSN range 71-81
                // delta layer with LSN range 81-91
                // delta layer with LSN range 91-101
                // image layer at LSN 100
                //
                // If 'lsn' is still 100, i.e. no new WAL has been processed since the last image layer,
                // there's no need to create a new one. We check this case explicitly, to avoid passing
                // a bogus range to count_deltas below, with start > end. It's even possible that there
                // are some delta layers *later* than current 'lsn', if more WAL was processed and flushed
                // after we read last_record_lsn, which is passed here in the 'lsn' argument.
                if img_lsn < lsn {
                    let num_deltas =
                        layers.count_deltas(&img_range, &(img_lsn..lsn), Some(threshold));

                    max_deltas = max_deltas.max(num_deltas);
                    if num_deltas >= threshold {
                        debug!(
                            "key range {}-{}, has {} deltas on this timeline in LSN range {}..{}",
                            img_range.start, img_range.end, num_deltas, img_lsn, lsn
                        );
                        return true;
                    }
                }
            }
        }

        debug!(
            max_deltas,
            "none of the partitioned ranges had >= {threshold} deltas"
        );
        false
    }

    /// Create image layers for Postgres data. Assumes the caller passes a partition that is not too large,
    /// so that at most one image layer will be produced from this function.
    async fn create_image_layer_for_rel_blocks(
        self: &Arc<Self>,
        partition: &KeySpace,
        mut image_layer_writer: ImageLayerWriter,
        lsn: Lsn,
        ctx: &RequestContext,
        img_range: Range<Key>,
        start: Key,
    ) -> Result<ImageLayerCreationOutcome, CreateImageLayersError> {
        let mut wrote_keys = false;

        let mut key_request_accum = KeySpaceAccum::new();
        for range in &partition.ranges {
            let mut key = range.start;
            while key < range.end {
                // Decide whether to retain this key: usually we do, but sharded tenants may
                // need to drop keys that don't belong to them.  If we retain the key, add it
                // to `key_request_accum` for later issuing a vectored get
                if self.shard_identity.is_key_disposable(&key) {
                    debug!(
                        "Dropping key {} during compaction (it belongs on shard {:?})",
                        key,
                        self.shard_identity.get_shard_number(&key)
                    );
                } else {
                    key_request_accum.add_key(key);
                }

                let last_key_in_range = key.next() == range.end;
                key = key.next();

                // Maybe flush `key_rest_accum`
                if key_request_accum.raw_size() >= Timeline::MAX_GET_VECTORED_KEYS
                    || (last_key_in_range && key_request_accum.raw_size() > 0)
                {
                    let results = self
                        .get_vectored(key_request_accum.consume_keyspace(), lsn, ctx)
                        .await?;

                    if self.cancel.is_cancelled() {
                        return Err(CreateImageLayersError::Cancelled);
                    }

                    for (img_key, img) in results {
                        let img = match img {
                            Ok(img) => img,
                            Err(err) => {
                                // If we fail to reconstruct a VM or FSM page, we can zero the
                                // page without losing any actual user data. That seems better
                                // than failing repeatedly and getting stuck.
                                //
                                // We had a bug at one point, where we truncated the FSM and VM
                                // in the pageserver, but the Postgres didn't know about that
                                // and continued to generate incremental WAL records for pages
                                // that didn't exist in the pageserver. Trying to replay those
                                // WAL records failed to find the previous image of the page.
                                // This special case allows us to recover from that situation.
                                // See https://github.com/neondatabase/neon/issues/2601.
                                //
                                // Unfortunately we cannot do this for the main fork, or for
                                // any metadata keys, keys, as that would lead to actual data
                                // loss.
                                if img_key.is_rel_fsm_block_key() || img_key.is_rel_vm_block_key() {
                                    warn!("could not reconstruct FSM or VM key {img_key}, filling with zeros: {err:?}");
                                    ZERO_PAGE.clone()
                                } else {
                                    return Err(CreateImageLayersError::from(err));
                                }
                            }
                        };

                        // Write all the keys we just read into our new image layer.
                        image_layer_writer.put_image(img_key, img, ctx).await?;
                        wrote_keys = true;
                    }
                }
            }
        }

        if wrote_keys {
            // Normal path: we have written some data into the new image layer for this
            // partition, so flush it to disk.
            let (desc, path) = image_layer_writer.finish(ctx).await?;
            let image_layer = Layer::finish_creating(self.conf, self, desc, &path)?;
            info!("created image layer for rel {}", image_layer.local_path());
            Ok(ImageLayerCreationOutcome {
                image: Some(image_layer),
                next_start_key: img_range.end,
            })
        } else {
            // Special case: the image layer may be empty if this is a sharded tenant and the
            // partition does not cover any keys owned by this shard.  In this case, to ensure
            // we don't leave gaps between image layers, leave `start` where it is, so that the next
            // layer we write will cover the key range that we just scanned.
            tracing::debug!("no data in range {}-{}", img_range.start, img_range.end);
            Ok(ImageLayerCreationOutcome {
                image: None,
                next_start_key: start,
            })
        }
    }

    /// Create an image layer for metadata keys. This function produces one image layer for all metadata
    /// keys for now. Because metadata keys cannot exceed basebackup size limit, the image layer for it
    /// would not be too large to fit in a single image layer.
    #[allow(clippy::too_many_arguments)]
    async fn create_image_layer_for_metadata_keys(
        self: &Arc<Self>,
        partition: &KeySpace,
        mut image_layer_writer: ImageLayerWriter,
        lsn: Lsn,
        ctx: &RequestContext,
        img_range: Range<Key>,
        mode: ImageLayerCreationMode,
        start: Key,
    ) -> Result<ImageLayerCreationOutcome, CreateImageLayersError> {
        // Metadata keys image layer creation.
        let mut reconstruct_state = ValuesReconstructState::default();
        let data = self
            .get_vectored_impl(partition.clone(), lsn, &mut reconstruct_state, ctx)
            .await?;
        let (data, total_kb_retrieved, total_keys_retrieved) = {
            let mut new_data = BTreeMap::new();
            let mut total_kb_retrieved = 0;
            let mut total_keys_retrieved = 0;
            for (k, v) in data {
                let v = v?;
                total_kb_retrieved += KEY_SIZE + v.len();
                total_keys_retrieved += 1;
                new_data.insert(k, v);
            }
            (new_data, total_kb_retrieved / 1024, total_keys_retrieved)
        };
        let delta_files_accessed = reconstruct_state.get_delta_layers_visited();

        let trigger_generation = delta_files_accessed as usize >= MAX_AUX_FILE_V2_DELTAS;
        debug!(
            trigger_generation,
            delta_files_accessed,
            total_kb_retrieved,
            total_keys_retrieved,
            "generate metadata images"
        );

        if !trigger_generation && mode == ImageLayerCreationMode::Try {
            return Ok(ImageLayerCreationOutcome {
                image: None,
                next_start_key: img_range.end,
            });
        }
        if self.cancel.is_cancelled() {
            return Err(CreateImageLayersError::Cancelled);
        }
        let mut wrote_any_image = false;
        for (k, v) in data {
            if v.is_empty() {
                // the key has been deleted, it does not need an image
                // in metadata keyspace, an empty image == tombstone
                continue;
            }
            wrote_any_image = true;

            // No need to handle sharding b/c metadata keys are always on the 0-th shard.

            // TODO: split image layers to avoid too large layer files. Too large image files are not handled
            // on the normal data path either.
            image_layer_writer.put_image(k, v, ctx).await?;
        }

        if wrote_any_image {
            // Normal path: we have written some data into the new image layer for this
            // partition, so flush it to disk.
            let (desc, path) = image_layer_writer.finish(ctx).await?;
            let image_layer = Layer::finish_creating(self.conf, self, desc, &path)?;
            info!(
                "created image layer for metadata {}",
                image_layer.local_path()
            );
            Ok(ImageLayerCreationOutcome {
                image: Some(image_layer),
                next_start_key: img_range.end,
            })
        } else {
            // Special case: the image layer may be empty if this is a sharded tenant and the
            // partition does not cover any keys owned by this shard. In this case, to ensure
            // we don't leave gaps between image layers, leave `start` where it is, so that the next
            // layer we write will cover the key range that we just scanned.
            tracing::debug!("no data in range {}-{}", img_range.start, img_range.end);
            Ok(ImageLayerCreationOutcome {
                image: None,
                next_start_key: start,
            })
        }
    }

    /// Predicate function which indicates whether we should check if new image layers
    /// are required. Since checking if new image layers are required is expensive in
    /// terms of CPU, we only do it in the following cases:
    /// 1. If the timeline has ingested sufficient WAL to justify the cost
    /// 2. If enough time has passed since the last check:
    ///     1. For large tenants, we wish to perform the check more often since they
    ///        suffer from the lack of image layers
    ///     2. For small tenants (that can mostly fit in RAM), we use a much longer interval
    fn should_check_if_image_layers_required(self: &Arc<Timeline>, lsn: Lsn) -> bool {
        const LARGE_TENANT_THRESHOLD: u64 = 2 * 1024 * 1024 * 1024;

        let last_checks_at = self.last_image_layer_creation_check_at.load();
        let distance = lsn
            .checked_sub(last_checks_at)
            .expect("Attempt to compact with LSN going backwards");
        let min_distance =
            self.get_image_layer_creation_check_threshold() as u64 * self.get_checkpoint_distance();

        let distance_based_decision = distance.0 >= min_distance;

        let mut time_based_decision = false;
        let mut last_check_instant = self.last_image_layer_creation_check_instant.lock().unwrap();
        if let CurrentLogicalSize::Exact(logical_size) = self.current_logical_size.current_size() {
            let check_required_after = if Into::<u64>::into(&logical_size) >= LARGE_TENANT_THRESHOLD
            {
                self.get_checkpoint_timeout()
            } else {
                Duration::from_secs(3600 * 48)
            };

            time_based_decision = match *last_check_instant {
                Some(last_check) => {
                    let elapsed = last_check.elapsed();
                    elapsed >= check_required_after
                }
                None => true,
            };
        }

        // Do the expensive delta layer counting only if this timeline has ingested sufficient
        // WAL since the last check or a checkpoint timeout interval has elapsed since the last
        // check.
        let decision = distance_based_decision || time_based_decision;

        if decision {
            self.last_image_layer_creation_check_at.store(lsn);
            *last_check_instant = Some(Instant::now());
        }

        decision
    }

    #[tracing::instrument(skip_all, fields(%lsn, %mode))]
    async fn create_image_layers(
        self: &Arc<Timeline>,
        partitioning: &KeyPartitioning,
        lsn: Lsn,
        mode: ImageLayerCreationMode,
        ctx: &RequestContext,
    ) -> Result<Vec<ResidentLayer>, CreateImageLayersError> {
        let timer = self.metrics.create_images_time_histo.start_timer();
        let mut image_layers = Vec::new();

        // We need to avoid holes between generated image layers.
        // Otherwise LayerMap::image_layer_exists will return false if key range of some layer is covered by more than one
        // image layer with hole between them. In this case such layer can not be utilized by GC.
        //
        // How such hole between partitions can appear?
        // if we have relation with relid=1 and size 100 and relation with relid=2 with size 200 then result of
        // KeySpace::partition may contain partitions <100000000..100000099> and <200000000..200000199>.
        // If there is delta layer <100000000..300000000> then it never be garbage collected because
        // image layers  <100000000..100000099> and <200000000..200000199> are not completely covering it.
        let mut start = Key::MIN;

        let check_for_image_layers = self.should_check_if_image_layers_required(lsn);

        for partition in partitioning.parts.iter() {
            if self.cancel.is_cancelled() {
                return Err(CreateImageLayersError::Cancelled);
            }

            let img_range = start..partition.ranges.last().unwrap().end;
            let compact_metadata = partition.overlaps(&Key::metadata_key_range());
            if compact_metadata {
                for range in &partition.ranges {
                    assert!(
                        range.start.field1 >= METADATA_KEY_BEGIN_PREFIX
                            && range.end.field1 <= METADATA_KEY_END_PREFIX,
                        "metadata keys must be partitioned separately"
                    );
                }
                if mode == ImageLayerCreationMode::Try && !check_for_image_layers {
                    // Skip compaction if there are not enough updates. Metadata compaction will do a scan and
                    // might mess up with evictions.
                    start = img_range.end;
                    continue;
                }
                // For initial and force modes, we always generate image layers for metadata keys.
            } else if let ImageLayerCreationMode::Try = mode {
                // check_for_image_layers = false -> skip
                // check_for_image_layers = true -> check time_for_new_image_layer -> skip/generate
                if !check_for_image_layers || !self.time_for_new_image_layer(partition, lsn).await {
                    start = img_range.end;
                    continue;
                }
            }
            if let ImageLayerCreationMode::Force = mode {
                // When forced to create image layers, we might try and create them where they already
                // exist.  This mode is only used in tests/debug.
                let layers = self.layers.read().await;
                if layers.contains_key(&PersistentLayerKey {
                    key_range: img_range.clone(),
                    lsn_range: PersistentLayerDesc::image_layer_lsn_range(lsn),
                    is_delta: false,
                }) {
                    tracing::info!(
                        "Skipping image layer at {lsn} {}..{}, already exists",
                        img_range.start,
                        img_range.end
                    );
                    start = img_range.end;
                    continue;
                }
            }

            let image_layer_writer = ImageLayerWriter::new(
                self.conf,
                self.timeline_id,
                self.tenant_shard_id,
                &img_range,
                lsn,
                ctx,
            )
            .await?;

            fail_point!("image-layer-writer-fail-before-finish", |_| {
                Err(CreateImageLayersError::Other(anyhow::anyhow!(
                    "failpoint image-layer-writer-fail-before-finish"
                )))
            });

            if !compact_metadata {
                let ImageLayerCreationOutcome {
                    image,
                    next_start_key,
                } = self
                    .create_image_layer_for_rel_blocks(
                        partition,
                        image_layer_writer,
                        lsn,
                        ctx,
                        img_range,
                        start,
                    )
                    .await?;

                start = next_start_key;
                image_layers.extend(image);
            } else {
                let ImageLayerCreationOutcome {
                    image,
                    next_start_key,
                } = self
                    .create_image_layer_for_metadata_keys(
                        partition,
                        image_layer_writer,
                        lsn,
                        ctx,
                        img_range,
                        mode,
                        start,
                    )
                    .await?;
                start = next_start_key;
                image_layers.extend(image);
            }
        }

        let mut guard = self.layers.write().await;

        // FIXME: we could add the images to be uploaded *before* returning from here, but right
        // now they are being scheduled outside of write lock; current way is inconsistent with
        // compaction lock order.
        guard
            .open_mut()?
            .track_new_image_layers(&image_layers, &self.metrics);
        drop_wlock(guard);
        timer.stop_and_record();

        // Creating image layers may have caused some previously visible layers to be covered
        if !image_layers.is_empty() {
            self.update_layer_visibility().await?;
        }

        Ok(image_layers)
    }

    /// Wait until the background initial logical size calculation is complete, or
    /// this Timeline is shut down.  Calling this function will cause the initial
    /// logical size calculation to skip waiting for the background jobs barrier.
    pub(crate) async fn await_initial_logical_size(self: Arc<Self>) {
        if !self.shard_identity.is_shard_zero() {
            // We don't populate logical size on shard >0: skip waiting for it.
            return;
        }

        if self.remote_client.is_deleting() {
            // The timeline was created in a deletion-resume state, we don't expect logical size to be populated
            return;
        }

        if self.current_logical_size.current_size().is_exact() {
            // root timelines are initialized with exact count, but never start the background
            // calculation
            return;
        }

        if let Some(await_bg_cancel) = self
            .current_logical_size
            .cancel_wait_for_background_loop_concurrency_limit_semaphore
            .get()
        {
            await_bg_cancel.cancel();
        } else {
            // We should not wait if we were not able to explicitly instruct
            // the logical size cancellation to skip the concurrency limit semaphore.
            // TODO: this is an unexpected case.  We should restructure so that it
            // can't happen.
            tracing::warn!(
                "await_initial_logical_size: can't get semaphore cancel token, skipping"
            );
            debug_assert!(false);
        }

        tokio::select!(
            _ = self.current_logical_size.initialized.acquire() => {},
            _ = self.cancel.cancelled() => {}
        )
    }

    /// Detach this timeline from its ancestor by copying all of ancestors layers as this
    /// Timelines layers up to the ancestor_lsn.
    ///
    /// Requires a timeline that:
    /// - has an ancestor to detach from
    /// - the ancestor does not have an ancestor -- follows from the original RFC limitations, not
    ///   a technical requirement
    ///
    /// After the operation has been started, it cannot be canceled. Upon restart it needs to be
    /// polled again until completion.
    ///
    /// During the operation all timelines sharing the data with this timeline will be reparented
    /// from our ancestor to be branches of this timeline.
    pub(crate) async fn prepare_to_detach_from_ancestor(
        self: &Arc<Timeline>,
        tenant: &crate::tenant::Tenant,
        options: detach_ancestor::Options,
        ctx: &RequestContext,
    ) -> Result<detach_ancestor::Progress, detach_ancestor::Error> {
        detach_ancestor::prepare(self, tenant, options, ctx).await
    }

    /// Second step of detach from ancestor; detaches the `self` from it's current ancestor and
    /// reparents any reparentable children of previous ancestor.
    ///
    /// This method is to be called while holding the TenantManager's tenant slot, so during this
    /// method we cannot be deleted nor can any timeline be deleted. After this method returns
    /// successfully, tenant must be reloaded.
    ///
    /// Final step will be to [`Self::complete_detaching_timeline_ancestor`] after optionally
    /// resetting the tenant.
    pub(crate) async fn detach_from_ancestor_and_reparent(
        self: &Arc<Timeline>,
        tenant: &crate::tenant::Tenant,
        prepared: detach_ancestor::PreparedTimelineDetach,
        ctx: &RequestContext,
    ) -> Result<detach_ancestor::DetachingAndReparenting, detach_ancestor::Error> {
        detach_ancestor::detach_and_reparent(self, tenant, prepared, ctx).await
    }

    /// Final step which unblocks the GC.
    ///
    /// The tenant must've been reset if ancestry was modified previously (in tenant manager).
    pub(crate) async fn complete_detaching_timeline_ancestor(
        self: &Arc<Timeline>,
        tenant: &crate::tenant::Tenant,
        attempt: detach_ancestor::Attempt,
        ctx: &RequestContext,
    ) -> Result<(), detach_ancestor::Error> {
        detach_ancestor::complete(self, tenant, attempt, ctx).await
    }
}

impl Drop for Timeline {
    fn drop(&mut self) {
        if let Some(ancestor) = &self.ancestor_timeline {
            // This lock should never be poisoned, but in case it is we do a .map() instead of
            // an unwrap(), to avoid panicking in a destructor and thereby aborting the process.
            if let Ok(mut gc_info) = ancestor.gc_info.write() {
                gc_info.remove_child(self.timeline_id)
            }
        }
    }
}

/// Top-level failure to compact.
#[derive(Debug, thiserror::Error)]
pub(crate) enum CompactionError {
    #[error("The timeline or pageserver is shutting down")]
    ShuttingDown,
    /// Compaction cannot be done right now; page reconstruction and so on.
    #[error(transparent)]
    Other(anyhow::Error),
}

impl CompactionError {
    pub fn is_cancelled(&self) -> bool {
        matches!(self, CompactionError::ShuttingDown)
    }
}

impl From<CollectKeySpaceError> for CompactionError {
    fn from(err: CollectKeySpaceError) -> Self {
        match err {
            CollectKeySpaceError::Cancelled
            | CollectKeySpaceError::PageRead(PageReconstructError::Cancelled) => {
                CompactionError::ShuttingDown
            }
            e => CompactionError::Other(e.into()),
        }
    }
}

impl From<super::upload_queue::NotInitialized> for CompactionError {
    fn from(value: super::upload_queue::NotInitialized) -> Self {
        match value {
            super::upload_queue::NotInitialized::Uninitialized => {
                CompactionError::Other(anyhow::anyhow!(value))
            }
            super::upload_queue::NotInitialized::ShuttingDown
            | super::upload_queue::NotInitialized::Stopped => CompactionError::ShuttingDown,
        }
    }
}

impl From<super::storage_layer::layer::DownloadError> for CompactionError {
    fn from(e: super::storage_layer::layer::DownloadError) -> Self {
        match e {
            super::storage_layer::layer::DownloadError::TimelineShutdown
            | super::storage_layer::layer::DownloadError::DownloadCancelled => {
                CompactionError::ShuttingDown
            }
            super::storage_layer::layer::DownloadError::ContextAndConfigReallyDeniesDownloads
            | super::storage_layer::layer::DownloadError::DownloadRequired
            | super::storage_layer::layer::DownloadError::NotFile(_)
            | super::storage_layer::layer::DownloadError::DownloadFailed
            | super::storage_layer::layer::DownloadError::PreStatFailed(_) => {
                CompactionError::Other(anyhow::anyhow!(e))
            }
            #[cfg(test)]
            super::storage_layer::layer::DownloadError::Failpoint(_) => {
                CompactionError::Other(anyhow::anyhow!(e))
            }
        }
    }
}

impl From<layer_manager::Shutdown> for CompactionError {
    fn from(_: layer_manager::Shutdown) -> Self {
        CompactionError::ShuttingDown
    }
}

#[serde_as]
#[derive(serde::Serialize)]
struct RecordedDuration(#[serde_as(as = "serde_with::DurationMicroSeconds")] Duration);

#[derive(Default)]
enum DurationRecorder {
    #[default]
    NotStarted,
    Recorded(RecordedDuration, tokio::time::Instant),
}

impl DurationRecorder {
    fn till_now(&self) -> DurationRecorder {
        match self {
            DurationRecorder::NotStarted => {
                panic!("must only call on recorded measurements")
            }
            DurationRecorder::Recorded(_, ended) => {
                let now = tokio::time::Instant::now();
                DurationRecorder::Recorded(RecordedDuration(now - *ended), now)
            }
        }
    }
    fn into_recorded(self) -> Option<RecordedDuration> {
        match self {
            DurationRecorder::NotStarted => None,
            DurationRecorder::Recorded(recorded, _) => Some(recorded),
        }
    }
}

/// Descriptor for a delta layer used in testing infra. The start/end key/lsn range of the
/// delta layer might be different from the min/max key/lsn in the delta layer. Therefore,
/// the layer descriptor requires the user to provide the ranges, which should cover all
/// keys specified in the `data` field.
#[cfg(test)]
#[derive(Clone)]
pub struct DeltaLayerTestDesc {
    pub lsn_range: Range<Lsn>,
    pub key_range: Range<Key>,
    pub data: Vec<(Key, Lsn, Value)>,
}

#[cfg(test)]
impl DeltaLayerTestDesc {
    pub fn new(lsn_range: Range<Lsn>, key_range: Range<Key>, data: Vec<(Key, Lsn, Value)>) -> Self {
        Self {
            lsn_range,
            key_range,
            data,
        }
    }

    pub fn new_with_inferred_key_range(
        lsn_range: Range<Lsn>,
        data: Vec<(Key, Lsn, Value)>,
    ) -> Self {
        let key_min = data.iter().map(|(key, _, _)| key).min().unwrap();
        let key_max = data.iter().map(|(key, _, _)| key).max().unwrap();
        Self {
            key_range: (*key_min)..(key_max.next()),
            lsn_range,
            data,
        }
    }

    pub(crate) fn layer_name(&self) -> LayerName {
        LayerName::Delta(super::storage_layer::DeltaLayerName {
            key_range: self.key_range.clone(),
            lsn_range: self.lsn_range.clone(),
        })
    }
}

impl Timeline {
    async fn finish_compact_batch(
        self: &Arc<Self>,
        new_deltas: &[ResidentLayer],
        new_images: &[ResidentLayer],
        layers_to_remove: &[Layer],
    ) -> Result<(), CompactionError> {
        let mut guard = tokio::select! {
            guard = self.layers.write() => guard,
            _ = self.cancel.cancelled() => {
                return Err(CompactionError::ShuttingDown);
            }
        };

        let mut duplicated_layers = HashSet::new();

        let mut insert_layers = Vec::with_capacity(new_deltas.len());

        for l in new_deltas {
            if guard.contains(l.as_ref()) {
                // expected in tests
                tracing::error!(layer=%l, "duplicated L1 layer");

                // good ways to cause a duplicate: we repeatedly error after taking the writelock
                // `guard`  on self.layers. as of writing this, there are no error returns except
                // for compact_level0_phase1 creating an L0, which does not happen in practice
                // because we have not implemented L0 => L0 compaction.
                duplicated_layers.insert(l.layer_desc().key());
            } else if LayerMap::is_l0(&l.layer_desc().key_range, l.layer_desc().is_delta) {
                return Err(CompactionError::Other(anyhow::anyhow!("compaction generates a L0 layer file as output, which will cause infinite compaction.")));
            } else {
                insert_layers.push(l.clone());
            }
        }

        // only remove those inputs which were not outputs
        let remove_layers: Vec<Layer> = layers_to_remove
            .iter()
            .filter(|l| !duplicated_layers.contains(&l.layer_desc().key()))
            .cloned()
            .collect();

        if !new_images.is_empty() {
            guard
                .open_mut()?
                .track_new_image_layers(new_images, &self.metrics);
        }

        guard
            .open_mut()?
            .finish_compact_l0(&remove_layers, &insert_layers, &self.metrics);

        self.remote_client
            .schedule_compaction_update(&remove_layers, new_deltas)?;

        drop_wlock(guard);

        Ok(())
    }

    async fn rewrite_layers(
        self: &Arc<Self>,
        mut replace_layers: Vec<(Layer, ResidentLayer)>,
        mut drop_layers: Vec<Layer>,
    ) -> Result<(), CompactionError> {
        let mut guard = self.layers.write().await;

        // Trim our lists in case our caller (compaction) raced with someone else (GC) removing layers: we want
        // to avoid double-removing, and avoid rewriting something that was removed.
        replace_layers.retain(|(l, _)| guard.contains(l));
        drop_layers.retain(|l| guard.contains(l));

        guard
            .open_mut()?
            .rewrite_layers(&replace_layers, &drop_layers, &self.metrics);

        let upload_layers: Vec<_> = replace_layers.into_iter().map(|r| r.1).collect();

        self.remote_client
            .schedule_compaction_update(&drop_layers, &upload_layers)?;

        Ok(())
    }

    /// Schedules the uploads of the given image layers
    pub(self) fn upload_new_image_layers(
        self: &Arc<Self>,
        new_images: impl IntoIterator<Item = ResidentLayer>,
    ) -> Result<(), super::upload_queue::NotInitialized> {
        for layer in new_images {
            self.remote_client.schedule_layer_file_upload(layer)?;
        }
        // should any new image layer been created, not uploading index_part will
        // result in a mismatch between remote_physical_size and layermap calculated
        // size, which will fail some tests, but should not be an issue otherwise.
        self.remote_client
            .schedule_index_upload_for_file_changes()?;
        Ok(())
    }

    /// Find the Lsns above which layer files need to be retained on
    /// garbage collection.
    ///
    /// We calculate two cutoffs, one based on time and one based on WAL size.  `pitr`
    /// controls the time cutoff (or ZERO to disable time-based retention), and `space_cutoff` controls
    /// the space-based retention.
    ///
    /// This function doesn't simply to calculate time & space based retention: it treats time-based
    /// retention as authoritative if enabled, and falls back to space-based retention if calculating
    /// the LSN for a time point isn't possible.  Therefore the GcCutoffs::horizon in the response might
    /// be different to the `space_cutoff` input.  Callers should treat the min() of the two cutoffs
    /// in the response as the GC cutoff point for the timeline.
    #[instrument(skip_all, fields(timeline_id=%self.timeline_id))]
    pub(super) async fn find_gc_cutoffs(
        &self,
        space_cutoff: Lsn,
        pitr: Duration,
        cancel: &CancellationToken,
        ctx: &RequestContext,
    ) -> Result<GcCutoffs, PageReconstructError> {
        let _timer = self
            .metrics
            .find_gc_cutoffs_histo
            .start_timer()
            .record_on_drop();

        pausable_failpoint!("Timeline::find_gc_cutoffs-pausable");

        if cfg!(test) {
            // Unit tests which specify zero PITR interval expect to avoid doing any I/O for timestamp lookup
            if pitr == Duration::ZERO {
                return Ok(GcCutoffs {
                    time: self.get_last_record_lsn(),
                    space: space_cutoff,
                });
            }
        }

        // Calculate a time-based limit on how much to retain:
        // - if PITR interval is set, then this is our cutoff.
        // - if PITR interval is not set, then we do a lookup
        //   based on DEFAULT_PITR_INTERVAL, so that size-based retention does not result in keeping history around permanently on idle databases.
        let time_cutoff = {
            let now = SystemTime::now();
            let time_range = if pitr == Duration::ZERO {
                humantime::parse_duration(DEFAULT_PITR_INTERVAL).expect("constant is invalid")
            } else {
                pitr
            };

            // If PITR is so large or `now` is so small that this underflows, we will retain no history (highly unexpected case)
            let time_cutoff = now.checked_sub(time_range).unwrap_or(now);
            let timestamp = to_pg_timestamp(time_cutoff);

            match self.find_lsn_for_timestamp(timestamp, cancel, ctx).await? {
                LsnForTimestamp::Present(lsn) => Some(lsn),
                LsnForTimestamp::Future(lsn) => {
                    // The timestamp is in the future. That sounds impossible,
                    // but what it really means is that there hasn't been
                    // any commits since the cutoff timestamp.
                    //
                    // In this case we should use the LSN of the most recent commit,
                    // which is implicitly the last LSN in the log.
                    debug!("future({})", lsn);
                    Some(self.get_last_record_lsn())
                }
                LsnForTimestamp::Past(lsn) => {
                    debug!("past({})", lsn);
                    None
                }
                LsnForTimestamp::NoData(lsn) => {
                    debug!("nodata({})", lsn);
                    None
                }
            }
        };

        Ok(match (pitr, time_cutoff) {
            (Duration::ZERO, Some(time_cutoff)) => {
                // PITR is not set. Retain the size-based limit, or the default time retention,
                // whichever requires less data.
                GcCutoffs {
                    time: self.get_last_record_lsn(),
                    space: std::cmp::max(time_cutoff, space_cutoff),
                }
            }
            (Duration::ZERO, None) => {
                // PITR is not set, and time lookup failed
                GcCutoffs {
                    time: self.get_last_record_lsn(),
                    space: space_cutoff,
                }
            }
            (_, None) => {
                // PITR interval is set & we didn't look up a timestamp successfully.  Conservatively assume PITR
                // cannot advance beyond what was already GC'd, and respect space-based retention
                GcCutoffs {
                    time: *self.get_latest_gc_cutoff_lsn(),
                    space: space_cutoff,
                }
            }
            (_, Some(time_cutoff)) => {
                // PITR interval is set and we looked up timestamp successfully.  Ignore
                // size based retention and make time cutoff authoritative
                GcCutoffs {
                    time: time_cutoff,
                    space: time_cutoff,
                }
            }
        })
    }

    /// Garbage collect layer files on a timeline that are no longer needed.
    ///
    /// Currently, we don't make any attempt at removing unneeded page versions
    /// within a layer file. We can only remove the whole file if it's fully
    /// obsolete.
    pub(super) async fn gc(&self) -> Result<GcResult, GcError> {
        // this is most likely the background tasks, but it might be the spawned task from
        // immediate_gc
        let _g = tokio::select! {
            guard = self.gc_lock.lock() => guard,
            _ = self.cancel.cancelled() => return Ok(GcResult::default()),
        };
        let timer = self.metrics.garbage_collect_histo.start_timer();

        fail_point!("before-timeline-gc");

        // Is the timeline being deleted?
        if self.is_stopping() {
            return Err(GcError::TimelineCancelled);
        }

        let (space_cutoff, time_cutoff, retain_lsns, max_lsn_with_valid_lease) = {
            let gc_info = self.gc_info.read().unwrap();

            let space_cutoff = min(gc_info.cutoffs.space, self.get_disk_consistent_lsn());
            let time_cutoff = gc_info.cutoffs.time;
            let retain_lsns = gc_info
                .retain_lsns
                .iter()
                .map(|(lsn, _child_id, _is_offloaded)| *lsn)
                .collect();

            // Gets the maximum LSN that holds the valid lease.
            //
            // Caveat: `refresh_gc_info` is in charged of updating the lease map.
            // Here, we do not check for stale leases again.
            let max_lsn_with_valid_lease = gc_info.leases.last_key_value().map(|(lsn, _)| *lsn);

            (
                space_cutoff,
                time_cutoff,
                retain_lsns,
                max_lsn_with_valid_lease,
            )
        };

        let mut new_gc_cutoff = Lsn::min(space_cutoff, time_cutoff);
        let standby_horizon = self.standby_horizon.load();
        // Hold GC for the standby, but as a safety guard do it only within some
        // reasonable lag.
        if standby_horizon != Lsn::INVALID {
            if let Some(standby_lag) = new_gc_cutoff.checked_sub(standby_horizon) {
                const MAX_ALLOWED_STANDBY_LAG: u64 = 10u64 << 30; // 10 GB
                if standby_lag.0 < MAX_ALLOWED_STANDBY_LAG {
                    new_gc_cutoff = Lsn::min(standby_horizon, new_gc_cutoff);
                    trace!("holding off GC for standby apply LSN {}", standby_horizon);
                } else {
                    warn!(
                        "standby is lagging for more than {}MB, not holding gc for it",
                        MAX_ALLOWED_STANDBY_LAG / 1024 / 1024
                    )
                }
            }
        }

        // Reset standby horizon to ignore it if it is not updated till next GC.
        // It is an easy way to unset it when standby disappears without adding
        // more conf options.
        self.standby_horizon.store(Lsn::INVALID);
        self.metrics
            .standby_horizon_gauge
            .set(Lsn::INVALID.0 as i64);

        let res = self
            .gc_timeline(
                space_cutoff,
                time_cutoff,
                retain_lsns,
                max_lsn_with_valid_lease,
                new_gc_cutoff,
            )
            .instrument(
                info_span!("gc_timeline", timeline_id = %self.timeline_id, cutoff = %new_gc_cutoff),
            )
            .await?;

        // only record successes
        timer.stop_and_record();

        Ok(res)
    }

    async fn gc_timeline(
        &self,
        space_cutoff: Lsn,
        time_cutoff: Lsn,
        retain_lsns: Vec<Lsn>,
        max_lsn_with_valid_lease: Option<Lsn>,
        new_gc_cutoff: Lsn,
    ) -> Result<GcResult, GcError> {
        // FIXME: if there is an ongoing detach_from_ancestor, we should just skip gc

        let now = SystemTime::now();
        let mut result: GcResult = GcResult::default();

        // Nothing to GC. Return early.
        let latest_gc_cutoff = *self.get_latest_gc_cutoff_lsn();
        if latest_gc_cutoff >= new_gc_cutoff {
            info!(
                "Nothing to GC: new_gc_cutoff_lsn {new_gc_cutoff}, latest_gc_cutoff_lsn {latest_gc_cutoff}",
            );
            return Ok(result);
        }

        // We need to ensure that no one tries to read page versions or create
        // branches at a point before latest_gc_cutoff_lsn. See branch_timeline()
        // for details. This will block until the old value is no longer in use.
        //
        // The GC cutoff should only ever move forwards.
        let waitlist = {
            let write_guard = self.latest_gc_cutoff_lsn.lock_for_write();
            if *write_guard > new_gc_cutoff {
                return Err(GcError::BadLsn {
                    why: format!(
                        "Cannot move GC cutoff LSN backwards (was {}, new {})",
                        *write_guard, new_gc_cutoff
                    ),
                });
            }

            write_guard.store_and_unlock(new_gc_cutoff)
        };
        waitlist.wait().await;

        info!("GC starting");

        debug!("retain_lsns: {:?}", retain_lsns);

        let mut layers_to_remove = Vec::new();

        // Scan all layers in the timeline (remote or on-disk).
        //
        // Garbage collect the layer if all conditions are satisfied:
        // 1. it is older than cutoff LSN;
        // 2. it is older than PITR interval;
        // 3. it doesn't need to be retained for 'retain_lsns';
        // 4. it does not need to be kept for LSNs holding valid leases.
        // 5. newer on-disk image layers cover the layer's whole key range
        //
        // TODO holding a write lock is too agressive and avoidable
        let mut guard = self.layers.write().await;
        let layers = guard.layer_map()?;
        'outer: for l in layers.iter_historic_layers() {
            result.layers_total += 1;

            // 1. Is it newer than GC horizon cutoff point?
            if l.get_lsn_range().end > space_cutoff {
                debug!(
                    "keeping {} because it's newer than space_cutoff {}",
                    l.layer_name(),
                    space_cutoff,
                );
                result.layers_needed_by_cutoff += 1;
                continue 'outer;
            }

            // 2. It is newer than PiTR cutoff point?
            if l.get_lsn_range().end > time_cutoff {
                debug!(
                    "keeping {} because it's newer than time_cutoff {}",
                    l.layer_name(),
                    time_cutoff,
                );
                result.layers_needed_by_pitr += 1;
                continue 'outer;
            }

            // 3. Is it needed by a child branch?
            // NOTE With that we would keep data that
            // might be referenced by child branches forever.
            // We can track this in child timeline GC and delete parent layers when
            // they are no longer needed. This might be complicated with long inheritance chains.
            //
            // TODO Vec is not a great choice for `retain_lsns`
            for retain_lsn in &retain_lsns {
                // start_lsn is inclusive
                if &l.get_lsn_range().start <= retain_lsn {
                    debug!(
                        "keeping {} because it's still might be referenced by child branch forked at {} is_dropped: xx is_incremental: {}",
                        l.layer_name(),
                        retain_lsn,
                        l.is_incremental(),
                    );
                    result.layers_needed_by_branches += 1;
                    continue 'outer;
                }
            }

            // 4. Is there a valid lease that requires us to keep this layer?
            if let Some(lsn) = &max_lsn_with_valid_lease {
                // keep if layer start <= any of the lease
                if &l.get_lsn_range().start <= lsn {
                    debug!(
                        "keeping {} because there is a valid lease preventing GC at {}",
                        l.layer_name(),
                        lsn,
                    );
                    result.layers_needed_by_leases += 1;
                    continue 'outer;
                }
            }

            // 5. Is there a later on-disk layer for this relation?
            //
            // The end-LSN is exclusive, while disk_consistent_lsn is
            // inclusive. For example, if disk_consistent_lsn is 100, it is
            // OK for a delta layer to have end LSN 101, but if the end LSN
            // is 102, then it might not have been fully flushed to disk
            // before crash.
            //
            // For example, imagine that the following layers exist:
            //
            // 1000      - image (A)
            // 1000-2000 - delta (B)
            // 2000      - image (C)
            // 2000-3000 - delta (D)
            // 3000      - image (E)
            //
            // If GC horizon is at 2500, we can remove layers A and B, but
            // we cannot remove C, even though it's older than 2500, because
            // the delta layer 2000-3000 depends on it.
            if !layers
                .image_layer_exists(&l.get_key_range(), &(l.get_lsn_range().end..new_gc_cutoff))
            {
                debug!("keeping {} because it is the latest layer", l.layer_name());
                result.layers_not_updated += 1;
                continue 'outer;
            }

            // We didn't find any reason to keep this file, so remove it.
            debug!(
                "garbage collecting {} is_dropped: xx is_incremental: {}",
                l.layer_name(),
                l.is_incremental(),
            );
            layers_to_remove.push(l);
        }

        if !layers_to_remove.is_empty() {
            // Persist the new GC cutoff value before we actually remove anything.
            // This unconditionally schedules also an index_part.json update, even though, we will
            // be doing one a bit later with the unlinked gc'd layers.
            let disk_consistent_lsn = self.disk_consistent_lsn.load();
            self.schedule_uploads(disk_consistent_lsn, None)
                .map_err(|e| {
                    if self.cancel.is_cancelled() {
                        GcError::TimelineCancelled
                    } else {
                        GcError::Remote(e)
                    }
                })?;

            let gc_layers = layers_to_remove
                .iter()
                .map(|x| guard.get_from_desc(x))
                .collect::<Vec<Layer>>();

            result.layers_removed = gc_layers.len() as u64;

            self.remote_client.schedule_gc_update(&gc_layers)?;

            guard.open_mut()?.finish_gc_timeline(&gc_layers);

            #[cfg(feature = "testing")]
            {
                result.doomed_layers = gc_layers;
            }
        }

        info!(
            "GC completed removing {} layers, cutoff {}",
            result.layers_removed, new_gc_cutoff
        );

        result.elapsed = now.elapsed().unwrap_or(Duration::ZERO);
        Ok(result)
    }

    /// Reconstruct a value, using the given base image and WAL records in 'data'.
    async fn reconstruct_value(
        &self,
        key: Key,
        request_lsn: Lsn,
        mut data: ValueReconstructState,
    ) -> Result<Bytes, PageReconstructError> {
        // Perform WAL redo if needed
        data.records.reverse();

        // If we have a page image, and no WAL, we're all set
        if data.records.is_empty() {
            if let Some((img_lsn, img)) = &data.img {
                trace!(
                    "found page image for key {} at {}, no WAL redo required, req LSN {}",
                    key,
                    img_lsn,
                    request_lsn,
                );
                Ok(img.clone())
            } else {
                Err(PageReconstructError::from(anyhow!(
                    "base image for {key} at {request_lsn} not found"
                )))
            }
        } else {
            // We need to do WAL redo.
            //
            // If we don't have a base image, then the oldest WAL record better initialize
            // the page
            if data.img.is_none() && !data.records.first().unwrap().1.will_init() {
                Err(PageReconstructError::from(anyhow!(
                    "Base image for {} at {} not found, but got {} WAL records",
                    key,
                    request_lsn,
                    data.records.len()
                )))
            } else {
                if data.img.is_some() {
                    trace!(
                        "found {} WAL records and a base image for {} at {}, performing WAL redo",
                        data.records.len(),
                        key,
                        request_lsn
                    );
                } else {
                    trace!("found {} WAL records that will init the page for {} at {}, performing WAL redo", data.records.len(), key, request_lsn);
                };
                let res = self
                    .walredo_mgr
                    .as_ref()
                    .context("timeline has no walredo manager")
                    .map_err(PageReconstructError::WalRedo)?
                    .request_redo(key, request_lsn, data.img, data.records, self.pg_version)
                    .await;
                let img = match res {
                    Ok(img) => img,
                    Err(walredo::Error::Cancelled) => return Err(PageReconstructError::Cancelled),
                    Err(walredo::Error::Other(e)) => {
                        return Err(PageReconstructError::WalRedo(
                            e.context("reconstruct a page image"),
                        ))
                    }
                };
                Ok(img)
            }
        }
    }

    pub(crate) async fn spawn_download_all_remote_layers(
        self: Arc<Self>,
        request: DownloadRemoteLayersTaskSpawnRequest,
    ) -> Result<DownloadRemoteLayersTaskInfo, DownloadRemoteLayersTaskInfo> {
        use pageserver_api::models::DownloadRemoteLayersTaskState;

        // this is not really needed anymore; it has tests which really check the return value from
        // http api. it would be better not to maintain this anymore.

        let mut status_guard = self.download_all_remote_layers_task_info.write().unwrap();
        if let Some(st) = &*status_guard {
            match &st.state {
                DownloadRemoteLayersTaskState::Running => {
                    return Err(st.clone());
                }
                DownloadRemoteLayersTaskState::ShutDown
                | DownloadRemoteLayersTaskState::Completed => {
                    *status_guard = None;
                }
            }
        }

        let self_clone = Arc::clone(&self);
        let task_id = task_mgr::spawn(
            task_mgr::BACKGROUND_RUNTIME.handle(),
            task_mgr::TaskKind::DownloadAllRemoteLayers,
            self.tenant_shard_id,
            Some(self.timeline_id),
            "download all remote layers task",
            async move {
                self_clone.download_all_remote_layers(request).await;
                let mut status_guard = self_clone.download_all_remote_layers_task_info.write().unwrap();
                 match &mut *status_guard {
                    None => {
                        warn!("tasks status is supposed to be Some(), since we are running");
                    }
                    Some(st) => {
                        let exp_task_id = format!("{}", task_mgr::current_task_id().unwrap());
                        if st.task_id != exp_task_id {
                            warn!("task id changed while we were still running, expecting {} but have {}", exp_task_id, st.task_id);
                        } else {
                            st.state = DownloadRemoteLayersTaskState::Completed;
                        }
                    }
                };
                Ok(())
            }
            .instrument(info_span!(parent: None, "download_all_remote_layers", tenant_id = %self.tenant_shard_id.tenant_id, shard_id = %self.tenant_shard_id.shard_slug(), timeline_id = %self.timeline_id))
        );

        let initial_info = DownloadRemoteLayersTaskInfo {
            task_id: format!("{task_id}"),
            state: DownloadRemoteLayersTaskState::Running,
            total_layer_count: 0,
            successful_download_count: 0,
            failed_download_count: 0,
        };
        *status_guard = Some(initial_info.clone());

        Ok(initial_info)
    }

    async fn download_all_remote_layers(
        self: &Arc<Self>,
        request: DownloadRemoteLayersTaskSpawnRequest,
    ) {
        use pageserver_api::models::DownloadRemoteLayersTaskState;

        let remaining = {
            let guard = self.layers.read().await;
            let Ok(lm) = guard.layer_map() else {
                // technically here we could look into iterating accessible layers, but downloading
                // all layers of a shutdown timeline makes no sense regardless.
                tracing::info!("attempted to download all layers of shutdown timeline");
                return;
            };
            lm.iter_historic_layers()
                .map(|desc| guard.get_from_desc(&desc))
                .collect::<Vec<_>>()
        };
        let total_layer_count = remaining.len();

        macro_rules! lock_status {
            ($st:ident) => {
                let mut st = self.download_all_remote_layers_task_info.write().unwrap();
                let st = st
                    .as_mut()
                    .expect("this function is only called after the task has been spawned");
                assert_eq!(
                    st.task_id,
                    format!(
                        "{}",
                        task_mgr::current_task_id().expect("we run inside a task_mgr task")
                    )
                );
                let $st = st;
            };
        }

        {
            lock_status!(st);
            st.total_layer_count = total_layer_count as u64;
        }

        let mut remaining = remaining.into_iter();
        let mut have_remaining = true;
        let mut js = tokio::task::JoinSet::new();

        let cancel = task_mgr::shutdown_token();

        let limit = request.max_concurrent_downloads;

        loop {
            while js.len() < limit.get() && have_remaining && !cancel.is_cancelled() {
                let Some(next) = remaining.next() else {
                    have_remaining = false;
                    break;
                };

                let span = tracing::info_span!("download", layer = %next);

                js.spawn(
                    async move {
                        let res = next.download().await;
                        (next, res)
                    }
                    .instrument(span),
                );
            }

            while let Some(res) = js.join_next().await {
                match res {
                    Ok((_, Ok(_))) => {
                        lock_status!(st);
                        st.successful_download_count += 1;
                    }
                    Ok((layer, Err(e))) => {
                        tracing::error!(%layer, "download failed: {e:#}");
                        lock_status!(st);
                        st.failed_download_count += 1;
                    }
                    Err(je) if je.is_cancelled() => unreachable!("not used here"),
                    Err(je) if je.is_panic() => {
                        lock_status!(st);
                        st.failed_download_count += 1;
                    }
                    Err(je) => tracing::warn!("unknown joinerror: {je:?}"),
                }
            }

            if js.is_empty() && (!have_remaining || cancel.is_cancelled()) {
                break;
            }
        }

        {
            lock_status!(st);
            st.state = DownloadRemoteLayersTaskState::Completed;
        }
    }

    pub(crate) fn get_download_all_remote_layers_task_info(
        &self,
    ) -> Option<DownloadRemoteLayersTaskInfo> {
        self.download_all_remote_layers_task_info
            .read()
            .unwrap()
            .clone()
    }
}

impl Timeline {
    /// Returns non-remote layers for eviction.
    pub(crate) async fn get_local_layers_for_disk_usage_eviction(&self) -> DiskUsageEvictionInfo {
        let guard = self.layers.read().await;
        let mut max_layer_size: Option<u64> = None;

        let resident_layers = guard
            .likely_resident_layers()
            .map(|layer| {
                let file_size = layer.layer_desc().file_size;
                max_layer_size = max_layer_size.map_or(Some(file_size), |m| Some(m.max(file_size)));

                let last_activity_ts = layer.latest_activity();

                EvictionCandidate {
                    layer: layer.to_owned().into(),
                    last_activity_ts,
                    relative_last_activity: finite_f32::FiniteF32::ZERO,
                    visibility: layer.visibility(),
                }
            })
            .collect();

        DiskUsageEvictionInfo {
            max_layer_size,
            resident_layers,
        }
    }

    pub(crate) fn get_shard_index(&self) -> ShardIndex {
        ShardIndex {
            shard_number: self.tenant_shard_id.shard_number,
            shard_count: self.tenant_shard_id.shard_count,
        }
    }

    /// Persistently blocks gc for `Manual` reason.
    ///
    /// Returns true if no such block existed before, false otherwise.
    pub(crate) async fn block_gc(&self, tenant: &super::Tenant) -> anyhow::Result<bool> {
        use crate::tenant::remote_timeline_client::index::GcBlockingReason;
        assert_eq!(self.tenant_shard_id, tenant.tenant_shard_id);
        tenant.gc_block.insert(self, GcBlockingReason::Manual).await
    }

    /// Persistently unblocks gc for `Manual` reason.
    pub(crate) async fn unblock_gc(&self, tenant: &super::Tenant) -> anyhow::Result<()> {
        use crate::tenant::remote_timeline_client::index::GcBlockingReason;
        assert_eq!(self.tenant_shard_id, tenant.tenant_shard_id);
        tenant.gc_block.remove(self, GcBlockingReason::Manual).await
    }

    #[cfg(test)]
    pub(super) fn force_advance_lsn(self: &Arc<Timeline>, new_lsn: Lsn) {
        self.last_record_lsn.advance(new_lsn);
    }

    #[cfg(test)]
    pub(super) fn force_set_disk_consistent_lsn(&self, new_value: Lsn) {
        self.disk_consistent_lsn.store(new_value);
    }

    /// Force create an image layer and place it into the layer map.
    ///
    /// DO NOT use this function directly. Use [`Tenant::branch_timeline_test_with_layers`]
    /// or [`Tenant::create_test_timeline_with_layers`] to ensure all these layers are
    /// placed into the layer map in one run AND be validated.
    #[cfg(test)]
    pub(super) async fn force_create_image_layer(
        self: &Arc<Timeline>,
        lsn: Lsn,
        mut images: Vec<(Key, Bytes)>,
        check_start_lsn: Option<Lsn>,
        ctx: &RequestContext,
    ) -> anyhow::Result<()> {
        let last_record_lsn = self.get_last_record_lsn();
        assert!(
            lsn <= last_record_lsn,
            "advance last record lsn before inserting a layer, lsn={lsn}, last_record_lsn={last_record_lsn}"
        );
        if let Some(check_start_lsn) = check_start_lsn {
            assert!(lsn >= check_start_lsn);
        }
        images.sort_unstable_by(|(ka, _), (kb, _)| ka.cmp(kb));
        let min_key = *images.first().map(|(k, _)| k).unwrap();
        let end_key = images.last().map(|(k, _)| k).unwrap().next();
        let mut image_layer_writer = ImageLayerWriter::new(
            self.conf,
            self.timeline_id,
            self.tenant_shard_id,
            &(min_key..end_key),
            lsn,
            ctx,
        )
        .await?;
        for (key, img) in images {
            image_layer_writer.put_image(key, img, ctx).await?;
        }
        let (desc, path) = image_layer_writer.finish(ctx).await?;
        let image_layer = Layer::finish_creating(self.conf, self, desc, &path)?;
        info!("force created image layer {}", image_layer.local_path());
        {
            let mut guard = self.layers.write().await;
            guard.open_mut().unwrap().force_insert_layer(image_layer);
        }

        Ok(())
    }

    /// Force create a delta layer and place it into the layer map.
    ///
    /// DO NOT use this function directly. Use [`Tenant::branch_timeline_test_with_layers`]
    /// or [`Tenant::create_test_timeline_with_layers`] to ensure all these layers are
    /// placed into the layer map in one run AND be validated.
    #[cfg(test)]
    pub(super) async fn force_create_delta_layer(
        self: &Arc<Timeline>,
        mut deltas: DeltaLayerTestDesc,
        check_start_lsn: Option<Lsn>,
        ctx: &RequestContext,
    ) -> anyhow::Result<()> {
        let last_record_lsn = self.get_last_record_lsn();
        deltas
            .data
            .sort_unstable_by(|(ka, la, _), (kb, lb, _)| (ka, la).cmp(&(kb, lb)));
        assert!(deltas.data.first().unwrap().0 >= deltas.key_range.start);
        assert!(deltas.data.last().unwrap().0 < deltas.key_range.end);
        for (_, lsn, _) in &deltas.data {
            assert!(deltas.lsn_range.start <= *lsn && *lsn < deltas.lsn_range.end);
        }
        assert!(
            deltas.lsn_range.end <= last_record_lsn,
            "advance last record lsn before inserting a layer, end_lsn={}, last_record_lsn={}",
            deltas.lsn_range.end,
            last_record_lsn
        );
        if let Some(check_start_lsn) = check_start_lsn {
            assert!(deltas.lsn_range.start >= check_start_lsn);
        }
        let mut delta_layer_writer = DeltaLayerWriter::new(
            self.conf,
            self.timeline_id,
            self.tenant_shard_id,
            deltas.key_range.start,
            deltas.lsn_range,
            ctx,
        )
        .await?;
        for (key, lsn, val) in deltas.data {
            delta_layer_writer.put_value(key, lsn, val, ctx).await?;
        }
        let (desc, path) = delta_layer_writer.finish(deltas.key_range.end, ctx).await?;
        let delta_layer = Layer::finish_creating(self.conf, self, desc, &path)?;
        info!("force created delta layer {}", delta_layer.local_path());
        {
            let mut guard = self.layers.write().await;
            guard.open_mut().unwrap().force_insert_layer(delta_layer);
        }

        Ok(())
    }

    /// Return all keys at the LSN in the image layers
    #[cfg(test)]
    pub(crate) async fn inspect_image_layers(
        self: &Arc<Timeline>,
        lsn: Lsn,
        ctx: &RequestContext,
    ) -> anyhow::Result<Vec<(Key, Bytes)>> {
        let mut all_data = Vec::new();
        let guard = self.layers.read().await;
        for layer in guard.layer_map()?.iter_historic_layers() {
            if !layer.is_delta() && layer.image_layer_lsn() == lsn {
                let layer = guard.get_from_desc(&layer);
                let mut reconstruct_data = ValuesReconstructState::default();
                layer
                    .get_values_reconstruct_data(
                        KeySpace::single(Key::MIN..Key::MAX),
                        lsn..Lsn(lsn.0 + 1),
                        &mut reconstruct_data,
                        ctx,
                    )
                    .await?;
                for (k, v) in reconstruct_data.keys {
                    all_data.push((k, v?.img.unwrap().1));
                }
            }
        }
        all_data.sort();
        Ok(all_data)
    }

    /// Get all historic layer descriptors in the layer map
    #[cfg(test)]
    pub(crate) async fn inspect_historic_layers(
        self: &Arc<Timeline>,
    ) -> anyhow::Result<Vec<super::storage_layer::PersistentLayerKey>> {
        let mut layers = Vec::new();
        let guard = self.layers.read().await;
        for layer in guard.layer_map()?.iter_historic_layers() {
            layers.push(layer.key());
        }
        Ok(layers)
    }

    #[cfg(test)]
    pub(crate) fn add_extra_test_dense_keyspace(&self, ks: KeySpace) {
        let mut keyspace = self.extra_test_dense_keyspace.load().as_ref().clone();
        keyspace.merge(&ks);
        self.extra_test_dense_keyspace.store(Arc::new(keyspace));
    }
}

/// Tracking writes ingestion does to a particular in-memory layer.
///
/// Cleared upon freezing a layer.
pub(crate) struct TimelineWriterState {
    open_layer: Arc<InMemoryLayer>,
    current_size: u64,
    // Previous Lsn which passed through
    prev_lsn: Option<Lsn>,
    // Largest Lsn which passed through the current writer
    max_lsn: Option<Lsn>,
    // Cached details of the last freeze. Avoids going trough the atomic/lock on every put.
    cached_last_freeze_at: Lsn,
}

impl TimelineWriterState {
    fn new(open_layer: Arc<InMemoryLayer>, current_size: u64, last_freeze_at: Lsn) -> Self {
        Self {
            open_layer,
            current_size,
            prev_lsn: None,
            max_lsn: None,
            cached_last_freeze_at: last_freeze_at,
        }
    }
}

/// Various functions to mutate the timeline.
// TODO Currently, Deref is used to allow easy access to read methods from this trait.
// This is probably considered a bad practice in Rust and should be fixed eventually,
// but will cause large code changes.
pub(crate) struct TimelineWriter<'a> {
    tl: &'a Timeline,
    write_guard: tokio::sync::MutexGuard<'a, Option<TimelineWriterState>>,
}

impl Deref for TimelineWriter<'_> {
    type Target = Timeline;

    fn deref(&self) -> &Self::Target {
        self.tl
    }
}

#[derive(PartialEq)]
enum OpenLayerAction {
    Roll,
    Open,
    None,
}

impl<'a> TimelineWriter<'a> {
    async fn handle_open_layer_action(
        &mut self,
        at: Lsn,
        action: OpenLayerAction,
        ctx: &RequestContext,
    ) -> anyhow::Result<&Arc<InMemoryLayer>> {
        match action {
            OpenLayerAction::Roll => {
                let freeze_at = self.write_guard.as_ref().unwrap().max_lsn.unwrap();
                self.roll_layer(freeze_at).await?;
                self.open_layer(at, ctx).await?;
            }
            OpenLayerAction::Open => self.open_layer(at, ctx).await?,
            OpenLayerAction::None => {
                assert!(self.write_guard.is_some());
            }
        }

        Ok(&self.write_guard.as_ref().unwrap().open_layer)
    }

    async fn open_layer(&mut self, at: Lsn, ctx: &RequestContext) -> anyhow::Result<()> {
        let layer = self
            .tl
            .get_layer_for_write(at, &self.write_guard, ctx)
            .await?;
        let initial_size = layer.size().await?;

        let last_freeze_at = self.last_freeze_at.load();
        self.write_guard.replace(TimelineWriterState::new(
            layer,
            initial_size,
            last_freeze_at,
        ));

        Ok(())
    }

    async fn roll_layer(&mut self, freeze_at: Lsn) -> Result<(), FlushLayerError> {
        let current_size = self.write_guard.as_ref().unwrap().current_size;

        // self.write_guard will be taken by the freezing
        self.tl
            .freeze_inmem_layer_at(freeze_at, &mut self.write_guard)
            .await?;

        assert!(self.write_guard.is_none());

        if current_size >= self.get_checkpoint_distance() * 2 {
            warn!("Flushed oversized open layer with size {}", current_size)
        }

        Ok(())
    }

    fn get_open_layer_action(&self, lsn: Lsn, new_value_size: u64) -> OpenLayerAction {
        let state = &*self.write_guard;
        let Some(state) = &state else {
            return OpenLayerAction::Open;
        };

        #[cfg(feature = "testing")]
        if state.cached_last_freeze_at < self.tl.last_freeze_at.load() {
            // this check and assertion are not really needed because
            // LayerManager::try_freeze_in_memory_layer will always clear out the
            // TimelineWriterState if something is frozen. however, we can advance last_freeze_at when there
            // is no TimelineWriterState.
            assert!(
                state.open_layer.end_lsn.get().is_some(),
                "our open_layer must be outdated"
            );

            // this would be a memory leak waiting to happen because the in-memory layer always has
            // an index
            panic!("BUG: TimelineWriterState held on to frozen in-memory layer.");
        }

        if state.prev_lsn == Some(lsn) {
            // Rolling mid LSN is not supported by [downstream code].
            // Hence, only roll at LSN boundaries.
            //
            // [downstream code]: https://github.com/neondatabase/neon/pull/7993#discussion_r1633345422
            return OpenLayerAction::None;
        }

        if state.current_size == 0 {
            // Don't roll empty layers
            return OpenLayerAction::None;
        }

        if self.tl.should_roll(
            state.current_size,
            state.current_size + new_value_size,
            self.get_checkpoint_distance(),
            lsn,
            state.cached_last_freeze_at,
            state.open_layer.get_opened_at(),
        ) {
            OpenLayerAction::Roll
        } else {
            OpenLayerAction::None
        }
    }

    /// Put a batch of keys at the specified Lsns.
    pub(crate) async fn put_batch(
        &mut self,
        batch: Vec<(CompactKey, Lsn, usize, Value)>,
        ctx: &RequestContext,
    ) -> anyhow::Result<()> {
        if batch.is_empty() {
            return Ok(());
        }

        let serialized_batch = inmemory_layer::SerializedBatch::from_values(batch)?;
        let batch_max_lsn = serialized_batch.max_lsn;
        let buf_size: u64 = serialized_batch.raw.len() as u64;

        let action = self.get_open_layer_action(batch_max_lsn, buf_size);
        let layer = self
            .handle_open_layer_action(batch_max_lsn, action, ctx)
            .await?;

        let res = layer.put_batch(serialized_batch, ctx).await;

        if res.is_ok() {
            // Update the current size only when the entire write was ok.
            // In case of failures, we may have had partial writes which
            // render the size tracking out of sync. That's ok because
            // the checkpoint distance should be significantly smaller
            // than the S3 single shot upload limit of 5GiB.
            let state = self.write_guard.as_mut().unwrap();

            state.current_size += buf_size;
            state.prev_lsn = Some(batch_max_lsn);
            state.max_lsn = std::cmp::max(state.max_lsn, Some(batch_max_lsn));
        }

        res
    }

    #[cfg(test)]
    /// Test helper, for tests that would like to poke individual values without composing a batch
    pub(crate) async fn put(
        &mut self,
        key: Key,
        lsn: Lsn,
        value: &Value,
        ctx: &RequestContext,
    ) -> anyhow::Result<()> {
        use utils::bin_ser::BeSer;
        if !key.is_valid_key_on_write_path() {
            bail!(
                "the request contains data not supported by pageserver at TimelineWriter::put: {}",
                key
            );
        }
        let val_ser_size = value.serialized_size().unwrap() as usize;
        self.put_batch(
            vec![(key.to_compact(), lsn, val_ser_size, value.clone())],
            ctx,
        )
        .await
    }

    pub(crate) async fn delete_batch(
        &mut self,
        batch: &[(Range<Key>, Lsn)],
        ctx: &RequestContext,
    ) -> anyhow::Result<()> {
        if let Some((_, lsn)) = batch.first() {
            let action = self.get_open_layer_action(*lsn, 0);
            let layer = self.handle_open_layer_action(*lsn, action, ctx).await?;
            layer.put_tombstones(batch).await?;
        }

        Ok(())
    }

    /// Track the end of the latest digested WAL record.
    /// Remember the (end of) last valid WAL record remembered in the timeline.
    ///
    /// Call this after you have finished writing all the WAL up to 'lsn'.
    ///
    /// 'lsn' must be aligned. This wakes up any wait_lsn() callers waiting for
    /// the 'lsn' or anything older. The previous last record LSN is stored alongside
    /// the latest and can be read.
    pub(crate) fn finish_write(&self, new_lsn: Lsn) {
        self.tl.finish_write(new_lsn);
    }

    pub(crate) fn update_current_logical_size(&self, delta: i64) {
        self.tl.update_current_logical_size(delta)
    }
}

// We need TimelineWriter to be send in upcoming conversion of
// Timeline::layers to tokio::sync::RwLock.
#[test]
fn is_send() {
    fn _assert_send<T: Send>() {}
    _assert_send::<TimelineWriter<'_>>();
}

#[cfg(test)]
mod tests {
    use pageserver_api::key::Key;
    use utils::{id::TimelineId, lsn::Lsn};

    use crate::{
        repository::Value,
        tenant::{
            harness::{test_img, TenantHarness},
            layer_map::LayerMap,
            storage_layer::{Layer, LayerName},
            timeline::{DeltaLayerTestDesc, EvictionError},
            Timeline,
        },
    };

    #[tokio::test]
    async fn test_heatmap_generation() {
        let harness = TenantHarness::create("heatmap_generation").await.unwrap();

        let covered_delta = DeltaLayerTestDesc::new_with_inferred_key_range(
            Lsn(0x10)..Lsn(0x20),
            vec![(
                Key::from_hex("620000000033333333444444445500000000").unwrap(),
                Lsn(0x11),
                Value::Image(test_img("foo")),
            )],
        );
        let visible_delta = DeltaLayerTestDesc::new_with_inferred_key_range(
            Lsn(0x10)..Lsn(0x20),
            vec![(
                Key::from_hex("720000000033333333444444445500000000").unwrap(),
                Lsn(0x11),
                Value::Image(test_img("foo")),
            )],
        );
        let l0_delta = DeltaLayerTestDesc::new(
            Lsn(0x20)..Lsn(0x30),
            Key::from_hex("000000000000000000000000000000000000").unwrap()
                ..Key::from_hex("FFFFFFFFFFFFFFFFFFFFFFFFFFFFFFFFFFFF").unwrap(),
            vec![(
                Key::from_hex("720000000033333333444444445500000000").unwrap(),
                Lsn(0x25),
                Value::Image(test_img("foo")),
            )],
        );
        let delta_layers = vec![
            covered_delta.clone(),
            visible_delta.clone(),
            l0_delta.clone(),
        ];

        let image_layer = (
            Lsn(0x40),
            vec![(
                Key::from_hex("620000000033333333444444445500000000").unwrap(),
                test_img("bar"),
            )],
        );
        let image_layers = vec![image_layer];

        let (tenant, ctx) = harness.load().await;
        let timeline = tenant
            .create_test_timeline_with_layers(
                TimelineId::generate(),
                Lsn(0x10),
                14,
                &ctx,
                delta_layers,
                image_layers,
                Lsn(0x100),
            )
            .await
            .unwrap();

        // Layer visibility is an input to heatmap generation, so refresh it first
        timeline.update_layer_visibility().await.unwrap();

        let heatmap = timeline
            .generate_heatmap()
            .await
            .expect("Infallible while timeline is not shut down");

        assert_eq!(heatmap.timeline_id, timeline.timeline_id);

        // L0 should come last
        assert_eq!(heatmap.layers.last().unwrap().name, l0_delta.layer_name());

        let mut last_lsn = Lsn::MAX;
        for layer in heatmap.layers {
            // Covered layer should be omitted
            assert!(layer.name != covered_delta.layer_name());

            let layer_lsn = match &layer.name {
                LayerName::Delta(d) => d.lsn_range.end,
                LayerName::Image(i) => i.lsn,
            };

            // Apart from L0s, newest Layers should come first
            if !LayerMap::is_l0(layer.name.key_range(), layer.name.is_delta()) {
                assert!(layer_lsn <= last_lsn);
                last_lsn = layer_lsn;
            }
        }
    }

    #[tokio::test]
    async fn two_layer_eviction_attempts_at_the_same_time() {
        let harness = TenantHarness::create("two_layer_eviction_attempts_at_the_same_time")
            .await
            .unwrap();

        let (tenant, ctx) = harness.load().await;
        let timeline = tenant
            .create_test_timeline(TimelineId::generate(), Lsn(0x10), 14, &ctx)
            .await
            .unwrap();

        let layer = find_some_layer(&timeline).await;
        let layer = layer
            .keep_resident()
            .await
            .expect("no download => no downloading errors")
            .drop_eviction_guard();

        let forever = std::time::Duration::from_secs(120);

        let first = layer.evict_and_wait(forever);
        let second = layer.evict_and_wait(forever);

        let (first, second) = tokio::join!(first, second);

        let res = layer.keep_resident().await;
        assert!(res.is_none(), "{res:?}");

        match (first, second) {
            (Ok(()), Ok(())) => {
                // because there are no more timeline locks being taken on eviction path, we can
                // witness all three outcomes here.
            }
            (Ok(()), Err(EvictionError::NotFound)) | (Err(EvictionError::NotFound), Ok(())) => {
                // if one completes before the other, this is fine just as well.
            }
            other => unreachable!("unexpected {:?}", other),
        }
    }

    async fn find_some_layer(timeline: &Timeline) -> Layer {
        let layers = timeline.layers.read().await;
        let desc = layers
            .layer_map()
            .unwrap()
            .iter_historic_layers()
            .next()
            .expect("must find one layer to evict");

        layers.get_from_desc(&desc)
    }
}<|MERGE_RESOLUTION|>--- conflicted
+++ resolved
@@ -426,10 +426,7 @@
 
     pub(crate) attach_wal_lag_cooldown: Arc<OnceLock<WalLagCooldown>>,
 
-<<<<<<< HEAD
-=======
     /// Cf. [`crate::tenant::CreateTimelineIdempotency`].
->>>>>>> 73f46169
     pub(crate) create_idempotency: crate::tenant::CreateTimelineIdempotency,
 }
 
@@ -2282,12 +2279,6 @@
                 handles: Default::default(),
 
                 attach_wal_lag_cooldown,
-<<<<<<< HEAD
-
-                create_idempotency,
-            };
-=======
->>>>>>> 73f46169
 
                 create_idempotency,
             };
