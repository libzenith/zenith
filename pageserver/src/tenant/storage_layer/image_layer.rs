//! An ImageLayer represents an image or a snapshot of a key-range at
//! one particular LSN. It contains an image of all key-value pairs
//! in its key-range. Any key that falls into the image layer's range
//! but does not exist in the layer, does not exist.
//!
//! An image layer is stored in a file on disk. The file is stored in
//! timelines/<timeline_id> directory.  Currently, there are no
//! subdirectories, and each image layer file is named like this:
//!
//!    <key start>-<key end>__<LSN>
//!
//! For example:
//!
//!    000000067F000032BE0000400000000070B6-000000067F000032BE0000400000000080B6__00000000346BC568
//!
//! Every image layer file consists of three parts: "summary",
//! "index", and "values".  The summary is a fixed size header at the
//! beginning of the file, and it contains basic information about the
//! layer, and offsets to the other parts. The "index" is a B-tree,
//! mapping from Key to an offset in the "values" part.  The
//! actual page images are stored in the "values" part.
use crate::config::PageServerConf;
use crate::context::RequestContext;
use crate::page_cache::PAGE_SZ;
use crate::repository::{Key, KEY_SIZE};
use crate::tenant::blob_io::{BlobCursor, BlobWriter, WriteBlobWriter};
use crate::tenant::block_io::{BlockBuf, BlockReader, FileBlockReader};
use crate::tenant::disk_btree::{DiskBtreeBuilder, DiskBtreeReader, VisitDirection};
use crate::tenant::storage_layer::{
    LayerAccessStats, PersistentLayer, ValueReconstructResult, ValueReconstructState,
};
use crate::virtual_file::VirtualFile;
use crate::{IMAGE_FILE_MAGIC, STORAGE_FORMAT_VERSION, TEMP_FILE_SUFFIX};
use anyhow::{bail, ensure, Context, Result};
use bytes::Bytes;
use hex;
use pageserver_api::models::{HistoricLayerInfo, LayerAccessKind};
use rand::{distributions::Alphanumeric, Rng};
use serde::{Deserialize, Serialize};
use std::fs::{self, File};
use std::io::Write;
use std::io::{Seek, SeekFrom};
use std::ops::Range;
use std::os::unix::prelude::FileExt;
use std::path::{Path, PathBuf};
use std::sync::{RwLock, RwLockReadGuard};
use tracing::*;

use utils::{
    bin_ser::BeSer,
    id::{TenantId, TimelineId},
    lsn::Lsn,
};

use super::filename::ImageFileName;
use super::{Layer, LayerAccessStatsReset, LayerIter, PathOrConf, PersistentLayerDesc};

///
/// Header stored in the beginning of the file
///
/// After this comes the 'values' part, starting on block 1. After that,
/// the 'index' starts at the block indicated by 'index_start_blk'
///
#[derive(Debug, Serialize, Deserialize, PartialEq, Eq)]
struct Summary {
    /// Magic value to identify this as a neon image file. Always IMAGE_FILE_MAGIC.
    magic: u16,
    format_version: u16,

    tenant_id: TenantId,
    timeline_id: TimelineId,
    key_range: Range<Key>,
    lsn: Lsn,

    /// Block number where the 'index' part of the file begins.
    index_start_blk: u32,
    /// Block within the 'index', where the B-tree root page is stored
    index_root_blk: u32,
    // the 'values' part starts after the summary header, on block 1.
}

impl From<&ImageLayer> for Summary {
    fn from(layer: &ImageLayer) -> Self {
        Self {
            magic: IMAGE_FILE_MAGIC,
            format_version: STORAGE_FORMAT_VERSION,
            tenant_id: layer.desc.tenant_id,
            timeline_id: layer.desc.timeline_id,
            key_range: layer.desc.key_range.clone(),
            lsn: layer.lsn,

            index_start_blk: 0,
            index_root_blk: 0,
        }
    }
}

/// ImageLayer is the in-memory data structure associated with an on-disk image
/// file.
///
/// We keep an ImageLayer in memory for each file, in the LayerMap. If a layer
/// is in "loaded" state, we have a copy of the index in memory, in 'inner'.
/// Otherwise the struct is just a placeholder for a file that exists on disk,
/// and it needs to be loaded before using it in queries.
pub struct ImageLayer {
    path_or_conf: PathOrConf,

    pub desc: PersistentLayerDesc,
    // This entry contains an image of all pages as of this LSN, should be the same as desc.lsn
    pub lsn: Lsn,

    access_stats: LayerAccessStats,

    inner: RwLock<ImageLayerInner>,
}

impl std::fmt::Debug for ImageLayer {
    fn fmt(&self, f: &mut std::fmt::Formatter<'_>) -> std::fmt::Result {
        use super::RangeDisplayDebug;

        f.debug_struct("ImageLayer")
            .field("key_range", &RangeDisplayDebug(&self.desc.key_range))
            .field("file_size", &self.desc.file_size)
            .field("lsn", &self.lsn)
            .field("inner", &self.inner)
            .finish()
    }
}

pub struct ImageLayerInner {
    /// If false, the 'index' has not been loaded into memory yet.
    loaded: bool,

    // values copied from summary
    index_start_blk: u32,
    index_root_blk: u32,

    /// Reader object for reading blocks from the file. (None if not loaded yet)
    file: Option<FileBlockReader<VirtualFile>>,
}

impl std::fmt::Debug for ImageLayerInner {
    fn fmt(&self, f: &mut std::fmt::Formatter<'_>) -> std::fmt::Result {
        f.debug_struct("ImageLayerInner")
            .field("loaded", &self.loaded)
            .field("index_start_blk", &self.index_start_blk)
            .field("index_root_blk", &self.index_root_blk)
            .finish()
    }
}

impl Layer for ImageLayer {
    /// debugging function to print out the contents of the layer
    fn dump(&self, verbose: bool, ctx: &RequestContext) -> Result<()> {
        println!(
            "----- image layer for ten {} tli {} key {}-{} at {} incremental {} size {} ----",
            self.desc.tenant_id,
            self.desc.timeline_id,
            self.desc.key_range.start,
            self.desc.key_range.end,
            self.lsn,
            self.desc.is_incremental,
            self.desc.file_size
        );

        if !verbose {
            return Ok(());
        }

        let inner = self.load(LayerAccessKind::Dump, ctx)?;
        let file = inner.file.as_ref().unwrap();
        let tree_reader =
            DiskBtreeReader::<_, KEY_SIZE>::new(inner.index_start_blk, inner.index_root_blk, file);

        tree_reader.dump()?;

        tree_reader.visit(&[0u8; KEY_SIZE], VisitDirection::Forwards, |key, value| {
            println!("key: {} offset {}", hex::encode(key), value);
            true
        })?;

        Ok(())
    }

    /// Look up given page in the file
    fn get_value_reconstruct_data(
        &self,
        key: Key,
        lsn_range: Range<Lsn>,
        reconstruct_state: &mut ValueReconstructState,
        ctx: &RequestContext,
    ) -> anyhow::Result<ValueReconstructResult> {
        assert!(self.desc.key_range.contains(&key));
        assert!(lsn_range.start >= self.lsn);
        assert!(lsn_range.end >= self.lsn);

        let inner = self.load(LayerAccessKind::GetValueReconstructData, ctx)?;

        let file = inner.file.as_ref().unwrap();
        let tree_reader = DiskBtreeReader::new(inner.index_start_blk, inner.index_root_blk, file);

        let mut keybuf: [u8; KEY_SIZE] = [0u8; KEY_SIZE];
        key.write_to_byte_slice(&mut keybuf);
        if let Some(offset) = tree_reader.get(&keybuf)? {
            let blob = file.block_cursor().read_blob(offset).with_context(|| {
                format!(
                    "failed to read value from data file {} at offset {}",
                    self.path().display(),
                    offset
                )
            })?;
            let value = Bytes::from(blob);

            reconstruct_state.img = Some((self.lsn, value));
<<<<<<< HEAD
            Ok((reconstruct_state, ValueReconstructResult::Complete))
        } else if self.desc.is_incremental {
            Ok((reconstruct_state, ValueReconstructResult::Continue))
=======
            Ok(ValueReconstructResult::Complete)
>>>>>>> d748615c
        } else {
            Ok(ValueReconstructResult::Missing)
        }
    }

    /// Boilerplate to implement the Layer trait, always use layer_desc for persistent layers.
    fn get_key_range(&self) -> Range<Key> {
        self.layer_desc().key_range.clone()
    }

    /// Boilerplate to implement the Layer trait, always use layer_desc for persistent layers.
    fn get_lsn_range(&self) -> Range<Lsn> {
        self.layer_desc().lsn_range.clone()
    }

    /// Boilerplate to implement the Layer trait, always use layer_desc for persistent layers.
    fn is_incremental(&self) -> bool {
        self.layer_desc().is_incremental
    }

    /// Boilerplate to implement the Layer trait, always use layer_desc for persistent layers.
    fn short_id(&self) -> String {
        self.layer_desc().short_id()
    }
}

impl PersistentLayer for ImageLayer {
    fn layer_desc(&self) -> &PersistentLayerDesc {
        &self.desc
    }

    fn local_path(&self) -> Option<PathBuf> {
        Some(self.path())
    }

    fn iter(&self, _ctx: &RequestContext) -> Result<LayerIter<'_>> {
        unimplemented!();
    }

    fn delete_resident_layer_file(&self) -> Result<()> {
        // delete underlying file
        fs::remove_file(self.path())?;
        Ok(())
    }

    fn info(&self, reset: LayerAccessStatsReset) -> HistoricLayerInfo {
        let layer_file_name = self.filename().file_name();
        let lsn_range = self.get_lsn_range();

        HistoricLayerInfo::Image {
            layer_file_name,
            layer_file_size: self.desc.file_size,
            lsn_start: lsn_range.start,
            remote: false,
            access_stats: self.access_stats.as_api_model(reset),
        }
    }

    fn access_stats(&self) -> &LayerAccessStats {
        &self.access_stats
    }
}

impl ImageLayer {
    fn path_for(
        path_or_conf: &PathOrConf,
        timeline_id: TimelineId,
        tenant_id: TenantId,
        fname: &ImageFileName,
    ) -> PathBuf {
        match path_or_conf {
            PathOrConf::Path(path) => path.to_path_buf(),
            PathOrConf::Conf(conf) => conf
                .timeline_path(&timeline_id, &tenant_id)
                .join(fname.to_string()),
        }
    }

    fn temp_path_for(
        conf: &PageServerConf,
        timeline_id: TimelineId,
        tenant_id: TenantId,
        fname: &ImageFileName,
    ) -> PathBuf {
        let rand_string: String = rand::thread_rng()
            .sample_iter(&Alphanumeric)
            .take(8)
            .map(char::from)
            .collect();

        conf.timeline_path(&timeline_id, &tenant_id)
            .join(format!("{fname}.{rand_string}.{TEMP_FILE_SUFFIX}"))
    }

    ///
    /// Open the underlying file and read the metadata into memory, if it's
    /// not loaded already.
    ///
    fn load(
        &self,
        access_kind: LayerAccessKind,
        ctx: &RequestContext,
    ) -> Result<RwLockReadGuard<ImageLayerInner>> {
        self.access_stats
            .record_access(access_kind, ctx.task_kind());
        loop {
            // Quick exit if already loaded
            let inner = self.inner.read().unwrap();
            if inner.loaded {
                return Ok(inner);
            }

            // Need to open the file and load the metadata. Upgrade our lock to
            // a write lock. (Or rather, release and re-lock in write mode.)
            drop(inner);
            let mut inner = self.inner.write().unwrap();
            if !inner.loaded {
                self.load_inner(&mut inner).with_context(|| {
                    format!("Failed to load image layer {}", self.path().display())
                })?
            } else {
                // Another thread loaded it while we were not holding the lock.
            }

            // We now have the file open and loaded. There's no function to do
            // that in the std library RwLock, so we have to release and re-lock
            // in read mode. (To be precise, the lock guard was moved in the
            // above call to `load_inner`, so it's already been released). And
            // while we do that, another thread could unload again, so we have
            // to re-check and retry if that happens.
            drop(inner);
        }
    }

    fn load_inner(&self, inner: &mut ImageLayerInner) -> Result<()> {
        let path = self.path();

        // Open the file if it's not open already.
        if inner.file.is_none() {
            let file = VirtualFile::open(&path)
                .with_context(|| format!("Failed to open file '{}'", path.display()))?;
            inner.file = Some(FileBlockReader::new(file));
        }
        let file = inner.file.as_mut().unwrap();
        let summary_blk = file.read_blk(0)?;
        let actual_summary = Summary::des_prefix(summary_blk.as_ref())?;

        match &self.path_or_conf {
            PathOrConf::Conf(_) => {
                let mut expected_summary = Summary::from(self);
                expected_summary.index_start_blk = actual_summary.index_start_blk;
                expected_summary.index_root_blk = actual_summary.index_root_blk;

                if actual_summary != expected_summary {
                    bail!("in-file summary does not match expected summary. actual = {:?} expected = {:?}", actual_summary, expected_summary);
                }
            }
            PathOrConf::Path(path) => {
                let actual_filename = path.file_name().unwrap().to_str().unwrap().to_owned();
                let expected_filename = self.filename().file_name();

                if actual_filename != expected_filename {
                    println!(
                        "warning: filename does not match what is expected from in-file summary"
                    );
                    println!("actual: {:?}", actual_filename);
                    println!("expected: {:?}", expected_filename);
                }
            }
        }

        inner.index_start_blk = actual_summary.index_start_blk;
        inner.index_root_blk = actual_summary.index_root_blk;
        inner.loaded = true;
        Ok(())
    }

    /// Create an ImageLayer struct representing an existing file on disk
    pub fn new(
        conf: &'static PageServerConf,
        timeline_id: TimelineId,
        tenant_id: TenantId,
        filename: &ImageFileName,
        file_size: u64,
        access_stats: LayerAccessStats,
    ) -> ImageLayer {
        ImageLayer {
            path_or_conf: PathOrConf::Conf(conf),
            desc: PersistentLayerDesc::new_img(
                tenant_id,
                timeline_id,
                filename.key_range.clone(),
                filename.lsn,
                false,
                file_size,
            ), // Now we assume image layer ALWAYS covers the full range. This may change in the future.
            lsn: filename.lsn,
            access_stats,
            inner: RwLock::new(ImageLayerInner {
                loaded: false,
                file: None,
                index_start_blk: 0,
                index_root_blk: 0,
            }),
        }
    }

    /// Create an ImageLayer struct representing an existing file on disk.
    ///
    /// This variant is only used for debugging purposes, by the 'pagectl' binary.
    pub fn new_for_path(path: &Path, file: File) -> Result<ImageLayer> {
        let mut summary_buf = Vec::new();
        summary_buf.resize(PAGE_SZ, 0);
        file.read_exact_at(&mut summary_buf, 0)?;
        let summary = Summary::des_prefix(&summary_buf)?;
        let metadata = file
            .metadata()
            .context("get file metadata to determine size")?;
        Ok(ImageLayer {
            path_or_conf: PathOrConf::Path(path.to_path_buf()),
            desc: PersistentLayerDesc::new_img(
                summary.tenant_id,
                summary.timeline_id,
                summary.key_range,
                summary.lsn,
                false,
                metadata.len(),
            ), // Now we assume image layer ALWAYS covers the full range. This may change in the future.
            lsn: summary.lsn,
            access_stats: LayerAccessStats::empty_will_record_residence_event_later(),
            inner: RwLock::new(ImageLayerInner {
                file: None,
                loaded: false,
                index_start_blk: 0,
                index_root_blk: 0,
            }),
        })
    }

    fn layer_name(&self) -> ImageFileName {
        self.desc.image_file_name()
    }

    /// Path to the layer file in pageserver workdir.
    pub fn path(&self) -> PathBuf {
        Self::path_for(
            &self.path_or_conf,
            self.desc.timeline_id,
            self.desc.tenant_id,
            &self.layer_name(),
        )
    }
}

/// A builder object for constructing a new image layer.
///
/// Usage:
///
/// 1. Create the ImageLayerWriter by calling ImageLayerWriter::new(...)
///
/// 2. Write the contents by calling `put_page_image` for every key-value
///    pair in the key range.
///
/// 3. Call `finish`.
///
struct ImageLayerWriterInner {
    conf: &'static PageServerConf,
    path: PathBuf,
    timeline_id: TimelineId,
    tenant_id: TenantId,
    key_range: Range<Key>,
    lsn: Lsn,
    is_incremental: bool,

    blob_writer: WriteBlobWriter<VirtualFile>,
    tree: DiskBtreeBuilder<BlockBuf, KEY_SIZE>,
}

impl ImageLayerWriterInner {
    ///
    /// Start building a new image layer.
    ///
    fn new(
        conf: &'static PageServerConf,
        timeline_id: TimelineId,
        tenant_id: TenantId,
        key_range: &Range<Key>,
        lsn: Lsn,
        is_incremental: bool,
    ) -> anyhow::Result<Self> {
        // Create the file initially with a temporary filename.
        // We'll atomically rename it to the final name when we're done.
        let path = ImageLayer::temp_path_for(
            conf,
            timeline_id,
            tenant_id,
            &ImageFileName {
                key_range: key_range.clone(),
                lsn,
            },
        );
        info!("new image layer {}", path.display());
        let mut file = VirtualFile::open_with_options(
            &path,
            std::fs::OpenOptions::new().write(true).create_new(true),
        )?;
        // make room for the header block
        file.seek(SeekFrom::Start(PAGE_SZ as u64))?;
        let blob_writer = WriteBlobWriter::new(file, PAGE_SZ as u64);

        // Initialize the b-tree index builder
        let block_buf = BlockBuf::new();
        let tree_builder = DiskBtreeBuilder::new(block_buf);

        let writer = Self {
            conf,
            path,
            timeline_id,
            tenant_id,
            key_range: key_range.clone(),
            lsn,
            tree: tree_builder,
            blob_writer,
            is_incremental,
        };

        Ok(writer)
    }

    ///
    /// Write next value to the file.
    ///
    /// The page versions must be appended in blknum order.
    ///
    fn put_image(&mut self, key: Key, img: &[u8]) -> anyhow::Result<()> {
        ensure!(self.key_range.contains(&key));
        let off = self.blob_writer.write_blob(img)?;

        let mut keybuf: [u8; KEY_SIZE] = [0u8; KEY_SIZE];
        key.write_to_byte_slice(&mut keybuf);
        self.tree.append(&keybuf, off)?;

        Ok(())
    }

    ///
    /// Finish writing the image layer.
    ///
    fn finish(self) -> anyhow::Result<ImageLayer> {
        let index_start_blk =
            ((self.blob_writer.size() + PAGE_SZ as u64 - 1) / PAGE_SZ as u64) as u32;

        let mut file = self.blob_writer.into_inner();

        // Write out the index
        file.seek(SeekFrom::Start(index_start_blk as u64 * PAGE_SZ as u64))?;
        let (index_root_blk, block_buf) = self.tree.finish()?;
        for buf in block_buf.blocks {
            file.write_all(buf.as_ref())?;
        }

        // Fill in the summary on blk 0
        let summary = Summary {
            magic: IMAGE_FILE_MAGIC,
            format_version: STORAGE_FORMAT_VERSION,
            tenant_id: self.tenant_id,
            timeline_id: self.timeline_id,
            key_range: self.key_range.clone(),
            lsn: self.lsn,
            index_start_blk,
            index_root_blk,
        };
        file.seek(SeekFrom::Start(0))?;
        Summary::ser_into(&summary, &mut file)?;

        let metadata = file
            .metadata()
            .context("get metadata to determine file size")?;

        let desc = PersistentLayerDesc::new_img(
            self.tenant_id,
            self.timeline_id,
            self.key_range.clone(),
            self.lsn,
            self.is_incremental, // for now, image layer ALWAYS covers the full range
            metadata.len(),
        );

        // Note: Because we open the file in write-only mode, we cannot
        // reuse the same VirtualFile for reading later. That's why we don't
        // set inner.file here. The first read will have to re-open it.
        let layer = ImageLayer {
            path_or_conf: PathOrConf::Conf(self.conf),
            desc,
            lsn: self.lsn,
            access_stats: LayerAccessStats::empty_will_record_residence_event_later(),
            inner: RwLock::new(ImageLayerInner {
                loaded: false,
                file: None,
                index_start_blk,
                index_root_blk,
            }),
        };

        // fsync the file
        file.sync_all()?;

        // Rename the file to its final name
        //
        // Note: This overwrites any existing file. There shouldn't be any.
        // FIXME: throw an error instead?
        let final_path = ImageLayer::path_for(
            &PathOrConf::Conf(self.conf),
            self.timeline_id,
            self.tenant_id,
            &ImageFileName {
                key_range: self.key_range.clone(),
                lsn: self.lsn,
            },
        );
        std::fs::rename(self.path, final_path)?;

        trace!("created image layer {}", layer.path().display());

        Ok(layer)
    }
}

/// A builder object for constructing a new image layer.
///
/// Usage:
///
/// 1. Create the ImageLayerWriter by calling ImageLayerWriter::new(...)
///
/// 2. Write the contents by calling `put_page_image` for every key-value
///    pair in the key range.
///
/// 3. Call `finish`.
///
/// # Note
///
/// As described in https://github.com/neondatabase/neon/issues/2650, it's
/// possible for the writer to drop before `finish` is actually called. So this
/// could lead to odd temporary files in the directory, exhausting file system.
/// This structure wraps `ImageLayerWriterInner` and also contains `Drop`
/// implementation that cleans up the temporary file in failure. It's not
/// possible to do this directly in `ImageLayerWriterInner` since `finish` moves
/// out some fields, making it impossible to implement `Drop`.
///
#[must_use]
pub struct ImageLayerWriter {
    inner: Option<ImageLayerWriterInner>,
}

impl ImageLayerWriter {
    ///
    /// Start building a new image layer.
    ///
    pub fn new(
        conf: &'static PageServerConf,
        timeline_id: TimelineId,
        tenant_id: TenantId,
        key_range: &Range<Key>,
        lsn: Lsn,
        is_incremental: bool,
    ) -> anyhow::Result<ImageLayerWriter> {
        Ok(Self {
            inner: Some(ImageLayerWriterInner::new(
                conf,
                timeline_id,
                tenant_id,
                key_range,
                lsn,
                is_incremental,
            )?),
        })
    }

    ///
    /// Write next value to the file.
    ///
    /// The page versions must be appended in blknum order.
    ///
    pub fn put_image(&mut self, key: Key, img: &[u8]) -> anyhow::Result<()> {
        self.inner.as_mut().unwrap().put_image(key, img)
    }

    ///
    /// Finish writing the image layer.
    ///
    pub fn finish(mut self) -> anyhow::Result<ImageLayer> {
        self.inner.take().unwrap().finish()
    }
}

impl Drop for ImageLayerWriter {
    fn drop(&mut self) {
        if let Some(inner) = self.inner.take() {
            inner.blob_writer.into_inner().remove();
        }
    }
}<|MERGE_RESOLUTION|>--- conflicted
+++ resolved
@@ -212,13 +212,9 @@
             let value = Bytes::from(blob);
 
             reconstruct_state.img = Some((self.lsn, value));
-<<<<<<< HEAD
-            Ok((reconstruct_state, ValueReconstructResult::Complete))
+            Ok(ValueReconstructResult::Complete)
         } else if self.desc.is_incremental {
-            Ok((reconstruct_state, ValueReconstructResult::Continue))
-=======
-            Ok(ValueReconstructResult::Complete)
->>>>>>> d748615c
+            Ok(ValueReconstructResult::Continue)
         } else {
             Ok(ValueReconstructResult::Missing)
         }
