//! An in-memory layer stores recently received key-value pairs.
//!
//! The "in-memory" part of the name is a bit misleading: the actual page versions are
//! held in an ephemeral file, not in memory. The metadata for each page version, i.e.
//! its position in the file, is kept in memory, though.
//!
use crate::config::PageServerConf;
use crate::context::{PageContentKind, RequestContext, RequestContextBuilder};
use crate::repository::{Key, Value};
use crate::tenant::block_io::BlockReader;
use crate::tenant::ephemeral_file::EphemeralFile;
use crate::tenant::storage_layer::ValueReconstructResult;
use crate::tenant::timeline::GetVectoredError;
use crate::tenant::{PageReconstructError, Timeline};
use crate::{page_cache, walrecord};
use anyhow::{anyhow, ensure, Result};
use pageserver_api::keyspace::KeySpace;
use pageserver_api::models::InMemoryLayerInfo;
use pageserver_api::shard::TenantShardId;
use std::collections::{BTreeMap, BinaryHeap, HashSet};
use std::sync::{Arc, OnceLock};
use std::time::Instant;
use tracing::*;
use utils::{bin_ser::BeSer, id::TimelineId, lsn::Lsn, vec_map::VecMap};
// avoid binding to Write (conflicts with std::io::Write)
// while being able to use std::fmt::Write's methods
use crate::metrics::TIMELINE_EPHEMERAL_BYTES;
use std::cmp::Ordering;
use std::fmt::Write;
use std::ops::Range;
use std::sync::atomic::Ordering as AtomicOrdering;
use std::sync::atomic::{AtomicU64, AtomicUsize};
use tokio::sync::{RwLock, RwLockWriteGuard};

use super::{
    DeltaLayerWriter, ResidentLayer, ValueReconstructSituation, ValueReconstructState,
    ValuesReconstructState,
};

#[derive(Debug, PartialEq, Eq, Clone, Copy, Hash)]
pub(crate) struct InMemoryLayerFileId(page_cache::FileId);

pub struct InMemoryLayer {
    conf: &'static PageServerConf,
    tenant_shard_id: TenantShardId,
    timeline_id: TimelineId,
    file_id: InMemoryLayerFileId,

    /// This layer contains all the changes from 'start_lsn'. The
    /// start is inclusive.
    start_lsn: Lsn,

    /// Frozen layers have an exclusive end LSN.
    /// Writes are only allowed when this is `None`.
    end_lsn: OnceLock<Lsn>,

    /// Used for traversal path. Cached representation of the in-memory layer before frozen.
    local_path_str: Arc<str>,

    /// Used for traversal path. Cached representation of the in-memory layer after frozen.
    frozen_local_path_str: OnceLock<Arc<str>>,

    opened_at: Instant,

    /// The above fields never change, except for `end_lsn`, which is only set once.
    /// All other changing parts are in `inner`, and protected by a mutex.
    inner: RwLock<InMemoryLayerInner>,
}

impl std::fmt::Debug for InMemoryLayer {
    fn fmt(&self, f: &mut std::fmt::Formatter<'_>) -> std::fmt::Result {
        f.debug_struct("InMemoryLayer")
            .field("start_lsn", &self.start_lsn)
            .field("end_lsn", &self.end_lsn)
            .field("inner", &self.inner)
            .finish()
    }
}

pub struct InMemoryLayerInner {
    /// All versions of all pages in the layer are kept here. Indexed
    /// by block number and LSN. The value is an offset into the
    /// ephemeral file where the page version is stored.
    index: BTreeMap<Key, VecMap<Lsn, u64>>,

    /// The values are stored in a serialized format in this file.
    /// Each serialized Value is preceded by a 'u32' length field.
    /// PerSeg::page_versions map stores offsets into this file.
    file: EphemeralFile,

    resource_units: GlobalResourceUnits,
}

impl std::fmt::Debug for InMemoryLayerInner {
    fn fmt(&self, f: &mut std::fmt::Formatter<'_>) -> std::fmt::Result {
        f.debug_struct("InMemoryLayerInner").finish()
    }
}

/// State shared by all in-memory (ephemeral) layers.  Updated infrequently during background ticks in Timeline,
/// to minimize contention.
///
/// This global state is used to implement behaviors that require a global view of the system, e.g.
/// rolling layers proactively to limit the total amount of dirty data.
pub(crate) struct GlobalResources {
    // Limit on how high dirty_bytes may grow before we start freezing layers to reduce it.
    // Zero means unlimited.
    pub(crate) max_dirty_bytes: AtomicU64,
    // How many bytes are in all EphemeralFile objects
    dirty_bytes: AtomicU64,
    // How many layers are contributing to dirty_bytes
    dirty_layers: AtomicUsize,
}

// Per-timeline RAII struct for its contribution to [`GlobalResources`]
struct GlobalResourceUnits {
    // How many dirty bytes have I added to the global dirty_bytes: this guard object is responsible
    // for decrementing the global counter by this many bytes when dropped.
    dirty_bytes: u64,
}

impl GlobalResourceUnits {
    // Hint for the layer append path to update us when the layer size differs from the last
    // call to update_size by this much.  If we don't reach this threshold, we'll still get
    // updated when the Timeline "ticks" in the background.
    const MAX_SIZE_DRIFT: u64 = 10 * 1024 * 1024;

    fn new() -> Self {
        GLOBAL_RESOURCES
            .dirty_layers
            .fetch_add(1, AtomicOrdering::Relaxed);
        Self { dirty_bytes: 0 }
    }

    /// Do not call this frequently: all timelines will write to these same global atomics,
    /// so this is a relatively expensive operation.  Wait at least a few seconds between calls.
    ///
    /// Returns the effective layer size limit that should be applied, if any, to keep
    /// the total number of dirty bytes below the configured maximum.
    fn publish_size(&mut self, size: u64) -> Option<u64> {
        let new_global_dirty_bytes = match size.cmp(&self.dirty_bytes) {
            Ordering::Equal => GLOBAL_RESOURCES.dirty_bytes.load(AtomicOrdering::Relaxed),
            Ordering::Greater => {
                let delta = size - self.dirty_bytes;
                let old = GLOBAL_RESOURCES
                    .dirty_bytes
                    .fetch_add(delta, AtomicOrdering::Relaxed);
                old + delta
            }
            Ordering::Less => {
                let delta = self.dirty_bytes - size;
                let old = GLOBAL_RESOURCES
                    .dirty_bytes
                    .fetch_sub(delta, AtomicOrdering::Relaxed);
                old - delta
            }
        };

        // This is a sloppy update: concurrent updates to the counter will race, and the exact
        // value of the metric might not be the exact latest value of GLOBAL_RESOURCES::dirty_bytes.
        // That's okay: as long as the metric contains some recent value, it doesn't have to always
        // be literally the last update.
        TIMELINE_EPHEMERAL_BYTES.set(new_global_dirty_bytes);

        self.dirty_bytes = size;

        let max_dirty_bytes = GLOBAL_RESOURCES
            .max_dirty_bytes
            .load(AtomicOrdering::Relaxed);
        if max_dirty_bytes > 0 && new_global_dirty_bytes > max_dirty_bytes {
            // Set the layer file limit to the average layer size: this implies that all above-average
            // sized layers will be elegible for freezing.  They will be frozen in the order they
            // next enter publish_size.
            Some(
                new_global_dirty_bytes
                    / GLOBAL_RESOURCES.dirty_layers.load(AtomicOrdering::Relaxed) as u64,
            )
        } else {
            None
        }
    }

    // Call publish_size if the input size differs from last published size by more than
    // the drift limit
    fn maybe_publish_size(&mut self, size: u64) {
        let publish = match size.cmp(&self.dirty_bytes) {
            Ordering::Equal => false,
            Ordering::Greater => size - self.dirty_bytes > Self::MAX_SIZE_DRIFT,
            Ordering::Less => self.dirty_bytes - size > Self::MAX_SIZE_DRIFT,
        };

        if publish {
            self.publish_size(size);
        }
    }
}

impl Drop for GlobalResourceUnits {
    fn drop(&mut self) {
        GLOBAL_RESOURCES
            .dirty_layers
            .fetch_sub(1, AtomicOrdering::Relaxed);

        // Subtract our contribution to the global total dirty bytes
        self.publish_size(0);
    }
}

pub(crate) static GLOBAL_RESOURCES: GlobalResources = GlobalResources {
    max_dirty_bytes: AtomicU64::new(0),
    dirty_bytes: AtomicU64::new(0),
    dirty_layers: AtomicUsize::new(0),
};

impl InMemoryLayer {
    pub(crate) fn file_id(&self) -> InMemoryLayerFileId {
        self.file_id
    }

    pub(crate) fn get_timeline_id(&self) -> TimelineId {
        self.timeline_id
    }

    pub(crate) fn info(&self) -> InMemoryLayerInfo {
        let lsn_start = self.start_lsn;

        if let Some(&lsn_end) = self.end_lsn.get() {
            InMemoryLayerInfo::Frozen { lsn_start, lsn_end }
        } else {
            InMemoryLayerInfo::Open { lsn_start }
        }
    }

    pub(crate) fn try_len(&self) -> Option<u64> {
        self.inner.try_read().map(|i| i.file.len()).ok()
    }

    pub(crate) fn assert_writable(&self) {
        assert!(self.end_lsn.get().is_none());
    }

    pub(crate) fn end_lsn_or_max(&self) -> Lsn {
        self.end_lsn.get().copied().unwrap_or(Lsn::MAX)
    }

    pub(crate) fn get_lsn_range(&self) -> Range<Lsn> {
        self.start_lsn..self.end_lsn_or_max()
    }

    pub(crate) fn local_path_str(&self) -> &Arc<str> {
        self.frozen_local_path_str
            .get()
            .unwrap_or(&self.local_path_str)
    }

    /// debugging function to print out the contents of the layer
    ///
    /// this is likely completly unused
    pub async fn dump(&self, verbose: bool, ctx: &RequestContext) -> Result<()> {
        let inner = self.inner.read().await;

        let end_str = self.end_lsn_or_max();

        println!(
            "----- in-memory layer for tli {} LSNs {}-{} ----",
            self.timeline_id, self.start_lsn, end_str,
        );

        if !verbose {
            return Ok(());
        }

        let cursor = inner.file.block_cursor();
        let mut buf = Vec::new();
        for (key, vec_map) in inner.index.iter() {
            for (lsn, pos) in vec_map.as_slice() {
                let mut desc = String::new();
                cursor.read_blob_into_buf(*pos, &mut buf, ctx).await?;
                let val = Value::des(&buf);
                match val {
                    Ok(Value::Image(img)) => {
                        write!(&mut desc, " img {} bytes", img.len())?;
                    }
                    Ok(Value::WalRecord(rec)) => {
                        let wal_desc = walrecord::describe_wal_record(&rec).unwrap();
                        write!(
                            &mut desc,
                            " rec {} bytes will_init: {} {}",
                            buf.len(),
                            rec.will_init(),
                            wal_desc
                        )?;
                    }
                    Err(err) => {
                        write!(&mut desc, " DESERIALIZATION ERROR: {}", err)?;
                    }
                }
                println!("  key {} at {}: {}", key, lsn, desc);
            }
        }

        Ok(())
    }

    /// Look up given value in the layer.
    pub(crate) async fn get_value_reconstruct_data(
        &self,
        key: Key,
        lsn_range: Range<Lsn>,
        reconstruct_state: &mut ValueReconstructState,
        ctx: &RequestContext,
    ) -> anyhow::Result<ValueReconstructResult> {
        ensure!(lsn_range.start >= self.start_lsn);
        let mut need_image = true;

        let ctx = RequestContextBuilder::extend(ctx)
            .page_content_kind(PageContentKind::InMemoryLayer)
            .build();

        let inner = self.inner.read().await;

        let reader = inner.file.block_cursor();

        // Scan the page versions backwards, starting from `lsn`.
        if let Some(vec_map) = inner.index.get(&key) {
            let slice = vec_map.slice_range(lsn_range);
            for (entry_lsn, pos) in slice.iter().rev() {
                let buf = reader.read_blob(*pos, &ctx).await?;
                let value = Value::des(&buf)?;
                match value {
                    Value::Image(img) => {
                        reconstruct_state.img = Some((*entry_lsn, img));
                        return Ok(ValueReconstructResult::Complete);
                    }
                    Value::WalRecord(rec) => {
                        let will_init = rec.will_init();
                        reconstruct_state.records.push((*entry_lsn, rec));
                        if will_init {
                            // This WAL record initializes the page, so no need to go further back
                            need_image = false;
                            break;
                        }
                    }
                }
            }
        }

        // release lock on 'inner'

        // If an older page image is needed to reconstruct the page, let the
        // caller know.
        if need_image {
            Ok(ValueReconstructResult::Continue)
        } else {
            Ok(ValueReconstructResult::Complete)
        }
    }

    // Look up the keys in the provided keyspace and update
    // the reconstruct state with whatever is found.
    //
    // If the key is cached, go no further than the cached Lsn.
    pub(crate) async fn get_values_reconstruct_data(
        &self,
        keyspace: KeySpace,
        end_lsn: Lsn,
        reconstruct_state: &mut ValuesReconstructState,
        ctx: &RequestContext,
    ) -> Result<(), GetVectoredError> {
        let ctx = RequestContextBuilder::extend(ctx)
            .page_content_kind(PageContentKind::InMemoryLayer)
            .build();

        let inner = self.inner.read().await;
        let reader = inner.file.block_cursor();

        #[derive(Eq, PartialEq, Ord, PartialOrd)]
        struct BlockRead {
            key: Key,
            lsn: Lsn,
            block_offset: u64,
        }

        let mut planned_block_reads = BinaryHeap::new();

        for range in keyspace.ranges.iter() {
            for (key, vec_map) in inner.index.range(range.start..range.end) {
                let lsn_range = match reconstruct_state.get_cached_lsn(key) {
                    Some(cached_lsn) => (cached_lsn + 1)..end_lsn,
                    None => self.start_lsn..end_lsn,
                };

                let slice = vec_map.slice_range(lsn_range);
                for (entry_lsn, pos) in slice.iter().rev() {
                    planned_block_reads.push(BlockRead {
                        key: *key,
                        lsn: *entry_lsn,
                        block_offset: *pos,
                    });
                }
            }
        }

        let keyspace_size = keyspace.total_raw_size();

        let mut completed_keys = HashSet::new();
        while completed_keys.len() < keyspace_size && !planned_block_reads.is_empty() {
            let block_read = planned_block_reads.pop().unwrap();
            if completed_keys.contains(&block_read.key) {
                continue;
            }

            let buf = reader.read_blob(block_read.block_offset, &ctx).await;
            if let Err(e) = buf {
                reconstruct_state
                    .on_key_error(block_read.key, PageReconstructError::from(anyhow!(e)));
                completed_keys.insert(block_read.key);
                continue;
            }

            let value = Value::des(&buf.unwrap());
            if let Err(e) = value {
                reconstruct_state
                    .on_key_error(block_read.key, PageReconstructError::from(anyhow!(e)));
                completed_keys.insert(block_read.key);
                continue;
            }

            let key_situation =
                reconstruct_state.update_key(&block_read.key, block_read.lsn, value.unwrap());
            if key_situation == ValueReconstructSituation::Complete {
                completed_keys.insert(block_read.key);
            }
        }

        reconstruct_state.on_lsn_advanced(&keyspace, self.start_lsn);

        Ok(())
    }
}

fn inmem_layer_display(mut f: impl Write, start_lsn: Lsn, end_lsn: Lsn) -> std::fmt::Result {
    write!(f, "inmem-{:016X}-{:016X}", start_lsn.0, end_lsn.0)
}

fn inmem_layer_log_display(
    mut f: impl Write,
    timeline: TimelineId,
    start_lsn: Lsn,
    end_lsn: Lsn,
) -> std::fmt::Result {
    write!(f, "timeline {} in-memory ", timeline)?;
    inmem_layer_display(f, start_lsn, end_lsn)
}

impl std::fmt::Display for InMemoryLayer {
    fn fmt(&self, f: &mut std::fmt::Formatter<'_>) -> std::fmt::Result {
        let end_lsn = self.end_lsn_or_max();
        inmem_layer_display(f, self.start_lsn, end_lsn)
    }
}

impl InMemoryLayer {
    /// Get layer size.
    pub async fn size(&self) -> Result<u64> {
        let inner = self.inner.read().await;
        Ok(inner.file.len())
    }

    /// Create a new, empty, in-memory layer
    pub async fn create(
        conf: &'static PageServerConf,
        timeline_id: TimelineId,
        tenant_shard_id: TenantShardId,
        start_lsn: Lsn,
    ) -> Result<InMemoryLayer> {
        trace!("initializing new empty InMemoryLayer for writing on timeline {timeline_id} at {start_lsn}");

        let file = EphemeralFile::create(conf, tenant_shard_id, timeline_id).await?;
        let key = InMemoryLayerFileId(file.page_cache_file_id());

        Ok(InMemoryLayer {
            file_id: key,
            local_path_str: {
                let mut buf = String::new();
                inmem_layer_log_display(&mut buf, timeline_id, start_lsn, Lsn::MAX).unwrap();
                buf.into()
            },
            frozen_local_path_str: OnceLock::new(),
            conf,
            timeline_id,
            tenant_shard_id,
            start_lsn,
            end_lsn: OnceLock::new(),
            opened_at: Instant::now(),
            inner: RwLock::new(InMemoryLayerInner {
                index: BTreeMap::new(),
                file,
                resource_units: GlobalResourceUnits::new(),
            }),
        })
    }

    // Write operations

    /// Common subroutine of the public put_wal_record() and put_page_image() functions.
    /// Adds the page version to the in-memory tree

    pub(crate) async fn put_value(
        &self,
        key: Key,
        lsn: Lsn,
        buf: &[u8],
        ctx: &RequestContext,
    ) -> Result<()> {
        let mut inner = self.inner.write().await;
        self.assert_writable();
        self.put_value_locked(&mut inner, key, lsn, buf, ctx).await
    }

    async fn put_value_locked(
        &self,
        locked_inner: &mut RwLockWriteGuard<'_, InMemoryLayerInner>,
        key: Key,
        lsn: Lsn,
        buf: &[u8],
        ctx: &RequestContext,
    ) -> Result<()> {
        trace!("put_value key {} at {}/{}", key, self.timeline_id, lsn);

        let off = {
            locked_inner
                .file
                .write_blob(
                    buf,
                    &RequestContextBuilder::extend(ctx)
                        .page_content_kind(PageContentKind::InMemoryLayer)
                        .build(),
                )
                .await?
        };

        let vec_map = locked_inner.index.entry(key).or_default();
        let old = vec_map.append_or_update_last(lsn, off).unwrap().0;
        if old.is_some() {
            // We already had an entry for this LSN. That's odd..
            warn!("Key {} at {} already exists", key, lsn);
        }

        let size = locked_inner.file.len();
        locked_inner.resource_units.maybe_publish_size(size);

        Ok(())
    }

    pub(crate) fn get_opened_at(&self) -> Instant {
        self.opened_at
    }

    pub(crate) async fn tick(&self) -> Option<u64> {
        let mut inner = self.inner.write().await;
        let size = inner.file.len();
        inner.resource_units.publish_size(size)
    }

    pub(crate) async fn put_tombstones(&self, _key_ranges: &[(Range<Key>, Lsn)]) -> Result<()> {
        // TODO: Currently, we just leak the storage for any deleted keys
        Ok(())
    }

    /// Records the end_lsn for non-dropped layers.
    /// `end_lsn` is exclusive
    pub async fn freeze(&self, end_lsn: Lsn) {
        let inner = self.inner.write().await;

        assert!(
            self.start_lsn < end_lsn,
            "{} >= {}",
            self.start_lsn,
            end_lsn
        );
        self.end_lsn.set(end_lsn).expect("end_lsn set only once");

        self.frozen_local_path_str
            .set({
                let mut buf = String::new();
                inmem_layer_log_display(&mut buf, self.get_timeline_id(), self.start_lsn, end_lsn)
                    .unwrap();
                buf.into()
            })
            .expect("frozen_local_path_str set only once");

        for vec_map in inner.index.values() {
            for (lsn, _pos) in vec_map.as_slice() {
                assert!(*lsn < end_lsn);
            }
        }
    }

    /// Write this frozen in-memory layer to disk. If `key_range` is set, the delta
    /// layer will only contain the key range the user specifies, and may return `None`
    /// if there are no matching keys.
    ///
    /// Returns a new delta layer with all the same data as this in-memory layer
    pub(crate) async fn write_to_disk(
        &self,
        timeline: &Arc<Timeline>,
        ctx: &RequestContext,
        key_range: Option<Range<Key>>,
    ) -> Result<Option<ResidentLayer>> {
        // Grab the lock in read-mode. We hold it over the I/O, but because this
        // layer is not writeable anymore, no one should be trying to acquire the
        // write lock on it, so we shouldn't block anyone. There's one exception
        // though: another thread might have grabbed a reference to this layer
        // in `get_layer_for_write' just before the checkpointer called
        // `freeze`, and then `write_to_disk` on it. When the thread gets the
        // lock, it will see that it's not writeable anymore and retry, but it
        // would have to wait until we release it. That race condition is very
        // rare though, so we just accept the potential latency hit for now.
        let inner = self.inner.read().await;

        let end_lsn = *self.end_lsn.get().unwrap();

        let keys: Vec<_> = if let Some(key_range) = key_range {
            inner
                .index
                .iter()
                .filter(|(k, _)| key_range.contains(k))
                .map(|(k, m)| (k.to_i128(), m))
                .collect()
        } else {
            inner.index.iter().map(|(k, m)| (k.to_i128(), m)).collect()
        };

        if keys.is_empty() {
            return Ok(None);
        }

        let mut delta_layer_writer = DeltaLayerWriter::new(
            self.conf,
            self.timeline_id,
            self.tenant_shard_id,
            Key::MIN,
            self.start_lsn..end_lsn,
        )
        .await?;

        let mut buf = Vec::new();

        let cursor = inner.file.block_cursor();

        let ctx = RequestContextBuilder::extend(ctx)
            .page_content_kind(PageContentKind::InMemoryLayer)
            .build();
        for (key, vec_map) in inner.index.iter() {
            // Write all page versions
            for (lsn, pos) in vec_map.as_slice() {
                cursor.read_blob_into_buf(*pos, &mut buf, &ctx).await?;
                let will_init = Value::des(&buf)?.will_init();
                let res;
                (buf, res) = delta_layer_writer
<<<<<<< HEAD
                    .put_value_bytes(key, *lsn, buf, will_init, &ctx)
=======
                    .put_value_bytes(*key, *lsn, buf, will_init)
>>>>>>> a74b6006
                    .await;
                res?;
            }
        }

        // MAX is used here because we identify L0 layers by full key range
<<<<<<< HEAD
        let delta_layer = delta_layer_writer.finish(Key::MAX, timeline, &ctx).await?;
        Ok(delta_layer)
=======
        let delta_layer = delta_layer_writer.finish(Key::MAX, timeline).await?;
        Ok(Some(delta_layer))
>>>>>>> a74b6006
    }
}<|MERGE_RESOLUTION|>--- conflicted
+++ resolved
@@ -659,23 +659,14 @@
                 let will_init = Value::des(&buf)?.will_init();
                 let res;
                 (buf, res) = delta_layer_writer
-<<<<<<< HEAD
-                    .put_value_bytes(key, *lsn, buf, will_init, &ctx)
-=======
-                    .put_value_bytes(*key, *lsn, buf, will_init)
->>>>>>> a74b6006
+                    .put_value_bytes(*key, *lsn, buf, will_init, &ctx)
                     .await;
                 res?;
             }
         }
 
         // MAX is used here because we identify L0 layers by full key range
-<<<<<<< HEAD
         let delta_layer = delta_layer_writer.finish(Key::MAX, timeline, &ctx).await?;
-        Ok(delta_layer)
-=======
-        let delta_layer = delta_layer_writer.finish(Key::MAX, timeline).await?;
         Ok(Some(delta_layer))
->>>>>>> a74b6006
     }
 }