//! In-memory index to track the tenant files on the remote storage.
//! Able to restore itself from the storage index parts, that are located in every timeline's remote directory and contain all data about
//! remote timeline layers and its metadata.

use std::collections::HashMap;

use chrono::NaiveDateTime;
use serde::{Deserialize, Serialize};
use serde_with::{serde_as, DisplayFromStr};
use utils::bin_ser::SerializeError;

use crate::tenant::metadata::TimelineMetadata;
use crate::tenant::storage_layer::LayerFileName;
use crate::tenant::upload_queue::UploadQueueInitialized;
use crate::tenant::Generation;

use utils::lsn::Lsn;

/// Metadata gathered for each of the layer files.
///
/// Fields have to be `Option`s because remote [`IndexPart`]'s can be from different version, which
/// might have less or more metadata depending if upgrading or rolling back an upgrade.
#[derive(Debug, Clone, PartialEq, Eq, PartialOrd, Ord)]
//#[cfg_attr(test, derive(Default))]
pub struct LayerFileMetadata {
    file_size: u64,

    pub(crate) generation: Generation,
}

impl From<&'_ IndexLayerMetadata> for LayerFileMetadata {
    fn from(other: &IndexLayerMetadata) -> Self {
        LayerFileMetadata {
            file_size: other.file_size,
            generation: other.generation,
        }
    }
}

impl LayerFileMetadata {
    pub fn new(file_size: u64, generation: Generation) -> Self {
        LayerFileMetadata {
            file_size,
            generation,
        }
    }

    pub fn file_size(&self) -> u64 {
        self.file_size
    }
}

// TODO seems like another part of the remote storage file format
// compatibility issue, see https://github.com/neondatabase/neon/issues/3072
/// In-memory representation of an `index_part.json` file
///
/// Contains the data about all files in the timeline, present remotely and its metadata.
///
/// This type needs to be backwards and forwards compatible. When changing the fields,
/// remember to add a test case for the changed version.
#[serde_as]
#[derive(Debug, PartialEq, Eq, Clone, Serialize, Deserialize)]
pub struct IndexPart {
    /// Debugging aid describing the version of this type.
    #[serde(default)]
    version: usize,

    #[serde(default)]
    #[serde(skip_serializing_if = "Option::is_none")]
    pub deleted_at: Option<NaiveDateTime>,

    /// Per layer file name metadata, which can be present for a present or missing layer file.
    ///
    /// Older versions of `IndexPart` will not have this property or have only a part of metadata
    /// that latest version stores.
    pub layer_metadata: HashMap<LayerFileName, IndexLayerMetadata>,

    // 'disk_consistent_lsn' is a copy of the 'disk_consistent_lsn' in the metadata.
    // It's duplicated for convenience when reading the serialized structure, but is
    // private because internally we would read from metadata instead.
    #[serde_as(as = "DisplayFromStr")]
    disk_consistent_lsn: Lsn,

    #[serde(rename = "metadata_bytes")]
    pub metadata: TimelineMetadata,
}

impl IndexPart {
    /// When adding or modifying any parts of `IndexPart`, increment the version so that it can be
    /// used to understand later versions.
    ///
    /// Version is currently informative only.
    /// Version history
    /// - 2: added `deleted_at`
    /// - 3: no longer deserialize `timeline_layers` (serialized format is the same, but timeline_layers
    ///      is always generated from the keys of `layer_metadata`)
    /// - 4: timeline_layers is fully removed.
    const LATEST_VERSION: usize = 4;

    // Versions we may see when reading from a bucket.
    pub const KNOWN_VERSIONS: &[usize] = &[1, 2, 3, 4];

    pub const FILE_NAME: &'static str = "index_part.json";

    pub fn new(
        layers_and_metadata: HashMap<LayerFileName, LayerFileMetadata>,
        disk_consistent_lsn: Lsn,
        metadata: TimelineMetadata,
    ) -> Self {
        // Transform LayerFileMetadata into IndexLayerMetadata
        let layer_metadata = layers_and_metadata
            .into_iter()
            .map(|(k, v)| (k, IndexLayerMetadata::from(v)))
            .collect();

        Self {
            version: Self::LATEST_VERSION,
            layer_metadata,
            disk_consistent_lsn,
            metadata,
            deleted_at: None,
        }
    }

    pub fn get_version(&self) -> usize {
        self.version
    }

    /// If you want this under normal operations, read it from self.metadata:
    /// this method is just for the scrubber to use when validating an index.
    pub fn get_disk_consistent_lsn(&self) -> Lsn {
        self.disk_consistent_lsn
    }
}

impl TryFrom<&UploadQueueInitialized> for IndexPart {
    type Error = SerializeError;

    fn try_from(upload_queue: &UploadQueueInitialized) -> Result<Self, Self::Error> {
        let disk_consistent_lsn = upload_queue.latest_metadata.disk_consistent_lsn();
        let metadata = upload_queue.latest_metadata.clone();

        Ok(Self::new(
            upload_queue.latest_files.clone(),
            disk_consistent_lsn,
            metadata,
        ))
    }
}

/// Serialized form of [`LayerFileMetadata`].
#[derive(Debug, PartialEq, Eq, Clone, Serialize, Deserialize)]
pub struct IndexLayerMetadata {
<<<<<<< HEAD
    pub file_size: u64,
=======
    pub(super) file_size: u64,

    #[serde(default = "Generation::none")]
    #[serde(skip_serializing_if = "Generation::is_none")]
    pub(super) generation: Generation,
>>>>>>> 1b916a10
}

impl From<LayerFileMetadata> for IndexLayerMetadata {
    fn from(other: LayerFileMetadata) -> Self {
        IndexLayerMetadata {
            file_size: other.file_size,
            generation: other.generation,
        }
    }
}

#[cfg(test)]
mod tests {
    use super::*;

    #[test]
    fn v1_indexpart_is_parsed() {
        let example = r#"{
            "version":1,
            "timeline_layers":["000000000000000000000000000000000000-FFFFFFFFFFFFFFFFFFFFFFFFFFFFFFFFFFFF__0000000001696070-00000000016960E9"],
            "layer_metadata":{
                "000000000000000000000000000000000000-FFFFFFFFFFFFFFFFFFFFFFFFFFFFFFFFFFFF__0000000001696070-00000000016960E9": { "file_size": 25600000 },
                "000000000000000000000000000000000000-FFFFFFFFFFFFFFFFFFFFFFFFFFFFFFFFFFFF__00000000016B59D8-00000000016B5A51": { "file_size": 9007199254741001 }
            },
            "disk_consistent_lsn":"0/16960E8",
            "metadata_bytes":[113,11,159,210,0,54,0,4,0,0,0,0,1,105,96,232,1,0,0,0,0,1,105,96,112,0,0,0,0,0,0,0,0,0,0,0,0,0,1,105,96,112,0,0,0,0,1,105,96,112,0,0,0,14,0,0,0,0,0,0,0,0,0,0,0,0,0,0,0,0,0,0,0,0,0,0,0,0,0,0,0,0,0,0,0,0,0,0,0,0,0,0,0,0,0,0,0,0,0,0,0,0,0,0,0,0,0,0,0,0,0,0,0,0,0,0,0,0,0,0,0,0,0,0,0,0,0,0,0,0,0,0,0,0,0,0,0,0,0,0,0,0,0,0,0,0,0,0,0,0,0,0,0,0,0,0,0,0,0,0,0,0,0,0,0,0,0,0,0,0,0,0,0,0,0,0,0,0,0,0,0,0,0,0,0,0,0,0,0,0,0,0,0,0,0,0,0,0,0,0,0,0,0,0,0,0,0,0,0,0,0,0,0,0,0,0,0,0,0,0,0,0,0,0,0,0,0,0,0,0,0,0,0,0,0,0,0,0,0,0,0,0,0,0,0,0,0,0,0,0,0,0,0,0,0,0,0,0,0,0,0,0,0,0,0,0,0,0,0,0,0,0,0,0,0,0,0,0,0,0,0,0,0,0,0,0,0,0,0,0,0,0,0,0,0,0,0,0,0,0,0,0,0,0,0,0,0,0,0,0,0,0,0,0,0,0,0,0,0,0,0,0,0,0,0,0,0,0,0,0,0,0,0,0,0,0,0,0,0,0,0,0,0,0,0,0,0,0,0,0,0,0,0,0,0,0,0,0,0,0,0,0,0,0,0,0,0,0,0,0,0,0,0,0,0,0,0,0,0,0,0,0,0,0,0,0,0,0,0,0,0,0,0,0,0,0,0,0,0,0,0,0,0,0,0,0,0,0,0,0,0,0,0,0,0,0,0,0,0,0,0,0,0,0,0,0,0,0,0,0,0,0,0,0,0,0,0,0,0,0,0,0,0,0,0,0,0,0,0,0,0,0,0,0,0,0,0,0,0,0,0,0,0,0,0,0,0,0,0,0,0,0,0,0,0,0,0,0,0,0,0,0,0,0,0,0,0,0,0,0,0,0,0,0,0,0,0,0,0,0,0,0,0,0,0,0,0,0,0,0,0,0]
        }"#;

        let expected = IndexPart {
            // note this is not verified, could be anything, but exists for humans debugging.. could be the git version instead?
            version: 1,
            layer_metadata: HashMap::from([
                ("000000000000000000000000000000000000-FFFFFFFFFFFFFFFFFFFFFFFFFFFFFFFFFFFF__0000000001696070-00000000016960E9".parse().unwrap(), IndexLayerMetadata {
                    file_size: 25600000,
                    generation: Generation::none()
                }),
                ("000000000000000000000000000000000000-FFFFFFFFFFFFFFFFFFFFFFFFFFFFFFFFFFFF__00000000016B59D8-00000000016B5A51".parse().unwrap(), IndexLayerMetadata {
                    // serde_json should always parse this but this might be a double with jq for
                    // example.
                    file_size: 9007199254741001,
                    generation: Generation::none()
                })
            ]),
            disk_consistent_lsn: "0/16960E8".parse::<Lsn>().unwrap(),
            metadata: TimelineMetadata::from_bytes(&[113,11,159,210,0,54,0,4,0,0,0,0,1,105,96,232,1,0,0,0,0,1,105,96,112,0,0,0,0,0,0,0,0,0,0,0,0,0,1,105,96,112,0,0,0,0,1,105,96,112,0,0,0,14,0,0,0,0,0,0,0,0,0,0,0,0,0,0,0,0,0,0,0,0,0,0,0,0,0,0,0,0,0,0,0,0,0,0,0,0,0,0,0,0,0,0,0,0,0,0,0,0,0,0,0,0,0,0,0,0,0,0,0,0,0,0,0,0,0,0,0,0,0,0,0,0,0,0,0,0,0,0,0,0,0,0,0,0,0,0,0,0,0,0,0,0,0,0,0,0,0,0,0,0,0,0,0,0,0,0,0,0,0,0,0,0,0,0,0,0,0,0,0,0,0,0,0,0,0,0,0,0,0,0,0,0,0,0,0,0,0,0,0,0,0,0,0,0,0,0,0,0,0,0,0,0,0,0,0,0,0,0,0,0,0,0,0,0,0,0,0,0,0,0,0,0,0,0,0,0,0,0,0,0,0,0,0,0,0,0,0,0,0,0,0,0,0,0,0,0,0,0,0,0,0,0,0,0,0,0,0,0,0,0,0,0,0,0,0,0,0,0,0,0,0,0,0,0,0,0,0,0,0,0,0,0,0,0,0,0,0,0,0,0,0,0,0,0,0,0,0,0,0,0,0,0,0,0,0,0,0,0,0,0,0,0,0,0,0,0,0,0,0,0,0,0,0,0,0,0,0,0,0,0,0,0,0,0,0,0,0,0,0,0,0,0,0,0,0,0,0,0,0,0,0,0,0,0,0,0,0,0,0,0,0,0,0,0,0,0,0,0,0,0,0,0,0,0,0,0,0,0,0,0,0,0,0,0,0,0,0,0,0,0,0,0,0,0,0,0,0,0,0,0,0,0,0,0,0,0,0,0,0,0,0,0,0,0,0,0,0,0,0,0,0,0,0,0,0,0,0,0,0,0,0,0,0,0,0,0,0,0,0,0,0,0,0,0,0,0,0,0,0,0,0,0,0,0,0,0,0,0,0,0,0,0,0,0,0,0,0,0,0,0,0,0,0,0,0,0,0,0,0,0,0,0,0,0,0,0,0,0,0,0,0,0,0,0,0,0,0,0,0,0,0,0,0,0,0,0,0,0]).unwrap(),
            deleted_at: None,
        };

        let part = serde_json::from_str::<IndexPart>(example).unwrap();
        assert_eq!(part, expected);
    }

    #[test]
    fn v1_indexpart_is_parsed_with_optional_missing_layers() {
        let example = r#"{
            "version":1,
            "timeline_layers":["000000000000000000000000000000000000-FFFFFFFFFFFFFFFFFFFFFFFFFFFFFFFFFFFF__0000000001696070-00000000016960E9"],
            "missing_layers":["This shouldn't fail deserialization"],
            "layer_metadata":{
                "000000000000000000000000000000000000-FFFFFFFFFFFFFFFFFFFFFFFFFFFFFFFFFFFF__0000000001696070-00000000016960E9": { "file_size": 25600000 },
                "000000000000000000000000000000000000-FFFFFFFFFFFFFFFFFFFFFFFFFFFFFFFFFFFF__00000000016B59D8-00000000016B5A51": { "file_size": 9007199254741001 }
            },
            "disk_consistent_lsn":"0/16960E8",
            "metadata_bytes":[113,11,159,210,0,54,0,4,0,0,0,0,1,105,96,232,1,0,0,0,0,1,105,96,112,0,0,0,0,0,0,0,0,0,0,0,0,0,1,105,96,112,0,0,0,0,1,105,96,112,0,0,0,14,0,0,0,0,0,0,0,0,0,0,0,0,0,0,0,0,0,0,0,0,0,0,0,0,0,0,0,0,0,0,0,0,0,0,0,0,0,0,0,0,0,0,0,0,0,0,0,0,0,0,0,0,0,0,0,0,0,0,0,0,0,0,0,0,0,0,0,0,0,0,0,0,0,0,0,0,0,0,0,0,0,0,0,0,0,0,0,0,0,0,0,0,0,0,0,0,0,0,0,0,0,0,0,0,0,0,0,0,0,0,0,0,0,0,0,0,0,0,0,0,0,0,0,0,0,0,0,0,0,0,0,0,0,0,0,0,0,0,0,0,0,0,0,0,0,0,0,0,0,0,0,0,0,0,0,0,0,0,0,0,0,0,0,0,0,0,0,0,0,0,0,0,0,0,0,0,0,0,0,0,0,0,0,0,0,0,0,0,0,0,0,0,0,0,0,0,0,0,0,0,0,0,0,0,0,0,0,0,0,0,0,0,0,0,0,0,0,0,0,0,0,0,0,0,0,0,0,0,0,0,0,0,0,0,0,0,0,0,0,0,0,0,0,0,0,0,0,0,0,0,0,0,0,0,0,0,0,0,0,0,0,0,0,0,0,0,0,0,0,0,0,0,0,0,0,0,0,0,0,0,0,0,0,0,0,0,0,0,0,0,0,0,0,0,0,0,0,0,0,0,0,0,0,0,0,0,0,0,0,0,0,0,0,0,0,0,0,0,0,0,0,0,0,0,0,0,0,0,0,0,0,0,0,0,0,0,0,0,0,0,0,0,0,0,0,0,0,0,0,0,0,0,0,0,0,0,0,0,0,0,0,0,0,0,0,0,0,0,0,0,0,0,0,0,0,0,0,0,0,0,0,0,0,0,0,0,0,0,0,0,0,0,0,0,0,0,0,0,0,0,0,0,0,0,0,0,0,0,0,0,0,0,0,0,0,0,0,0,0,0,0,0,0,0,0,0,0,0,0,0,0,0,0,0,0,0,0,0,0,0,0,0,0,0,0,0,0,0,0,0,0,0,0,0,0,0,0,0]
        }"#;

        let expected = IndexPart {
            // note this is not verified, could be anything, but exists for humans debugging.. could be the git version instead?
            version: 1,
            layer_metadata: HashMap::from([
                ("000000000000000000000000000000000000-FFFFFFFFFFFFFFFFFFFFFFFFFFFFFFFFFFFF__0000000001696070-00000000016960E9".parse().unwrap(), IndexLayerMetadata {
                    file_size: 25600000,
                    generation: Generation::none()
                }),
                ("000000000000000000000000000000000000-FFFFFFFFFFFFFFFFFFFFFFFFFFFFFFFFFFFF__00000000016B59D8-00000000016B5A51".parse().unwrap(), IndexLayerMetadata {
                    // serde_json should always parse this but this might be a double with jq for
                    // example.
                    file_size: 9007199254741001,
                    generation: Generation::none()
                })
            ]),
            disk_consistent_lsn: "0/16960E8".parse::<Lsn>().unwrap(),
            metadata: TimelineMetadata::from_bytes(&[113,11,159,210,0,54,0,4,0,0,0,0,1,105,96,232,1,0,0,0,0,1,105,96,112,0,0,0,0,0,0,0,0,0,0,0,0,0,1,105,96,112,0,0,0,0,1,105,96,112,0,0,0,14,0,0,0,0,0,0,0,0,0,0,0,0,0,0,0,0,0,0,0,0,0,0,0,0,0,0,0,0,0,0,0,0,0,0,0,0,0,0,0,0,0,0,0,0,0,0,0,0,0,0,0,0,0,0,0,0,0,0,0,0,0,0,0,0,0,0,0,0,0,0,0,0,0,0,0,0,0,0,0,0,0,0,0,0,0,0,0,0,0,0,0,0,0,0,0,0,0,0,0,0,0,0,0,0,0,0,0,0,0,0,0,0,0,0,0,0,0,0,0,0,0,0,0,0,0,0,0,0,0,0,0,0,0,0,0,0,0,0,0,0,0,0,0,0,0,0,0,0,0,0,0,0,0,0,0,0,0,0,0,0,0,0,0,0,0,0,0,0,0,0,0,0,0,0,0,0,0,0,0,0,0,0,0,0,0,0,0,0,0,0,0,0,0,0,0,0,0,0,0,0,0,0,0,0,0,0,0,0,0,0,0,0,0,0,0,0,0,0,0,0,0,0,0,0,0,0,0,0,0,0,0,0,0,0,0,0,0,0,0,0,0,0,0,0,0,0,0,0,0,0,0,0,0,0,0,0,0,0,0,0,0,0,0,0,0,0,0,0,0,0,0,0,0,0,0,0,0,0,0,0,0,0,0,0,0,0,0,0,0,0,0,0,0,0,0,0,0,0,0,0,0,0,0,0,0,0,0,0,0,0,0,0,0,0,0,0,0,0,0,0,0,0,0,0,0,0,0,0,0,0,0,0,0,0,0,0,0,0,0,0,0,0,0,0,0,0,0,0,0,0,0,0,0,0,0,0,0,0,0,0,0,0,0,0,0,0,0,0,0,0,0,0,0,0,0,0,0,0,0,0,0,0,0,0,0,0,0,0,0,0,0,0,0,0,0,0,0,0,0,0,0,0,0,0,0,0,0,0,0,0,0,0,0,0,0,0,0,0,0,0,0,0,0,0,0,0,0,0,0,0,0,0,0,0,0,0,0,0,0,0,0,0,0,0,0,0,0,0,0,0,0,0,0,0,0,0,0,0]).unwrap(),
            deleted_at: None,
        };

        let part = serde_json::from_str::<IndexPart>(example).unwrap();
        assert_eq!(part, expected);
    }

    #[test]
    fn v2_indexpart_is_parsed_with_deleted_at() {
        let example = r#"{
            "version":2,
            "timeline_layers":["000000000000000000000000000000000000-FFFFFFFFFFFFFFFFFFFFFFFFFFFFFFFFFFFF__0000000001696070-00000000016960E9"],
            "missing_layers":["This shouldn't fail deserialization"],
            "layer_metadata":{
                "000000000000000000000000000000000000-FFFFFFFFFFFFFFFFFFFFFFFFFFFFFFFFFFFF__0000000001696070-00000000016960E9": { "file_size": 25600000 },
                "000000000000000000000000000000000000-FFFFFFFFFFFFFFFFFFFFFFFFFFFFFFFFFFFF__00000000016B59D8-00000000016B5A51": { "file_size": 9007199254741001 }
            },
            "disk_consistent_lsn":"0/16960E8",
            "metadata_bytes":[113,11,159,210,0,54,0,4,0,0,0,0,1,105,96,232,1,0,0,0,0,1,105,96,112,0,0,0,0,0,0,0,0,0,0,0,0,0,1,105,96,112,0,0,0,0,1,105,96,112,0,0,0,14,0,0,0,0,0,0,0,0,0,0,0,0,0,0,0,0,0,0,0,0,0,0,0,0,0,0,0,0,0,0,0,0,0,0,0,0,0,0,0,0,0,0,0,0,0,0,0,0,0,0,0,0,0,0,0,0,0,0,0,0,0,0,0,0,0,0,0,0,0,0,0,0,0,0,0,0,0,0,0,0,0,0,0,0,0,0,0,0,0,0,0,0,0,0,0,0,0,0,0,0,0,0,0,0,0,0,0,0,0,0,0,0,0,0,0,0,0,0,0,0,0,0,0,0,0,0,0,0,0,0,0,0,0,0,0,0,0,0,0,0,0,0,0,0,0,0,0,0,0,0,0,0,0,0,0,0,0,0,0,0,0,0,0,0,0,0,0,0,0,0,0,0,0,0,0,0,0,0,0,0,0,0,0,0,0,0,0,0,0,0,0,0,0,0,0,0,0,0,0,0,0,0,0,0,0,0,0,0,0,0,0,0,0,0,0,0,0,0,0,0,0,0,0,0,0,0,0,0,0,0,0,0,0,0,0,0,0,0,0,0,0,0,0,0,0,0,0,0,0,0,0,0,0,0,0,0,0,0,0,0,0,0,0,0,0,0,0,0,0,0,0,0,0,0,0,0,0,0,0,0,0,0,0,0,0,0,0,0,0,0,0,0,0,0,0,0,0,0,0,0,0,0,0,0,0,0,0,0,0,0,0,0,0,0,0,0,0,0,0,0,0,0,0,0,0,0,0,0,0,0,0,0,0,0,0,0,0,0,0,0,0,0,0,0,0,0,0,0,0,0,0,0,0,0,0,0,0,0,0,0,0,0,0,0,0,0,0,0,0,0,0,0,0,0,0,0,0,0,0,0,0,0,0,0,0,0,0,0,0,0,0,0,0,0,0,0,0,0,0,0,0,0,0,0,0,0,0,0,0,0,0,0,0,0,0,0,0,0,0,0,0,0,0,0,0,0,0,0,0,0,0,0,0,0,0,0,0,0,0,0,0,0,0,0,0,0,0,0,0,0,0,0,0,0,0,0,0,0],
            "deleted_at": "2023-07-31T09:00:00.123"
        }"#;

        let expected = IndexPart {
            // note this is not verified, could be anything, but exists for humans debugging.. could be the git version instead?
            version: 2,
            layer_metadata: HashMap::from([
                ("000000000000000000000000000000000000-FFFFFFFFFFFFFFFFFFFFFFFFFFFFFFFFFFFF__0000000001696070-00000000016960E9".parse().unwrap(), IndexLayerMetadata {
                    file_size: 25600000,
                    generation: Generation::none()
                }),
                ("000000000000000000000000000000000000-FFFFFFFFFFFFFFFFFFFFFFFFFFFFFFFFFFFF__00000000016B59D8-00000000016B5A51".parse().unwrap(), IndexLayerMetadata {
                    // serde_json should always parse this but this might be a double with jq for
                    // example.
                    file_size: 9007199254741001,
                    generation: Generation::none()
                })
            ]),
            disk_consistent_lsn: "0/16960E8".parse::<Lsn>().unwrap(),
            metadata: TimelineMetadata::from_bytes(&[113,11,159,210,0,54,0,4,0,0,0,0,1,105,96,232,1,0,0,0,0,1,105,96,112,0,0,0,0,0,0,0,0,0,0,0,0,0,1,105,96,112,0,0,0,0,1,105,96,112,0,0,0,14,0,0,0,0,0,0,0,0,0,0,0,0,0,0,0,0,0,0,0,0,0,0,0,0,0,0,0,0,0,0,0,0,0,0,0,0,0,0,0,0,0,0,0,0,0,0,0,0,0,0,0,0,0,0,0,0,0,0,0,0,0,0,0,0,0,0,0,0,0,0,0,0,0,0,0,0,0,0,0,0,0,0,0,0,0,0,0,0,0,0,0,0,0,0,0,0,0,0,0,0,0,0,0,0,0,0,0,0,0,0,0,0,0,0,0,0,0,0,0,0,0,0,0,0,0,0,0,0,0,0,0,0,0,0,0,0,0,0,0,0,0,0,0,0,0,0,0,0,0,0,0,0,0,0,0,0,0,0,0,0,0,0,0,0,0,0,0,0,0,0,0,0,0,0,0,0,0,0,0,0,0,0,0,0,0,0,0,0,0,0,0,0,0,0,0,0,0,0,0,0,0,0,0,0,0,0,0,0,0,0,0,0,0,0,0,0,0,0,0,0,0,0,0,0,0,0,0,0,0,0,0,0,0,0,0,0,0,0,0,0,0,0,0,0,0,0,0,0,0,0,0,0,0,0,0,0,0,0,0,0,0,0,0,0,0,0,0,0,0,0,0,0,0,0,0,0,0,0,0,0,0,0,0,0,0,0,0,0,0,0,0,0,0,0,0,0,0,0,0,0,0,0,0,0,0,0,0,0,0,0,0,0,0,0,0,0,0,0,0,0,0,0,0,0,0,0,0,0,0,0,0,0,0,0,0,0,0,0,0,0,0,0,0,0,0,0,0,0,0,0,0,0,0,0,0,0,0,0,0,0,0,0,0,0,0,0,0,0,0,0,0,0,0,0,0,0,0,0,0,0,0,0,0,0,0,0,0,0,0,0,0,0,0,0,0,0,0,0,0,0,0,0,0,0,0,0,0,0,0,0,0,0,0,0,0,0,0,0,0,0,0,0,0,0,0,0,0,0,0,0,0,0,0,0,0,0,0,0,0,0,0,0,0,0,0,0,0,0,0,0,0,0,0,0,0,0,0,0]).unwrap(),
            deleted_at: Some(chrono::NaiveDateTime::parse_from_str(
                "2023-07-31T09:00:00.123000000", "%Y-%m-%dT%H:%M:%S.%f").unwrap())
        };

        let part = serde_json::from_str::<IndexPart>(example).unwrap();
        assert_eq!(part, expected);
    }

    #[test]
    fn empty_layers_are_parsed() {
        let empty_layers_json = r#"{
            "version":1,
            "timeline_layers":[],
            "layer_metadata":{},
            "disk_consistent_lsn":"0/2532648",
            "metadata_bytes":[136,151,49,208,0,70,0,4,0,0,0,0,2,83,38,72,1,0,0,0,0,2,83,38,32,1,87,198,240,135,97,119,45,125,38,29,155,161,140,141,255,210,0,0,0,0,2,83,38,72,0,0,0,0,1,73,240,192,0,0,0,0,1,73,240,192,0,0,0,15,0,0,0,0,0,0,0,0,0,0,0,0,0,0,0,0,0,0,0,0,0,0,0,0,0,0,0,0,0,0,0,0,0,0,0,0,0,0,0,0,0,0,0,0,0,0,0,0,0,0,0,0,0,0,0,0,0,0,0,0,0,0,0,0,0,0,0,0,0,0,0,0,0,0,0,0,0,0,0,0,0,0,0,0,0,0,0,0,0,0,0,0,0,0,0,0,0,0,0,0,0,0,0,0,0,0,0,0,0,0,0,0,0,0,0,0,0,0,0,0,0,0,0,0,0,0,0,0,0,0,0,0,0,0,0,0,0,0,0,0,0,0,0,0,0,0,0,0,0,0,0,0,0,0,0,0,0,0,0,0,0,0,0,0,0,0,0,0,0,0,0,0,0,0,0,0,0,0,0,0,0,0,0,0,0,0,0,0,0,0,0,0,0,0,0,0,0,0,0,0,0,0,0,0,0,0,0,0,0,0,0,0,0,0,0,0,0,0,0,0,0,0,0,0,0,0,0,0,0,0,0,0,0,0,0,0,0,0,0,0,0,0,0,0,0,0,0,0,0,0,0,0,0,0,0,0,0,0,0,0,0,0,0,0,0,0,0,0,0,0,0,0,0,0,0,0,0,0,0,0,0,0,0,0,0,0,0,0,0,0,0,0,0,0,0,0,0,0,0,0,0,0,0,0,0,0,0,0,0,0,0,0,0,0,0,0,0,0,0,0,0,0,0,0,0,0,0,0,0,0,0,0,0,0,0,0,0,0,0,0,0,0,0,0,0,0,0,0,0,0,0,0,0,0,0,0,0,0,0,0,0,0,0,0,0,0,0,0,0,0,0,0,0,0,0,0,0,0,0,0,0,0,0,0,0,0,0,0,0,0,0,0,0,0,0,0,0,0,0,0,0,0,0,0,0,0,0,0,0,0,0,0,0,0,0,0,0,0,0,0,0,0,0,0,0,0,0,0,0,0,0,0,0,0,0,0,0,0,0,0,0,0]
        }"#;

        let expected = IndexPart {
            version: 1,
            layer_metadata: HashMap::new(),
            disk_consistent_lsn: "0/2532648".parse::<Lsn>().unwrap(),
            metadata: TimelineMetadata::from_bytes(&[
                136, 151, 49, 208, 0, 70, 0, 4, 0, 0, 0, 0, 2, 83, 38, 72, 1, 0, 0, 0, 0, 2, 83,
                38, 32, 1, 87, 198, 240, 135, 97, 119, 45, 125, 38, 29, 155, 161, 140, 141, 255,
                210, 0, 0, 0, 0, 2, 83, 38, 72, 0, 0, 0, 0, 1, 73, 240, 192, 0, 0, 0, 0, 1, 73,
                240, 192, 0, 0, 0, 15, 0, 0, 0, 0, 0, 0, 0, 0, 0, 0, 0, 0, 0, 0, 0, 0, 0, 0, 0, 0,
                0, 0, 0, 0, 0, 0, 0, 0, 0, 0, 0, 0, 0, 0, 0, 0, 0, 0, 0, 0, 0, 0, 0, 0, 0, 0, 0, 0,
                0, 0, 0, 0, 0, 0, 0, 0, 0, 0, 0, 0, 0, 0, 0, 0, 0, 0, 0, 0, 0, 0, 0, 0, 0, 0, 0, 0,
                0, 0, 0, 0, 0, 0, 0, 0, 0, 0, 0, 0, 0, 0, 0, 0, 0, 0, 0, 0, 0, 0, 0, 0, 0, 0, 0, 0,
                0, 0, 0, 0, 0, 0, 0, 0, 0, 0, 0, 0, 0, 0, 0, 0, 0, 0, 0, 0, 0, 0, 0, 0, 0, 0, 0, 0,
                0, 0, 0, 0, 0, 0, 0, 0, 0, 0, 0, 0, 0, 0, 0, 0, 0, 0, 0, 0, 0, 0, 0, 0, 0, 0, 0, 0,
                0, 0, 0, 0, 0, 0, 0, 0, 0, 0, 0, 0, 0, 0, 0, 0, 0, 0, 0, 0, 0, 0, 0, 0, 0, 0, 0, 0,
                0, 0, 0, 0, 0, 0, 0, 0, 0, 0, 0, 0, 0, 0, 0, 0, 0, 0, 0, 0, 0, 0, 0, 0, 0, 0, 0, 0,
                0, 0, 0, 0, 0, 0, 0, 0, 0, 0, 0, 0, 0, 0, 0, 0, 0, 0, 0, 0, 0, 0, 0, 0, 0, 0, 0, 0,
                0, 0, 0, 0, 0, 0, 0, 0, 0, 0, 0, 0, 0, 0, 0, 0, 0, 0, 0, 0, 0, 0, 0, 0, 0, 0, 0, 0,
                0, 0, 0, 0, 0, 0, 0, 0, 0, 0, 0, 0, 0, 0, 0, 0, 0, 0, 0, 0, 0, 0, 0, 0, 0, 0, 0, 0,
                0, 0, 0, 0, 0, 0, 0, 0, 0, 0, 0, 0, 0, 0, 0, 0, 0, 0, 0, 0, 0, 0, 0, 0, 0, 0, 0, 0,
                0, 0, 0, 0, 0, 0, 0, 0, 0, 0, 0, 0, 0, 0, 0, 0, 0, 0, 0, 0, 0, 0, 0, 0, 0, 0, 0, 0,
                0, 0, 0, 0, 0, 0, 0, 0, 0, 0, 0, 0, 0, 0, 0, 0, 0, 0, 0, 0, 0, 0, 0, 0, 0, 0, 0, 0,
                0, 0, 0, 0, 0, 0, 0, 0, 0, 0, 0, 0, 0, 0, 0, 0, 0, 0, 0, 0, 0, 0, 0, 0, 0, 0, 0, 0,
                0, 0, 0, 0, 0, 0, 0, 0, 0, 0, 0, 0, 0, 0, 0, 0, 0, 0, 0, 0, 0, 0, 0, 0, 0, 0, 0, 0,
                0, 0,
            ])
            .unwrap(),
            deleted_at: None,
        };

        let empty_layers_parsed = serde_json::from_str::<IndexPart>(empty_layers_json).unwrap();

        assert_eq!(empty_layers_parsed, expected);
    }

    #[test]
    fn v4_indexpart_is_parsed() {
        let example = r#"{
            "version":4,
            "layer_metadata":{
                "000000000000000000000000000000000000-FFFFFFFFFFFFFFFFFFFFFFFFFFFFFFFFFFFF__0000000001696070-00000000016960E9": { "file_size": 25600000 },
                "000000000000000000000000000000000000-FFFFFFFFFFFFFFFFFFFFFFFFFFFFFFFFFFFF__00000000016B59D8-00000000016B5A51": { "file_size": 9007199254741001 }
            },
            "disk_consistent_lsn":"0/16960E8",
            "metadata_bytes":[113,11,159,210,0,54,0,4,0,0,0,0,1,105,96,232,1,0,0,0,0,1,105,96,112,0,0,0,0,0,0,0,0,0,0,0,0,0,1,105,96,112,0,0,0,0,1,105,96,112,0,0,0,14,0,0,0,0,0,0,0,0,0,0,0,0,0,0,0,0,0,0,0,0,0,0,0,0,0,0,0,0,0,0,0,0,0,0,0,0,0,0,0,0,0,0,0,0,0,0,0,0,0,0,0,0,0,0,0,0,0,0,0,0,0,0,0,0,0,0,0,0,0,0,0,0,0,0,0,0,0,0,0,0,0,0,0,0,0,0,0,0,0,0,0,0,0,0,0,0,0,0,0,0,0,0,0,0,0,0,0,0,0,0,0,0,0,0,0,0,0,0,0,0,0,0,0,0,0,0,0,0,0,0,0,0,0,0,0,0,0,0,0,0,0,0,0,0,0,0,0,0,0,0,0,0,0,0,0,0,0,0,0,0,0,0,0,0,0,0,0,0,0,0,0,0,0,0,0,0,0,0,0,0,0,0,0,0,0,0,0,0,0,0,0,0,0,0,0,0,0,0,0,0,0,0,0,0,0,0,0,0,0,0,0,0,0,0,0,0,0,0,0,0,0,0,0,0,0,0,0,0,0,0,0,0,0,0,0,0,0,0,0,0,0,0,0,0,0,0,0,0,0,0,0,0,0,0,0,0,0,0,0,0,0,0,0,0,0,0,0,0,0,0,0,0,0,0,0,0,0,0,0,0,0,0,0,0,0,0,0,0,0,0,0,0,0,0,0,0,0,0,0,0,0,0,0,0,0,0,0,0,0,0,0,0,0,0,0,0,0,0,0,0,0,0,0,0,0,0,0,0,0,0,0,0,0,0,0,0,0,0,0,0,0,0,0,0,0,0,0,0,0,0,0,0,0,0,0,0,0,0,0,0,0,0,0,0,0,0,0,0,0,0,0,0,0,0,0,0,0,0,0,0,0,0,0,0,0,0,0,0,0,0,0,0,0,0,0,0,0,0,0,0,0,0,0,0,0,0,0,0,0,0,0,0,0,0,0,0,0,0,0,0,0,0,0,0,0,0,0,0,0,0,0,0,0,0,0,0,0,0,0,0,0,0,0,0,0,0,0,0,0,0,0,0,0,0,0,0,0,0],
            "deleted_at": "2023-07-31T09:00:00.123"
        }"#;

        let expected = IndexPart {
            version: 4,
            layer_metadata: HashMap::from([
                ("000000000000000000000000000000000000-FFFFFFFFFFFFFFFFFFFFFFFFFFFFFFFFFFFF__0000000001696070-00000000016960E9".parse().unwrap(), IndexLayerMetadata {
                    file_size: 25600000,
                    generation: Generation::none()
                }),
                ("000000000000000000000000000000000000-FFFFFFFFFFFFFFFFFFFFFFFFFFFFFFFFFFFF__00000000016B59D8-00000000016B5A51".parse().unwrap(), IndexLayerMetadata {
                    // serde_json should always parse this but this might be a double with jq for
                    // example.
                    file_size: 9007199254741001,
                    generation: Generation::none()
                })
            ]),
            disk_consistent_lsn: "0/16960E8".parse::<Lsn>().unwrap(),
            metadata: TimelineMetadata::from_bytes(&[113,11,159,210,0,54,0,4,0,0,0,0,1,105,96,232,1,0,0,0,0,1,105,96,112,0,0,0,0,0,0,0,0,0,0,0,0,0,1,105,96,112,0,0,0,0,1,105,96,112,0,0,0,14,0,0,0,0,0,0,0,0,0,0,0,0,0,0,0,0,0,0,0,0,0,0,0,0,0,0,0,0,0,0,0,0,0,0,0,0,0,0,0,0,0,0,0,0,0,0,0,0,0,0,0,0,0,0,0,0,0,0,0,0,0,0,0,0,0,0,0,0,0,0,0,0,0,0,0,0,0,0,0,0,0,0,0,0,0,0,0,0,0,0,0,0,0,0,0,0,0,0,0,0,0,0,0,0,0,0,0,0,0,0,0,0,0,0,0,0,0,0,0,0,0,0,0,0,0,0,0,0,0,0,0,0,0,0,0,0,0,0,0,0,0,0,0,0,0,0,0,0,0,0,0,0,0,0,0,0,0,0,0,0,0,0,0,0,0,0,0,0,0,0,0,0,0,0,0,0,0,0,0,0,0,0,0,0,0,0,0,0,0,0,0,0,0,0,0,0,0,0,0,0,0,0,0,0,0,0,0,0,0,0,0,0,0,0,0,0,0,0,0,0,0,0,0,0,0,0,0,0,0,0,0,0,0,0,0,0,0,0,0,0,0,0,0,0,0,0,0,0,0,0,0,0,0,0,0,0,0,0,0,0,0,0,0,0,0,0,0,0,0,0,0,0,0,0,0,0,0,0,0,0,0,0,0,0,0,0,0,0,0,0,0,0,0,0,0,0,0,0,0,0,0,0,0,0,0,0,0,0,0,0,0,0,0,0,0,0,0,0,0,0,0,0,0,0,0,0,0,0,0,0,0,0,0,0,0,0,0,0,0,0,0,0,0,0,0,0,0,0,0,0,0,0,0,0,0,0,0,0,0,0,0,0,0,0,0,0,0,0,0,0,0,0,0,0,0,0,0,0,0,0,0,0,0,0,0,0,0,0,0,0,0,0,0,0,0,0,0,0,0,0,0,0,0,0,0,0,0,0,0,0,0,0,0,0,0,0,0,0,0,0,0,0,0,0,0,0,0,0,0,0,0,0,0,0,0,0,0,0,0,0,0,0,0,0,0,0,0,0,0,0,0,0,0,0,0,0,0,0]).unwrap(),
            deleted_at: Some(chrono::NaiveDateTime::parse_from_str(
                "2023-07-31T09:00:00.123000000", "%Y-%m-%dT%H:%M:%S.%f").unwrap())
        };

        let part = serde_json::from_str::<IndexPart>(example).unwrap();
        assert_eq!(part, expected);
    }
}<|MERGE_RESOLUTION|>--- conflicted
+++ resolved
@@ -151,15 +151,11 @@
 /// Serialized form of [`LayerFileMetadata`].
 #[derive(Debug, PartialEq, Eq, Clone, Serialize, Deserialize)]
 pub struct IndexLayerMetadata {
-<<<<<<< HEAD
     pub file_size: u64,
-=======
-    pub(super) file_size: u64,
 
     #[serde(default = "Generation::none")]
     #[serde(skip_serializing_if = "Generation::is_none")]
     pub(super) generation: Generation,
->>>>>>> 1b916a10
 }
 
 impl From<LayerFileMetadata> for IndexLayerMetadata {
