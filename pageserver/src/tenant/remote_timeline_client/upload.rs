--- conflicted
+++ resolved
@@ -124,17 +124,12 @@
 ) -> anyhow::Result<()> {
     tracing::trace!("uploading initdb dir");
 
-<<<<<<< HEAD
-    let bytes = tokio::io::BufReader::new(initdb_tar_zst);
-=======
-    let size = initdb_dir.len();
-
-    let bytes = futures::stream::once(futures::future::ready(Ok(initdb_dir)));
->>>>>>> b492cedf
+    let buf_reader = tokio::io::BufReader::new(initdb_tar_zst);
+    let file = tokio_util::io::ReaderStream::with_capacity(buf_reader, 8 * 1024);
 
     let remote_path = remote_initdb_archive_path(tenant_id, timeline_id);
     storage
-        .upload_storage_object(bytes, size as usize, &remote_path)
+        .upload_storage_object(file, size as usize, &remote_path)
         .await
         .with_context(|| format!("upload initdb dir for '{tenant_id} / {timeline_id}'"))
 }