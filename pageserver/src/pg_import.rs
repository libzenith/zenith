use std::{fs::metadata, path::Path, str::FromStr};

use anyhow::{bail, ensure, Context};
use bytes::Bytes;
use camino::{Utf8Path, Utf8PathBuf};

use itertools::Itertools;
use pageserver_api::{key::rel_block_to_key, reltag::RelTag};
use postgres_ffi::{pg_constants, relfile_utils::parse_relfilename, ControlFileData, DBState_DB_SHUTDOWNED, Oid, BLCKSZ};
use tokio::io::AsyncRead;
use tracing::{debug, trace, warn};
use utils::{id::{NodeId, TenantId, TimelineId}, shard::{ShardCount, ShardNumber, TenantShardId}};
use walkdir::WalkDir;

use crate::{context::{DownloadBehavior, RequestContext}, import_datadir, task_mgr::TaskKind, tenant::storage_layer::ImageLayerWriter};
use crate::config::PageServerConf;
use tokio::io::AsyncReadExt;

use pageserver_api::key::Key;

pub struct PgImportEnv {
    ctx: RequestContext,
    conf: &'static PageServerConf,
    tli: TimelineId,
    tsi: TenantShardId,
}

impl PgImportEnv {

    pub async fn init() -> anyhow::Result<PgImportEnv> {
        let ctx: RequestContext = RequestContext::new(TaskKind::DebugTool, DownloadBehavior::Error);
        let config = toml_edit::Document::new();
        let conf = PageServerConf::parse_and_validate(
            NodeId(42), 
            &config,
            &Utf8PathBuf::from("layers")
        )?;
        let conf = Box::leak(Box::new(conf));

        let tni = TenantId::from_str("42424242424242424242424242424242")?;
        let tli = TimelineId::from_str("42424242424242424242424242424242")?;
        let tsi = TenantShardId {
            tenant_id: tni,
            shard_number: ShardNumber(0),
            shard_count: ShardCount(0),
        };

        Ok(PgImportEnv {
            ctx,
            conf, 
            tli,
            tsi,
        })
    }

    pub async fn import_datadir(&mut self, pgdata_path: &Utf8Path, _tenant_path: &Utf8Path) -> anyhow::Result<()> {

        let pgdata_lsn = import_datadir::get_lsn_from_controlfile(&pgdata_path)?.align();

        let range = Key::MIN..Key::NON_L0_MAX;
        let mut one_big_layer = ImageLayerWriter::new(
            &self.conf,
            self.tli,
            self.tsi,
            &range,
            pgdata_lsn,
            &self.ctx,
        ).await?;

        // Import ordinary databases, DEFAULTTABLESPACE_OID is smaller than GLOBALTABLESPACE_OID, so import them first
        // Traverse database in increasing oid order
        WalkDir::new(pgdata_path.join("base"))
            .max_depth(1)
            .into_iter()
            .filter_map(|entry| {
                entry.ok().and_then(|path| {
                    path.file_name().to_string_lossy().parse::<u32>().ok()
                })
            })
            .sorted()
            .for_each(|dboid| {
                let path = pgdata_path.join("base").join(dboid.to_string());
<<<<<<< HEAD
                self.import_db(&mut one_big_layer, &path, dboid, pg_constants::DEFAULTTABLESPACE_OID);
            });

        // global catalogs now
        self.import_db(&mut one_big_layer, &pgdata_path.join("global"), 0, postgres_ffi::pg_constants::GLOBALTABLESPACE_OID);
=======
                self.import_db(&mut one_big_layer, &path, pg_constants::DEFAULTTABLESPACE_OID).await;
            });

        // global catalogs now
        self.import_db(&mut one_big_layer, &pgdata_path.join("global"), postgres_ffi::pg_constants::GLOBALTABLESPACE_OID).await?;

>>>>>>> 241724f3
        
        one_big_layer.finish_layer(&self.ctx).await?;

        // should we anything about the wal?

        Ok(())
    }

    async fn import_db(
        &mut self,
        layer_writer: &mut ImageLayerWriter,
        path: &Utf8PathBuf,
        dboid: u32,
        spcnode: u32,
    ) -> anyhow::Result<()> {

        // traverse database directory in the same order as our RelKey ordering
        WalkDir::new(path)
            .max_depth(1)
            .into_iter()
            .filter_map(|entry| {
                entry.ok().and_then(|path| {
                    let relfile = path.file_name().to_string_lossy();
                    // returns (relnode, forknum, segno)
                    parse_relfilename(&relfile).ok()
                })
            })
            .sorted()
            .for_each(|(relnode, forknum, segno)|{
                let rel_tag = RelTag {
                    spcnode,
                    dbnode: dboid,
                    relnode,
                    forknum,
                };

                self.import_rel_file(layer_writer, path, rel_tag, segno).await?;
            });

        Ok(())
    }

    async fn import_rel_file(
        &mut self,
        layer_writer: &mut ImageLayerWriter,
        path: &Utf8PathBuf,
        rel_tag: RelTag,
        segno: u32,
    ) -> anyhow::Result<()> {

        let mut reader = tokio::fs::File::open(path).await?;
<<<<<<< HEAD
        let len = metadata(path)?.len() as usize;
=======
        let len = std::fs::metadata(path)?.len();
>>>>>>> 241724f3

        let mut buf: [u8; 8192] = [0u8; 8192];

        ensure!(len % BLCKSZ as usize == 0);
        let nblocks = len / BLCKSZ as usize;

        let mut blknum: u32 = segno * (1024 * 1024 * 1024 / BLCKSZ as u32);

        loop {
            let r = reader.read_exact(&mut buf).await;
            match r {
                Ok(_) => {
                    let key = rel_block_to_key(rel_tag, blknum);
                    layer_writer.put_image(key, Bytes::copy_from_slice(&buf), &self.ctx).await?;
                }

                Err(err) => match err.kind() {
                    std::io::ErrorKind::UnexpectedEof => {
                        // reached EOF. That's expected.
                        let relative_blknum = blknum - segno * (1024 * 1024 * 1024 / BLCKSZ as u32);
                        ensure!(relative_blknum == nblocks as u32, "unexpected EOF");
                        break;
                    }
                    _ => {
<<<<<<< HEAD
                        bail!("error reading file {}: {:#}", path, err);
=======
                        bail!("error reading file {}: {:#}", path.as_display(), err);
>>>>>>> 241724f3
                    }
                },
            };
            blknum += 1;
        }

        Ok(())
    }

}

async fn read_all_bytes(reader: &mut (impl AsyncRead + Unpin)) -> anyhow::Result<Bytes> {
    let mut buf: Vec<u8> = vec![];
    reader.read_to_end(&mut buf).await?;
    Ok(Bytes::from(buf))
}

///////////////////////////////
// Set up timeline
// most of that is needed for image_layer_writer.finish()
// refactoring finish might be a better idea
///////////////////////////////


// let shard_id = ShardIdentity::unsharded();
// let tli = TimelineId::generate();
// let aaa_atc = Arc::new(ArcSwap::from(Arc::new(atc)));
// let tl_metadata = TimelineMetadata::new(
//     Lsn(0),
//     None,
//     None,
//     Lsn(0),
//     Lsn(4242),
//     Lsn(4242),
//     16,
// );
// let tc = models::TenantConfig {
//     ..models::TenantConfig::default()
// };
// let atc = AttachedTenantConf::try_from(LocationConf::attached_single(
//     TenantConfOpt{
//         ..Default::default()
//     },
//     Generation::new(42),
//     &ShardParameters::default(),
// ))?;



// // let walredo_mgr = Arc::new(WalRedoManager::from(TestRedoManager));

// let config = RemoteStorageConfig {
//     storage: RemoteStorageKind::LocalFs {
//         local_path: Utf8PathBuf::from("remote")
//     },
//     timeout: RemoteStorageConfig::DEFAULT_TIMEOUT,
// };
// let remote_storage = GenericRemoteStorage::from_config(&config).await.unwrap();
// let deletion_queue = MockDeletionQueue::new(Some(remote_storage.clone()));

// let remote_client = RemoteTimelineClient::new(
//     remote_storage,
//     deletion_queue.new_client(),
//     &conf,
//     tsi,
//     tli,
//     Generation::Valid(42),
// );


// let resources = TimelineResources {
//     remote_client,
//     timeline_get_throttle: tenant.timeline_get_throttle.clone(),
//     l0_flush_global_state: tenant.l0_flush_global_state.clone(),
// };


// let timeline = Timeline::new(
//     &conf,
//     aaa_atc,
//     &tl_metadata,
//     None,
//     tli,
//     TenantShardId {
//         tenant_id: tni,
//         shard_number: ShardNumber(0),
//         shard_count: ShardCount(0)
//     },
//     Generation::Valid(42),
//     shard_id,
//     None,
//     resources,
//     16,
//     state,
//     last_aux_file_policy,
//     self.cancel.child_token(),
// );<|MERGE_RESOLUTION|>--- conflicted
+++ resolved
@@ -80,20 +80,11 @@
             .sorted()
             .for_each(|dboid| {
                 let path = pgdata_path.join("base").join(dboid.to_string());
-<<<<<<< HEAD
                 self.import_db(&mut one_big_layer, &path, dboid, pg_constants::DEFAULTTABLESPACE_OID);
             });
 
         // global catalogs now
         self.import_db(&mut one_big_layer, &pgdata_path.join("global"), 0, postgres_ffi::pg_constants::GLOBALTABLESPACE_OID);
-=======
-                self.import_db(&mut one_big_layer, &path, pg_constants::DEFAULTTABLESPACE_OID).await;
-            });
-
-        // global catalogs now
-        self.import_db(&mut one_big_layer, &pgdata_path.join("global"), postgres_ffi::pg_constants::GLOBALTABLESPACE_OID).await?;
-
->>>>>>> 241724f3
         
         one_big_layer.finish_layer(&self.ctx).await?;
 
@@ -145,11 +136,7 @@
     ) -> anyhow::Result<()> {
 
         let mut reader = tokio::fs::File::open(path).await?;
-<<<<<<< HEAD
         let len = metadata(path)?.len() as usize;
-=======
-        let len = std::fs::metadata(path)?.len();
->>>>>>> 241724f3
 
         let mut buf: [u8; 8192] = [0u8; 8192];
 
@@ -174,11 +161,7 @@
                         break;
                     }
                     _ => {
-<<<<<<< HEAD
                         bail!("error reading file {}: {:#}", path, err);
-=======
-                        bail!("error reading file {}: {:#}", path.as_display(), err);
->>>>>>> 241724f3
                     }
                 },
             };
