--- conflicted
+++ resolved
@@ -583,7 +583,6 @@
         HttpEndpointListener(CancellableTask { task, cancel })
     };
 
-<<<<<<< HEAD
     let consumption_metrics_tasks = {
         let cancel = shutdown_pageserver.child_token();
         let task = crate::BACKGROUND_RUNTIME.spawn({
@@ -605,50 +604,6 @@
         });
         ConsumptionMetricsTasks(CancellableTask { task, cancel })
     };
-=======
-        let local_disk_storage = conf.workdir.join("last_consumption_metrics.json");
-
-        task_mgr::spawn(
-            crate::BACKGROUND_RUNTIME.handle(),
-            TaskKind::MetricsCollection,
-            None,
-            None,
-            "consumption metrics collection",
-            true,
-            {
-                let tenant_manager = tenant_manager.clone();
-                async move {
-                    // first wait until background jobs are cleared to launch.
-                    //
-                    // this is because we only process active tenants and timelines, and the
-                    // Timeline::get_current_logical_size will spawn the logical size calculation,
-                    // which will not be rate-limited.
-                    let cancel = task_mgr::shutdown_token();
-
-                    tokio::select! {
-                        _ = cancel.cancelled() => { return Ok(()); },
-                        _ = background_jobs_barrier.wait() => {}
-                    };
-
-                    pageserver::consumption_metrics::collect_metrics(
-                        tenant_manager,
-                        metric_collection_endpoint,
-                        &conf.metric_collection_bucket,
-                        conf.metric_collection_interval,
-                        conf.synthetic_size_calculation_interval,
-                        conf.id,
-                        local_disk_storage,
-                        cancel,
-                        metrics_ctx,
-                    )
-                    .instrument(info_span!("metrics_collection"))
-                    .await?;
-                    Ok(())
-                }
-            },
-        );
-    }
->>>>>>> 4e547e62
 
     // Spawn a task to listen for libpq connections. It will spawn further tasks
     // for each connection. We created the listener earlier already.
