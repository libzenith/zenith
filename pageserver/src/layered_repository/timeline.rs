//!

use anyhow::{anyhow, bail, ensure, Context, Result};
use bytes::Bytes;
use fail::fail_point;
use itertools::Itertools;
use metrics::core::{AtomicU64, GenericCounter};
use once_cell::sync::Lazy;
use tracing::*;

use std::cmp::{max, min, Ordering};
use std::collections::{hash_map::Entry, HashMap, HashSet};
use std::fs;
use std::fs::{File, OpenOptions};
use std::io::Write;
use std::ops::{Deref, Range};
use std::path::PathBuf;
use std::sync::atomic::{AtomicIsize, Ordering as AtomicOrdering};
use std::sync::{Arc, Mutex, MutexGuard, RwLock, RwLockReadGuard, TryLockError};
use std::time::{Duration, Instant, SystemTime};

use metrics::{
    register_histogram_vec, register_int_counter, register_int_counter_vec, register_int_gauge_vec,
    register_uint_gauge_vec, Histogram, HistogramVec, IntCounter, IntCounterVec, IntGauge,
    IntGaugeVec, UIntGauge, UIntGaugeVec,
};

use crate::layered_repository::{
    delta_layer::{DeltaLayer, DeltaLayerWriter},
    ephemeral_file::is_ephemeral_file,
    filename::{DeltaFileName, ImageFileName},
    image_layer::{ImageLayer, ImageLayerWriter},
    inmemory_layer::InMemoryLayer,
    layer_map::{LayerMap, SearchResult},
    metadata::{metadata_path, TimelineMetadata, METADATA_FILE_NAME},
    par_fsync,
    remote_layer::RemoteLayer,
    storage_layer::{Layer, ValueReconstructResult, ValueReconstructState},
};

use crate::config::PageServerConf;
use crate::keyspace::{KeyPartitioning, KeySpace};
use crate::pgdatadir_mapping::{BlockNumber, DatadirTimeline, LsnForTimestamp};
use crate::reltag::RelTag;
use crate::repository::TimelineWriter;
use crate::storage_sync::{index::IndexPart, RemoteTimelineClient};
use crate::tenant_config::TenantConfOpt;

use postgres_ffi::xlog_utils::to_pg_timestamp;
use utils::{
    lsn::{AtomicLsn, Lsn, RecordLsn},
    seqwait::SeqWait,
    zid::{ZTenantId, ZTimelineId},
};

use crate::page_cache;
use crate::repository::{GcResult, PageReconstructError, Timeline};
use crate::repository::{Key, Value};
use crate::thread_mgr;
use crate::virtual_file::VirtualFile;
use crate::walreceiver::spawn_connection_manager_task;
use crate::walreceiver::TaskHandle;
use crate::walreceiver::IS_WAL_RECEIVER;
use crate::walredo::WalRedoManager;
use crate::CheckpointConfig;

/// Prometheus histogram buckets (in seconds) that capture the majority of
/// latencies in the microsecond range but also extend far enough up to distinguish
/// "bad" from "really bad".
fn get_buckets_for_critical_operations() -> Vec<f64> {
    let buckets_per_digit = 5;
    let min_exponent = -6;
    let max_exponent = 2;

    let mut buckets = vec![];
    // Compute 10^(exp / buckets_per_digit) instead of 10^(1/buckets_per_digit)^exp
    // because it's more numerically stable and doesn't result in numbers like 9.999999
    for exp in (min_exponent * buckets_per_digit)..=(max_exponent * buckets_per_digit) {
        buckets.push(10_f64.powf(exp as f64 / buckets_per_digit as f64))
    }
    buckets
}

// Metrics collected on operations on the storage repository.
pub static STORAGE_TIME: Lazy<HistogramVec> = Lazy::new(|| {
    register_histogram_vec!(
        "pageserver_storage_operations_seconds",
        "Time spent on storage operations",
        &["operation", "tenant_id", "timeline_id"],
        get_buckets_for_critical_operations(),
    )
    .expect("failed to define a metric")
});

// Metrics collected on operations on the storage repository.
static RECONSTRUCT_TIME: Lazy<HistogramVec> = Lazy::new(|| {
    register_histogram_vec!(
        "pageserver_getpage_reconstruct_seconds",
        "Time spent in reconstruct_value",
        &["tenant_id", "timeline_id"],
        get_buckets_for_critical_operations(),
    )
    .expect("failed to define a metric")
});

static MATERIALIZED_PAGE_CACHE_HIT: Lazy<IntCounterVec> = Lazy::new(|| {
    register_int_counter_vec!(
        "pageserver_materialized_cache_hits_total",
        "Number of cache hits from materialized page cache",
        &["tenant_id", "timeline_id"]
    )
    .expect("failed to define a metric")
});

static WAIT_LSN_TIME: Lazy<HistogramVec> = Lazy::new(|| {
    register_histogram_vec!(
        "pageserver_wait_lsn_seconds",
        "Time spent waiting for WAL to arrive",
        &["tenant_id", "timeline_id"],
        get_buckets_for_critical_operations(),
    )
    .expect("failed to define a metric")
});

static LAST_RECORD_LSN: Lazy<IntGaugeVec> = Lazy::new(|| {
    register_int_gauge_vec!(
        "pageserver_last_record_lsn",
        "Last record LSN grouped by timeline",
        &["tenant_id", "timeline_id"]
    )
    .expect("failed to define a metric")
});

// Metrics for determining timeline's physical size.
// A layered timeline's physical is defined as the total size of
// (delta/image) layer files on disk.
static CURRENT_PHYSICAL_SIZE: Lazy<UIntGaugeVec> = Lazy::new(|| {
    register_uint_gauge_vec!(
        "pageserver_current_physical_size",
        "Current physical size grouped by timeline",
        &["tenant_id", "timeline_id"]
    )
    .expect("failed to define a metric")
});

// Metrics for cloud upload. These metrics reflect data uploaded to cloud storage,
// or in testing they estimate how much we would upload if we did.
static NUM_PERSISTENT_FILES_CREATED: Lazy<IntCounter> = Lazy::new(|| {
    register_int_counter!(
        "pageserver_created_persistent_files_total",
        "Number of files created that are meant to be uploaded to cloud storage",
    )
    .expect("failed to define a metric")
});

static PERSISTENT_BYTES_WRITTEN: Lazy<IntCounter> = Lazy::new(|| {
    register_int_counter!(
        "pageserver_written_persistent_bytes_total",
        "Total bytes written that are meant to be uploaded to cloud storage",
    )
    .expect("failed to define a metric")
});

<<<<<<< HEAD
=======
#[derive(Clone)]
pub enum LayeredTimelineEntry {
    Loaded(Arc<LayeredTimeline>),
    Unloaded {
        id: ZTimelineId,
        metadata: TimelineMetadata,
    },
}

impl LayeredTimelineEntry {
    fn timeline_id(&self) -> ZTimelineId {
        match self {
            LayeredTimelineEntry::Loaded(timeline) => timeline.timeline_id,
            LayeredTimelineEntry::Unloaded { id, .. } => *id,
        }
    }

    pub fn ancestor_timeline_id(&self) -> Option<ZTimelineId> {
        match self {
            LayeredTimelineEntry::Loaded(timeline) => {
                timeline.ancestor_timeline.as_ref().map(|t| t.timeline_id())
            }
            LayeredTimelineEntry::Unloaded { metadata, .. } => metadata.ancestor_timeline(),
        }
    }

    pub fn ancestor_lsn(&self) -> Lsn {
        match self {
            LayeredTimelineEntry::Loaded(timeline) => timeline.ancestor_lsn,
            LayeredTimelineEntry::Unloaded { metadata, .. } => metadata.ancestor_lsn(),
        }
    }

    fn ensure_loaded(&self) -> anyhow::Result<&Arc<LayeredTimeline>> {
        match self {
            LayeredTimelineEntry::Loaded(timeline) => Ok(timeline),
            LayeredTimelineEntry::Unloaded { .. } => {
                anyhow::bail!("timeline is unloaded")
            }
        }
    }

    pub fn layer_removal_guard(&self) -> Result<Option<MutexGuard<()>>, anyhow::Error> {
        match self {
            LayeredTimelineEntry::Loaded(timeline) => timeline
                .layer_removal_cs
                .try_lock()
                .map_err(|e| anyhow::anyhow!("cannot lock compaction critical section {e}"))
                .map(Some),

            LayeredTimelineEntry::Unloaded { .. } => Ok(None),
        }
    }
}

impl From<LayeredTimelineEntry> for RepositoryTimeline<LayeredTimeline> {
    fn from(entry: LayeredTimelineEntry) -> Self {
        match entry {
            LayeredTimelineEntry::Loaded(timeline) => RepositoryTimeline::Loaded(timeline as _),
            LayeredTimelineEntry::Unloaded { metadata, .. } => {
                RepositoryTimeline::Unloaded { metadata }
            }
        }
    }
}

struct TimelineMetrics {
    pub reconstruct_time_histo: Histogram,
    pub materialized_page_cache_hit_counter: GenericCounter<AtomicU64>,
    pub flush_time_histo: Histogram,
    pub compact_time_histo: Histogram,
    pub create_images_time_histo: Histogram,
    pub init_logical_size_histo: Histogram,
    pub load_layer_map_histo: Histogram,
    pub last_record_gauge: IntGauge,
    pub wait_lsn_time_histo: Histogram,
    pub current_physical_size_gauge: UIntGauge,
}

impl TimelineMetrics {
    fn new(tenant_id: &ZTenantId, timeline_id: &ZTimelineId) -> Self {
        let tenant_id = tenant_id.to_string();
        let timeline_id = timeline_id.to_string();

        let reconstruct_time_histo = RECONSTRUCT_TIME
            .get_metric_with_label_values(&[&tenant_id, &timeline_id])
            .unwrap();
        let materialized_page_cache_hit_counter = MATERIALIZED_PAGE_CACHE_HIT
            .get_metric_with_label_values(&[&tenant_id, &timeline_id])
            .unwrap();
        let flush_time_histo = STORAGE_TIME
            .get_metric_with_label_values(&["layer flush", &tenant_id, &timeline_id])
            .unwrap();
        let compact_time_histo = STORAGE_TIME
            .get_metric_with_label_values(&["compact", &tenant_id, &timeline_id])
            .unwrap();
        let create_images_time_histo = STORAGE_TIME
            .get_metric_with_label_values(&["create images", &tenant_id, &timeline_id])
            .unwrap();
        let init_logical_size_histo = STORAGE_TIME
            .get_metric_with_label_values(&["init logical size", &tenant_id, &timeline_id])
            .unwrap();
        let load_layer_map_histo = STORAGE_TIME
            .get_metric_with_label_values(&["load layer map", &tenant_id, &timeline_id])
            .unwrap();
        let last_record_gauge = LAST_RECORD_LSN
            .get_metric_with_label_values(&[&tenant_id, &timeline_id])
            .unwrap();
        let wait_lsn_time_histo = WAIT_LSN_TIME
            .get_metric_with_label_values(&[&tenant_id, &timeline_id])
            .unwrap();
        let current_physical_size_gauge = CURRENT_PHYSICAL_SIZE
            .get_metric_with_label_values(&[&tenant_id, &timeline_id])
            .unwrap();

        TimelineMetrics {
            reconstruct_time_histo,
            materialized_page_cache_hit_counter,
            flush_time_histo,
            compact_time_histo,
            create_images_time_histo,
            init_logical_size_histo,
            load_layer_map_histo,
            last_record_gauge,
            wait_lsn_time_histo,
            current_physical_size_gauge,
        }
    }
}

>>>>>>> e94a5ce3
pub struct LayeredTimeline {
    conf: &'static PageServerConf,
    tenant_conf: Arc<RwLock<TenantConfOpt>>,

    myself: std::sync::Weak<LayeredTimeline>,

    pub tenant_id: ZTenantId,
    pub timeline_id: ZTimelineId,

    pub layers: RwLock<LayerMap>,

    last_freeze_at: AtomicLsn,
    // Atomic would be more appropriate here.
    last_freeze_ts: RwLock<Instant>,

    /// WAL redo manager
    walredo_mgr: Arc<dyn WalRedoManager + Sync + Send>,

    /// Remote storage client.
    ///
    /// If Some, use it to upload all newly created layers to the remote storage,
    /// and keep remote metadata file in sync. In the future, also use it to download
    /// layer files on-demand.
    pub remote_client: Option<Arc<RemoteTimelineClient>>,

    /// WAL receiver task
    walreceiver: RwLock<Option<TaskHandle<()>>>,

    // What page versions do we hold in the repository? If we get a
    // request > last_record_lsn, we need to wait until we receive all
    // the WAL up to the request. The SeqWait provides functions for
    // that. TODO: If we get a request for an old LSN, such that the
    // versions have already been garbage collected away, we should
    // throw an error, but we don't track that currently.
    //
    // last_record_lsn.load().last points to the end of last processed WAL record.
    //
    // We also remember the starting point of the previous record in
    // 'last_record_lsn.load().prev'. It's used to set the xl_prev pointer of the
    // first WAL record when the node is started up. But here, we just
    // keep track of it.
    last_record_lsn: SeqWait<RecordLsn, Lsn>,

    // All WAL records have been processed and stored durably on files on
    // local disk, up to this LSN. On crash and restart, we need to re-process
    // the WAL starting from this point.
    //
    // Some later WAL records might have been processed and also flushed to disk
    // already, so don't be surprised to see some, but there's no guarantee on
    // them yet.
    disk_consistent_lsn: AtomicLsn,

    // Parent timeline that this timeline was branched from, and the LSN
    // of the branch point.
    ancestor_timeline: Option<Arc<LayeredTimeline>>,
    ancestor_lsn: Lsn,

    // Metrics
    metrics: TimelineMetrics,

    /// Ensures layers aren't frozen by checkpointer between
    /// [`LayeredTimeline::get_layer_for_write`] and layer reads.
    /// Locked automatically by [`LayeredTimelineWriter`] and checkpointer.
    /// Must always be acquired before the layer map/individual layer lock
    /// to avoid deadlock.
    write_lock: Mutex<()>,

    /// Used to ensure that there is only one thread
    layer_flush_lock: Mutex<()>,

    /// Layer removal lock.
    /// A lock to ensure that no layer of the timeline is removed concurrently by other threads.
    /// This lock is acquired in [`LayeredTimeline::gc`], [`LayeredTimeline::compact`],
    /// and [`LayeredRepository::delete_timeline`].
    layer_removal_cs: Mutex<()>,

    // Needed to ensure that we can't create a branch at a point that was already garbage collected
    pub latest_gc_cutoff_lsn: RwLock<Lsn>,

    // List of child timelines and their branch points. This is needed to avoid
    // garbage collecting data that is still needed by the child timelines.
    pub gc_info: RwLock<GcInfo>,

    // It may change across major versions so for simplicity
    // keep it after running initdb for a timeline.
    // It is needed in checks when we want to error on some operations
    // when they are requested for pre-initdb lsn.
    // It can be unified with latest_gc_cutoff_lsn under some "first_valid_lsn",
    // though lets keep them both for better error visibility.
    pub initdb_lsn: Lsn,

    /// When did we last calculate the partitioning?
    partitioning: Mutex<(KeyPartitioning, Lsn)>,

    /// Configuration: how often should the partitioning be recalculated.
    repartition_threshold: u64,

    /// Current logical size of the "datadir", at the last LSN.
    current_logical_size: AtomicIsize,

    /// Information about the last processed message by the WAL receiver,
    /// or None if WAL receiver has not received anything for this timeline
    /// yet.
    pub last_received_wal: Mutex<Option<WalReceiverInfo>>,

    /// Relation size cache
    rel_size_cache: RwLock<HashMap<RelTag, (Lsn, BlockNumber)>>,
}

pub struct WalReceiverInfo {
    pub wal_source_connstr: String,
    pub last_received_msg_lsn: Lsn,
    pub last_received_msg_ts: u128,
}

/// Inherit all the functions from DatadirTimeline, to provide the
/// functionality to store PostgreSQL relations, SLRUs, etc. in a
/// LayeredTimeline.
impl DatadirTimeline for LayeredTimeline {
    fn get_cached_rel_size(&self, tag: &RelTag, lsn: Lsn) -> Option<BlockNumber> {
        let rel_size_cache = self.rel_size_cache.read().unwrap();
        if let Some((cached_lsn, nblocks)) = rel_size_cache.get(tag) {
            if lsn >= *cached_lsn {
                return Some(*nblocks);
            }
        }
        None
    }

    fn update_cached_rel_size(&self, tag: RelTag, lsn: Lsn, nblocks: BlockNumber) {
        let mut rel_size_cache = self.rel_size_cache.write().unwrap();
        match rel_size_cache.entry(tag) {
            Entry::Occupied(mut entry) => {
                let cached_lsn = entry.get_mut();
                if lsn >= cached_lsn.0 {
                    *cached_lsn = (lsn, nblocks);
                }
            }
            Entry::Vacant(entry) => {
                entry.insert((lsn, nblocks));
            }
        }
    }

    fn set_cached_rel_size(&self, tag: RelTag, lsn: Lsn, nblocks: BlockNumber) {
        let mut rel_size_cache = self.rel_size_cache.write().unwrap();
        rel_size_cache.insert(tag, (lsn, nblocks));
    }

    fn remove_cached_rel_size(&self, tag: &RelTag) {
        let mut rel_size_cache = self.rel_size_cache.write().unwrap();
        rel_size_cache.remove(tag);
    }
}

///
/// Information about how much history needs to be retained, needed by
/// Garbage Collection.
///
pub struct GcInfo {
    /// Specific LSNs that are needed.
    ///
    /// Currently, this includes all points where child branches have
    /// been forked off from. In the future, could also include
    /// explicit user-defined snapshot points.
    pub retain_lsns: Vec<Lsn>,

    /// In addition to 'retain_lsns', keep everything newer than this
    /// point.
    ///
    /// This is calculated by subtracting 'gc_horizon' setting from
    /// last-record LSN
    ///
    /// FIXME: is this inclusive or exclusive?
    pub horizon_cutoff: Lsn,

    /// In addition to 'retain_lsns' and 'horizon_cutoff', keep everything newer than this
    /// point.
    ///
    /// This is calculated by finding a number such that a record is needed for PITR
    /// if only if its LSN is larger than 'pitr_cutoff'.
    pub pitr_cutoff: Lsn,
}

/// Public interface functions
impl Timeline for LayeredTimeline {
    fn get_ancestor_lsn(&self) -> Lsn {
        self.ancestor_lsn
    }

    fn get_ancestor_timeline_id(&self) -> Option<ZTimelineId> {
        self.ancestor_timeline
            .as_ref()
            .map(|ancestor| ancestor.timeline_id)
    }

    /// Wait until WAL has been received up to the given LSN.
    fn wait_lsn(&self, lsn: Lsn) -> anyhow::Result<()> {
        // This should never be called from the WAL receiver thread, because that could lead
        // to a deadlock.
        ensure!(
            !IS_WAL_RECEIVER.with(|c| c.get()),
            "wait_lsn called by WAL receiver thread"
        );

        self.metrics.wait_lsn_time_histo.observe_closure_duration(
            || self.last_record_lsn
                .wait_for_timeout(lsn, self.conf.wait_lsn_timeout)
                .with_context(|| {
                    format!(
                        "Timed out while waiting for WAL record at LSN {} to arrive, last_record_lsn {} disk consistent LSN={}",
                        lsn, self.get_last_record_lsn(), self.get_disk_consistent_lsn()
                    )
                }))?;

        Ok(())
    }

    fn get_latest_gc_cutoff_lsn(&self) -> RwLockReadGuard<Lsn> {
        self.latest_gc_cutoff_lsn.read().unwrap()
    }

    /// Look up the value with the given a key
    fn get(&self, key: Key, lsn: Lsn) -> Result<Bytes, PageReconstructError> {
        // Check the page cache. We will get back the most recent page with lsn <= `lsn`.
        // The cached image can be returned directly if there is no WAL between the cached image
        // and requested LSN. The cached image can also be used to reduce the amount of WAL needed
        // for redo.
        let cached_page_img = match self.lookup_cached_page(&key, lsn) {
            Some((cached_lsn, cached_img)) => {
                match cached_lsn.cmp(&lsn) {
                    Ordering::Less => {} // there might be WAL between cached_lsn and lsn, we need to check
                    Ordering::Equal => return Ok(cached_img), // exact LSN match, return the image
                    Ordering::Greater => panic!(), // the returned lsn should never be after the requested lsn
                }
                Some((cached_lsn, cached_img))
            }
            None => None,
        };

        let mut reconstruct_state = ValueReconstructState {
            records: Vec::new(),
            img: cached_page_img,
        };

        self.get_reconstruct_data(key, lsn, &mut reconstruct_state)?;

        self.metrics
            .reconstruct_time_histo
            .observe_closure_duration(|| self.reconstruct_value(key, lsn, reconstruct_state))
    }

    /// Public entry point for checkpoint(). All the logic is in the private
    /// checkpoint_internal function, this public facade just wraps it for
    /// metrics collection.
    fn checkpoint(&self, cconf: CheckpointConfig) -> anyhow::Result<()> {
        match cconf {
            CheckpointConfig::Flush => {
                self.freeze_inmem_layer(false);
                self.flush_frozen_layers(true)
            }
            CheckpointConfig::Forced => {
                self.freeze_inmem_layer(false);
                self.flush_frozen_layers(true)?;
                self.compact()
            }
        }
    }

    ///
    /// Validate lsn against initdb_lsn and latest_gc_cutoff_lsn.
    ///
    fn check_lsn_is_in_scope(
        &self,
        lsn: Lsn,
        latest_gc_cutoff_lsn: &RwLockReadGuard<Lsn>,
    ) -> Result<()> {
        ensure!(
            lsn >= **latest_gc_cutoff_lsn,
            "LSN {} is earlier than latest GC horizon {} (we might've already garbage collected needed data)",
            lsn,
            **latest_gc_cutoff_lsn,
        );
        Ok(())
    }

    fn get_last_record_lsn(&self) -> Lsn {
        self.last_record_lsn.load().last
    }

    fn get_prev_record_lsn(&self) -> Lsn {
        self.last_record_lsn.load().prev
    }

    fn get_last_record_rlsn(&self) -> RecordLsn {
        self.last_record_lsn.load()
    }

    fn get_disk_consistent_lsn(&self) -> Lsn {
        self.disk_consistent_lsn.load()
    }

    fn get_remote_consistent_lsn(&self) -> Option<Lsn> {
        if let Some(remote_client) = &self.remote_client {
            remote_client.last_uploaded_consistent_lsn()
        } else {
            None
        }
    }

    fn get_physical_size(&self) -> u64 {
        self.metrics.current_physical_size_gauge.get()
    }

    fn get_physical_size_non_incremental(&self) -> anyhow::Result<u64> {
        let timeline_path = self.conf.timeline_path(&self.timeline_id, &self.tenant_id);
        // total size of layer files in the current timeline directory
        let mut total_physical_size = 0;

        for direntry in fs::read_dir(timeline_path)? {
            let direntry = direntry?;
            let fname = direntry.file_name();
            let fname = fname.to_string_lossy();

            if ImageFileName::parse_str(&fname).is_some()
                || DeltaFileName::parse_str(&fname).is_some()
            {
                total_physical_size += direntry.metadata()?.len();
            }
        }

        Ok(total_physical_size)
    }
}

impl LayeredTimeline {
    fn get_checkpoint_distance(&self) -> u64 {
        let tenant_conf = self.tenant_conf.read().unwrap();
        tenant_conf
            .checkpoint_distance
            .unwrap_or(self.conf.default_tenant_conf.checkpoint_distance)
    }

    fn get_checkpoint_timeout(&self) -> Duration {
        let tenant_conf = self.tenant_conf.read().unwrap();
        tenant_conf
            .checkpoint_timeout
            .unwrap_or(self.conf.default_tenant_conf.checkpoint_timeout)
    }

    fn get_compaction_target_size(&self) -> u64 {
        let tenant_conf = self.tenant_conf.read().unwrap();
        tenant_conf
            .compaction_target_size
            .unwrap_or(self.conf.default_tenant_conf.compaction_target_size)
    }

    fn get_compaction_threshold(&self) -> usize {
        let tenant_conf = self.tenant_conf.read().unwrap();
        tenant_conf
            .compaction_threshold
            .unwrap_or(self.conf.default_tenant_conf.compaction_threshold)
    }

    fn get_image_creation_threshold(&self) -> usize {
        let tenant_conf = self.tenant_conf.read().unwrap();
        tenant_conf
            .image_creation_threshold
            .unwrap_or(self.conf.default_tenant_conf.image_creation_threshold)
    }

    /// Construct a LayeredTimeline object to represent a timeline.
    ///
    /// Before the timeline can actually be used, the caller is responsible for:
    /// - downloading the data to local disk, if necessary (that is, on tenant-attach)
    /// - calling load_layer_map()
    /// - launching WAL receiver, by calling launch_wal_receiver()
    ///
    #[allow(clippy::too_many_arguments)]
    pub fn new(
        conf: &'static PageServerConf,
        tenant_conf: Arc<RwLock<TenantConfOpt>>,
        metadata: &TimelineMetadata,
        ancestor: Option<Arc<LayeredTimeline>>,
        timeline_id: ZTimelineId,
        tenant_id: ZTenantId,
        walredo_mgr: Arc<dyn WalRedoManager + Send + Sync>,
<<<<<<< HEAD
        remote_client: Option<RemoteTimelineClient>,
    ) -> Arc<LayeredTimeline> {
        let reconstruct_time_histo = RECONSTRUCT_TIME
            .get_metric_with_label_values(&[&tenant_id.to_string(), &timeline_id.to_string()])
            .unwrap();
        let materialized_page_cache_hit_counter = MATERIALIZED_PAGE_CACHE_HIT
            .get_metric_with_label_values(&[&tenant_id.to_string(), &timeline_id.to_string()])
            .unwrap();
        let flush_time_histo = STORAGE_TIME
            .get_metric_with_label_values(&[
                "layer flush",
                &tenant_id.to_string(),
                &timeline_id.to_string(),
            ])
            .unwrap();
        let compact_time_histo = STORAGE_TIME
            .get_metric_with_label_values(&[
                "compact",
                &tenant_id.to_string(),
                &timeline_id.to_string(),
            ])
            .unwrap();
        let create_images_time_histo = STORAGE_TIME
            .get_metric_with_label_values(&[
                "create images",
                &tenant_id.to_string(),
                &timeline_id.to_string(),
            ])
            .unwrap();
        let last_record_gauge = LAST_RECORD_LSN
            .get_metric_with_label_values(&[&tenant_id.to_string(), &timeline_id.to_string()])
            .unwrap();
        let wait_lsn_time_histo = WAIT_LSN_TIME
            .get_metric_with_label_values(&[&tenant_id.to_string(), &timeline_id.to_string()])
            .unwrap();
        let current_physical_size_gauge = CURRENT_PHYSICAL_SIZE
            .get_metric_with_label_values(&[&tenant_id.to_string(), &timeline_id.to_string()])
            .unwrap();

=======
        upload_layers: bool,
    ) -> LayeredTimeline {
>>>>>>> e94a5ce3
        let mut result = LayeredTimeline {
            conf,
            tenant_conf,
            myself: std::sync::Weak::new(),
            timeline_id,
            tenant_id,
            layers: RwLock::new(LayerMap::default()),

            walredo_mgr,
            remote_client: remote_client.map(Arc::new),
            walreceiver: RwLock::new(None),

            // initialize in-memory 'last_record_lsn' from 'disk_consistent_lsn'.
            last_record_lsn: SeqWait::new(RecordLsn {
                last: metadata.disk_consistent_lsn(),
                prev: metadata.prev_record_lsn().unwrap_or(Lsn(0)),
            }),
            disk_consistent_lsn: AtomicLsn::new(metadata.disk_consistent_lsn().0),

            last_freeze_at: AtomicLsn::new(metadata.disk_consistent_lsn().0),
            last_freeze_ts: RwLock::new(Instant::now()),

            ancestor_timeline: ancestor,
            ancestor_lsn: metadata.ancestor_lsn(),

            metrics: TimelineMetrics::new(&tenant_id, &timeline_id),

            write_lock: Mutex::new(()),
            layer_flush_lock: Mutex::new(()),
            layer_removal_cs: Mutex::new(()),

            gc_info: RwLock::new(GcInfo {
                retain_lsns: Vec::new(),
                horizon_cutoff: Lsn(0),
                pitr_cutoff: Lsn(0),
            }),

            latest_gc_cutoff_lsn: RwLock::new(metadata.latest_gc_cutoff_lsn()),
            initdb_lsn: metadata.initdb_lsn(),

            current_logical_size: AtomicIsize::new(0),
            partitioning: Mutex::new((KeyPartitioning::new(), Lsn(0))),
            repartition_threshold: 0,

            last_received_wal: Mutex::new(None),
            rel_size_cache: RwLock::new(HashMap::new()),
        };
        result.repartition_threshold = result.get_checkpoint_distance() / 10;

        let arc = Arc::new(result);
        let weak_arc = Arc::downgrade(&arc);

        // Store a weak reference to "itself" in the struct. Arc::new_cyclic()
        // would do this without unsafe, but that requires Rust 1.60.
        {
            // Raw IMMUTABLE pointer to the struct
            let ptr = Arc::as_ptr(&arc);
            // Unsafely coerce it to MUTABLE
            unsafe {
                let mut_ptr: *mut Self = std::mem::transmute(ptr);
                (*mut_ptr).myself = weak_arc;
            };
        }

        arc
    }

    pub fn launch_wal_receiver(&self) -> anyhow::Result<()> {
        info!(
            "launching WAL receiver for timeline {} of tenant {}",
            self.timeline_id, self.tenant_id
        );
        let tenant_conf_guard = self.tenant_conf.read().unwrap();
        let lagging_wal_timeout = tenant_conf_guard
            .lagging_wal_timeout
            .unwrap_or(self.conf.default_tenant_conf.lagging_wal_timeout);
        let walreceiver_connect_timeout = tenant_conf_guard
            .walreceiver_connect_timeout
            .unwrap_or(self.conf.default_tenant_conf.walreceiver_connect_timeout);
        let max_lsn_wal_lag = tenant_conf_guard
            .max_lsn_wal_lag
            .unwrap_or(self.conf.default_tenant_conf.max_lsn_wal_lag);
        drop(tenant_conf_guard);
        let walreceiver = spawn_connection_manager_task(
            self.conf.broker_etcd_prefix.clone(),
            self.myself.upgrade().unwrap(),
            walreceiver_connect_timeout,
            lagging_wal_timeout,
            max_lsn_wal_lag,
        );
        *self.walreceiver.write().unwrap() = Some(walreceiver);

        Ok(())
    }

    ///
    /// Scan the timeline directory to populate the layer map.
    /// Returns all timeline-related files that were found and loaded.
    ///
    pub fn load_layer_map(&self, disk_consistent_lsn: Lsn) -> anyhow::Result<()> {
        let mut layers = self.layers.write().unwrap();
        let mut num_layers = 0;

        let timer = self.metrics.load_layer_map_histo.start_timer();

        // Scan timeline directory and create ImageFileName and DeltaFilename
        // structs representing all files on disk
        let timeline_path = self.conf.timeline_path(&self.timeline_id, &self.tenant_id);
        // total size of layer files in the current timeline directory
        let mut total_physical_size = 0;

        for direntry in fs::read_dir(timeline_path)? {
            let direntry = direntry?;
            let fname = direntry.file_name();
            let fname = fname.to_string_lossy();

            if let Some(imgfilename) = ImageFileName::parse_str(&fname) {
                // create an ImageLayer struct for each image file.
                if imgfilename.lsn > disk_consistent_lsn {
                    warn!(
                        "found future image layer {} on timeline {} disk_consistent_lsn is {}",
                        imgfilename, self.timeline_id, disk_consistent_lsn
                    );

                    rename_to_backup(direntry.path())?;
                    continue;
                }

                let layer =
                    ImageLayer::new(self.conf, self.timeline_id, self.tenant_id, &imgfilename);

                trace!("found layer {}", layer.filename().display());
                total_physical_size += layer.path().metadata()?.len();
                layers.insert_historic(Arc::new(layer));
                num_layers += 1;
            } else if let Some(deltafilename) = DeltaFileName::parse_str(&fname) {
                // Create a DeltaLayer struct for each delta file.
                // The end-LSN is exclusive, while disk_consistent_lsn is
                // inclusive. For example, if disk_consistent_lsn is 100, it is
                // OK for a delta layer to have end LSN 101, but if the end LSN
                // is 102, then it might not have been fully flushed to disk
                // before crash.
                if deltafilename.lsn_range.end > disk_consistent_lsn + 1 {
                    warn!(
                        "found future delta layer {} on timeline {} disk_consistent_lsn is {}",
                        deltafilename, self.timeline_id, disk_consistent_lsn
                    );

                    rename_to_backup(direntry.path())?;
                    continue;
                }

                let layer =
                    DeltaLayer::new(self.conf, self.timeline_id, self.tenant_id, &deltafilename);

                trace!("found layer {}", layer.filename().display());
                total_physical_size += layer.path().metadata()?.len();
                layers.insert_historic(Arc::new(layer));
                num_layers += 1;
            } else if fname == METADATA_FILE_NAME || fname.ends_with(".old") {
                // ignore these
            } else if is_ephemeral_file(&fname) {
                // Delete any old ephemeral files
                trace!("deleting old ephemeral file in timeline dir: {}", fname);
                fs::remove_file(direntry.path())?;
            } else {
                warn!("unrecognized filename in timeline dir: {}", fname);
            }
        }

        layers.next_open_layer_at = Some(Lsn(disk_consistent_lsn.0) + 1);

        info!(
            "loaded layer map with {} layers at {}, total physical size: {}",
            num_layers, disk_consistent_lsn, total_physical_size
        );
        self.metrics
            .current_physical_size_gauge
            .set(total_physical_size);

        timer.stop_and_record();

        Ok(())
    }

    /// (Re-)calculate the logical size of the database at the latest LSN.
    ///
    /// This can be a slow operation.
    pub fn init_logical_size(&self) -> Result<(), PageReconstructError> {
        // Try a fast-path first:
        // Copy logical size from ancestor timeline if there has been no changes on this
        // branch, and no changes on the ancestor branch since the branch point.
        if self.get_ancestor_lsn() == self.get_last_record_lsn() && self.ancestor_timeline.is_some()
        {
            let ancestor = self.get_ancestor_timeline()?;
            let ancestor_logical_size = ancestor.get_current_logical_size();
            // Check LSN after getting logical size to exclude race condition
            // when ancestor timeline is concurrently updated.
            //
            // Logical size 0 means that it was not initialized, so don't believe that.
            if ancestor_logical_size != 0 && ancestor.get_last_record_lsn() == self.ancestor_lsn {
                self.current_logical_size
                    .store(ancestor_logical_size as isize, AtomicOrdering::SeqCst);
                debug!(
                    "logical size copied from ancestor: {}",
                    ancestor_logical_size
                );
                return Ok(());
            }
        }

        let timer = self.metrics.init_logical_size_histo.start_timer();

        // Have to calculate it the hard way
        let last_lsn = self.get_last_record_lsn();
        let logical_size = self.get_current_logical_size_non_incremental(last_lsn)?;
        self.current_logical_size
            .store(logical_size as isize, AtomicOrdering::SeqCst);
        debug!("calculated logical size the hard way: {}", logical_size);

        timer.stop_and_record();
        Ok(())
    }

    /// Retrieve current logical size of the timeline
    ///
    /// NOTE: counted incrementally, includes ancestors,
    pub fn get_current_logical_size(&self) -> usize {
        let current_logical_size = self.current_logical_size.load(AtomicOrdering::Acquire);
        match usize::try_from(current_logical_size) {
            Ok(sz) => sz,
            Err(_) => {
                error!(
                    "current_logical_size is out of range: {}",
                    current_logical_size
                );
                0
            }
        }
    }

    ///
    /// Get a handle to a Layer for reading.
    ///
    /// The returned Layer might be from an ancestor timeline, if the
    /// segment hasn't been updated on this timeline yet.
    ///
    /// This function takes the current timeline's locked LayerMap as an argument,
    /// so callers can avoid potential race conditions.
    fn get_reconstruct_data(
        &self,
        key: Key,
        request_lsn: Lsn,
        reconstruct_state: &mut ValueReconstructState,
    ) -> Result<(), PageReconstructError> {
        // Start from the current timeline.
        let mut timeline_owned;
        let mut timeline = self;

        // For debugging purposes, collect the path of layers that we traversed
        // through. It's included in the error message if we fail to find the key.
        let mut traversal_path: Vec<(ValueReconstructResult, Lsn, Arc<dyn Layer>)> = Vec::new();

        let cached_lsn = if let Some((cached_lsn, _)) = &reconstruct_state.img {
            *cached_lsn
        } else {
            Lsn(0)
        };

        // 'prev_lsn' tracks the last LSN that we were at in our search. It's used
        // to check that each iteration make some progress, to break infinite
        // looping if something goes wrong.
        let mut prev_lsn = Lsn(u64::MAX);

        let mut result = ValueReconstructResult::Continue;
        let mut cont_lsn = Lsn(request_lsn.0 + 1);

        'outer: loop {
            // The function should have updated 'state'
            //info!("CALLED for {} at {}: {:?} with {} records, cached {}", key, cont_lsn, result, reconstruct_state.records.len(), cached_lsn);
            match result {
                ValueReconstructResult::Complete => return Ok(()),
                ValueReconstructResult::Continue => {
                    // If we reached an earlier cached page image, we're done.
                    if cont_lsn == cached_lsn + 1 {
                        self.metrics.materialized_page_cache_hit_counter.inc_by(1);
                        return Ok(());
                    }
                    if prev_lsn <= cont_lsn {
                        // Didn't make any progress in last iteration. Error out to avoid
                        // getting stuck in the loop.
                        return layer_traversal_error(format!(
                            "could not find layer with more data for key {} at LSN {}, request LSN {}, ancestor {}",
                            key,
                            Lsn(cont_lsn.0 - 1),
                            request_lsn,
                            timeline.ancestor_lsn
                        ), traversal_path);
                    }
                    prev_lsn = cont_lsn;
                }
                ValueReconstructResult::Missing => {
                    return layer_traversal_error(
                        format!(
                            "could not find data for key {} at LSN {}, for request at LSN {}",
                            key, cont_lsn, request_lsn
                        ),
                        traversal_path,
                    );
                }
            }

            // Recurse into ancestor if needed
            if Lsn(cont_lsn.0 - 1) <= timeline.ancestor_lsn {
                trace!(
                    "going into ancestor {}, cont_lsn is {}",
                    timeline.ancestor_lsn,
                    cont_lsn
                );
                let ancestor = timeline.get_ancestor_timeline()?;
                timeline_owned = ancestor;
                timeline = &*timeline_owned;
                prev_lsn = Lsn(u64::MAX);
                continue;
            }

            let layers = timeline.layers.read().unwrap();

            // Check the open and frozen in-memory layers first, in order from newest
            // to oldest.
            if let Some(open_layer) = &layers.open_layer {
                let start_lsn = open_layer.get_lsn_range().start;
                if cont_lsn > start_lsn {
                    //info!("CHECKING for {} at {} on open layer {}", key, cont_lsn, open_layer.filename().display());
                    // Get all the data needed to reconstruct the page version from this layer.
                    // But if we have an older cached page image, no need to go past that.
                    let lsn_floor = max(cached_lsn + 1, start_lsn);
                    result = open_layer.get_value_reconstruct_data(
                        key,
                        lsn_floor..cont_lsn,
                        reconstruct_state,
                    )?;
                    cont_lsn = lsn_floor;
                    traversal_path.push((result, cont_lsn, open_layer.clone()));
                    continue;
                }
            }
            for frozen_layer in layers.frozen_layers.iter().rev() {
                let start_lsn = frozen_layer.get_lsn_range().start;
                if cont_lsn > start_lsn {
                    //info!("CHECKING for {} at {} on frozen layer {}", key, cont_lsn, frozen_layer.filename().display());
                    let lsn_floor = max(cached_lsn + 1, start_lsn);
                    result = frozen_layer.get_value_reconstruct_data(
                        key,
                        lsn_floor..cont_lsn,
                        reconstruct_state,
                    )?;
                    cont_lsn = lsn_floor;
                    traversal_path.push((result, cont_lsn, frozen_layer.clone()));
                    continue 'outer;
                }
            }

            if let Some(SearchResult { lsn_floor, layer }) = layers.search(key, cont_lsn)? {
                //info!("CHECKING for {} at {} on historic layer {}", key, cont_lsn, layer.filename().display());

                //
                // Is this a remote layer? If so, create a Future that the caller can use to
                // download the missing layer, and return it.
                //
                if let Some(remote_layer) = super::storage_layer::downcast_remote_layer(&layer) {
                    info!("need remote layer {}", remote_layer.filename().display());
                    let tl = timeline.myself.upgrade().unwrap();

                    let future = tl.download_remote_layer(Arc::clone(&remote_layer));

                    let dynfuture: std::pin::Pin<
                        Box<dyn std::future::Future<Output = Result<()>> + Send + Sync>,
                    > = Box::pin(future);
                    return Err(PageReconstructError::NeedDownload(dynfuture));
                }

                let lsn_floor = max(cached_lsn + 1, lsn_floor);
                result = layer.get_value_reconstruct_data(
                    key,
                    lsn_floor..cont_lsn,
                    reconstruct_state,
                )?;
                cont_lsn = lsn_floor;
                traversal_path.push((result, cont_lsn, layer));
            } else if timeline.ancestor_timeline.is_some() {
                // Nothing on this timeline. Traverse to parent
                result = ValueReconstructResult::Continue;
                cont_lsn = Lsn(timeline.ancestor_lsn.0 + 1);
            } else {
                // Nothing found
                result = ValueReconstructResult::Missing;
            }
        }
    }

    ///
    /// Download everything that's present remotely, into the local disk
    ///
    /// This is used during tenant attach. We assume that the local directory is
    /// empty. If it's not, we will merrily overwrite.
    ///
    /// The caller can provide IndexPart if it has it already. If it's None,
    /// this function will download it.
    ///
    pub async fn reconcile_with_remote(&self, index_part: Option<&IndexPart>) -> Result<()> {
        let remote_client = self
            .remote_client
            .as_ref()
            .ok_or_else(|| anyhow!("cannot download without remote storage"))?;

        let _index_part;

        // If the caller supplied an IndexPart, use it. Otherwise download it from
        // remote storage.
        let index_part = if let Some(index_part) = index_part {
            index_part
        } else {
            _index_part = remote_client.download_index_file().await?;
            &_index_part
        };

        let remote_metadata = TimelineMetadata::from_bytes(&index_part.metadata_bytes)
            .with_context(|| {
                format!(
                    "Failed to parse metadata file from remote storage for tenant {}",
                    self.tenant_id
                )
            })?;

        let remote_consistent_lsn = remote_metadata.disk_consistent_lsn();

        //let mut downloaded_physical_size = 0;

        // Build a map of local layers for quick lookups
        let mut local_filenames: HashSet<PathBuf> = HashSet::new();
        for layer in self.layers.read().unwrap().iter_historic_layers() {
            local_filenames.insert(layer.filename());
        }

        let mut remote_filenames: HashSet<PathBuf> = HashSet::new();
        for fname in index_part.timeline_layers.iter() {
            remote_filenames.insert(fname.to_local_path(&PathBuf::from("")));
        }

        // Are we missing some files that are present in remote storage?
        // Download them, and add to the layer map
        //
        // TODO: do this in parallel
        for path in remote_filenames.difference(&local_filenames) {
            let fname = path.to_str().unwrap();
            info!(
                "remote layer file {} does not exist locally, downloading",
                fname
            );

            if let Some(imgfilename) = ImageFileName::parse_str(fname) {
                if imgfilename.lsn > remote_consistent_lsn {
                    warn!(
                        "found future image layer {} on timeline {} remote_consistent_lsn is {}",
                        imgfilename, self.timeline_id, remote_consistent_lsn
                    );
                    continue;
                }

                let remote_layer =
                    RemoteLayer::new_img(self.tenant_id, self.timeline_id, &imgfilename);

                // FIXME: when to update physical size?
                self.layers
                    .write()
                    .unwrap()
                    .insert_historic(Arc::new(remote_layer));
            } else if let Some(deltafilename) = DeltaFileName::parse_str(fname) {
                // Create a DeltaLayer struct for each delta file.
                // The end-LSN is exclusive, while disk_consistent_lsn is
                // inclusive. For example, if disk_consistent_lsn is 100, it is
                // OK for a delta layer to have end LSN 101, but if the end LSN
                // is 102, then it might not have been fully flushed to disk
                // before crash.
                if deltafilename.lsn_range.end > remote_consistent_lsn + 1 {
                    warn!(
                        "found future delta layer {} on timeline {} remote_consistent_lsn is {}",
                        deltafilename, self.timeline_id, remote_consistent_lsn
                    );
                    continue;
                }

                let remote_layer =
                    RemoteLayer::new_delta(self.tenant_id, self.timeline_id, &deltafilename);

                // FIXME: when to update physical size?
                self.layers
                    .write()
                    .unwrap()
                    .insert_historic(Arc::new(remote_layer));
            } else {
                bail!("unexpected layer filename in remote storage: {}", fname);
            }
        }

        //self.current_physical_size_gauge
        //    .add(downloaded_physical_size);

        remote_client.init_queue(
            &index_part.timeline_layers,
            remote_metadata.disk_consistent_lsn(),
        );

        // Are there local files that don't exist remotely? Schedule uploads for them
        //
        // FIXME: should we also schedule an index file upload immediately?
        for fname in local_filenames.difference(&remote_filenames) {
            remote_client.schedule_layer_file_upload(fname)?;
        }

        // Save the metadata file to local disk.
        // Do this last, so that if we crash in-between, we won't think that the
        // local state is valid.

        save_metadata(
            self.conf,
            self.timeline_id,
            self.tenant_id,
            &remote_metadata,
            true,
        )?;

        info!(
            "initial download of timeline {} complete ({} files)",
            self.timeline_id,
            index_part.timeline_layers.len()
        );

        Ok(())
    }

    ///
    /// Shut down the timeline gracefully
    ///
    pub async fn shutdown(&self) -> Result<()> {
        // TODO: stop new getpage requests. Or was that done by caller already?

        // Shut down WAL receiver
        let walreceiver: Option<TaskHandle<()>> = self.walreceiver.write().unwrap().take();
        if let Some(walreceiver_task) = walreceiver {
            walreceiver_task.shutdown().await;
        }

        // Wait for all upload tasks to finish.
        if let Some(remote_client) = &self.remote_client {
            remote_client.wait_completion().await?;
        }

        Ok(())
    }

    fn lookup_cached_page(&self, key: &Key, lsn: Lsn) -> Option<(Lsn, Bytes)> {
        let cache = page_cache::get();

        // FIXME: It's pointless to check the cache for things that are not 8kB pages.
        // We should look at the key to determine if it's a cacheable object
        let (lsn, read_guard) =
            cache.lookup_materialized_page(self.tenant_id, self.timeline_id, key, lsn)?;
        let img = Bytes::from(read_guard.to_vec());
        Some((lsn, img))
    }

    fn get_ancestor_timeline(&self) -> Result<Arc<LayeredTimeline>> {
        let ancestor = self.ancestor_timeline.as_ref().with_context(|| {
            format!(
                "Ancestor is missing. Timeline id: {} Ancestor id {:?}",
                self.timeline_id,
                self.get_ancestor_timeline_id(),
            )
        })?;
        Ok(Arc::clone(ancestor))
    }

    ///
    /// Get a handle to the latest layer for appending.
    ///
    fn get_layer_for_write(&self, lsn: Lsn) -> anyhow::Result<Arc<InMemoryLayer>> {
        let mut layers = self.layers.write().unwrap();

        ensure!(lsn.is_aligned());

        let last_record_lsn = self.get_last_record_lsn();
        ensure!(
            lsn > last_record_lsn,
            "cannot modify relation after advancing last_record_lsn (incoming_lsn={}, last_record_lsn={})",
            lsn,
            last_record_lsn,
        );

        // Do we have a layer open for writing already?
        let layer;
        if let Some(open_layer) = &layers.open_layer {
            if open_layer.get_lsn_range().start > lsn {
                bail!("unexpected open layer in the future");
            }

            layer = Arc::clone(open_layer);
        } else {
            // No writeable layer yet. Create one.
            let start_lsn = layers.next_open_layer_at.unwrap();

            trace!(
                "creating layer for write at {}/{} for record at {}",
                self.timeline_id,
                start_lsn,
                lsn
            );
            let new_layer =
                InMemoryLayer::create(self.conf, self.timeline_id, self.tenant_id, start_lsn)?;
            let layer_rc = Arc::new(new_layer);

            layers.open_layer = Some(Arc::clone(&layer_rc));
            layers.next_open_layer_at = None;

            layer = layer_rc;
        }
        Ok(layer)
    }

    pub fn writer(&self) -> LayeredTimelineWriter {
        LayeredTimelineWriter {
            tl: self,
            _write_guard: self.write_lock.lock().unwrap(),
        }
    }

    fn put_value(&self, key: Key, lsn: Lsn, val: &Value) -> Result<()> {
        //info!("PUT: key {} at {}", key, lsn);
        let layer = self.get_layer_for_write(lsn)?;
        layer.put_value(key, lsn, val)?;
        Ok(())
    }

    fn put_tombstone(&self, key_range: Range<Key>, lsn: Lsn) -> Result<()> {
        let layer = self.get_layer_for_write(lsn)?;
        layer.put_tombstone(key_range, lsn)?;

        Ok(())
    }

    fn finish_write(&self, new_lsn: Lsn) {
        assert!(new_lsn.is_aligned());

        self.metrics.last_record_gauge.set(new_lsn.0 as i64);
        self.last_record_lsn.advance(new_lsn);
    }

    fn freeze_inmem_layer(&self, write_lock_held: bool) {
        // Freeze the current open in-memory layer. It will be written to disk on next
        // iteration.
        let _write_guard = if write_lock_held {
            None
        } else {
            Some(self.write_lock.lock().unwrap())
        };
        let mut layers = self.layers.write().unwrap();
        if let Some(open_layer) = &layers.open_layer {
            let open_layer_rc = Arc::clone(open_layer);
            // Does this layer need freezing?
            let end_lsn = Lsn(self.get_last_record_lsn().0 + 1);
            open_layer.freeze(end_lsn);

            // The layer is no longer open, update the layer map to reflect this.
            // We will replace it with on-disk historics below.
            layers.frozen_layers.push_back(open_layer_rc);
            layers.open_layer = None;
            layers.next_open_layer_at = Some(end_lsn);
            self.last_freeze_at.store(end_lsn);
        }
        drop(layers);
    }

    ///
    /// Check if more than 'checkpoint_distance' of WAL has been accumulated in
    /// the in-memory layer, and initiate flushing it if so.
    ///
    /// Also flush after a period of time without new data -- it helps
    /// safekeepers to regard pageserver as caught up and suspend activity.
    ///
    pub fn check_checkpoint_distance(&self) -> Result<()> {
        let last_lsn = self.get_last_record_lsn();
        let layers = self.layers.read().unwrap();
        if let Some(open_layer) = &layers.open_layer {
            let open_layer_size = open_layer.size()?;
            drop(layers);
            let last_freeze_at = self.last_freeze_at.load();
            let last_freeze_ts = *(self.last_freeze_ts.read().unwrap());
            let distance = last_lsn.widening_sub(last_freeze_at);
            // Checkpointing the open layer can be triggered by layer size or LSN range.
            // S3 has a 5 GB limit on the size of one upload (without multi-part upload), and
            // we want to stay below that with a big margin.  The LSN distance determines how
            // much WAL the safekeepers need to store.
            if distance >= self.get_checkpoint_distance().into()
                || open_layer_size > self.get_checkpoint_distance()
                || (distance > 0 && last_freeze_ts.elapsed() >= self.get_checkpoint_timeout())
            {
                info!(
                    "check_checkpoint_distance {}, layer size {}, elapsed since last flush {:?}",
                    distance,
                    open_layer_size,
                    last_freeze_ts.elapsed()
                );

                self.freeze_inmem_layer(true);
                self.last_freeze_at.store(last_lsn);
                *(self.last_freeze_ts.write().unwrap()) = Instant::now();

                // Launch a thread to flush the frozen layer to disk, unless
                // a thread was already running. (If the thread was running
                // at the time that we froze the layer, it must've seen the
                // the layer we just froze before it exited; see comments
                // in flush_frozen_layers())
                if let Ok(guard) = self.layer_flush_lock.try_lock() {
                    drop(guard);
                    let self_clone = self.myself.upgrade().unwrap();
                    thread_mgr::spawn(
                        thread_mgr::ThreadKind::LayerFlushThread,
                        Some(self.tenant_id),
                        Some(self.timeline_id),
                        "layer flush thread",
                        false,
                        move || self_clone.flush_frozen_layers(false),
                    )?;
                }
            }
        }
        Ok(())
    }

    /// Flush all frozen layers to disk.
    ///
    /// Only one thread at a time can be doing layer-flushing for a
    /// given timeline. If 'wait' is true, and another thread is
    /// currently doing the flushing, this function will wait for it
    /// to finish. If 'wait' is false, this function will return
    /// immediately instead.
    fn flush_frozen_layers(&self, wait: bool) -> Result<()> {
        let flush_lock_guard = if wait {
            self.layer_flush_lock.lock().unwrap()
        } else {
            match self.layer_flush_lock.try_lock() {
                Ok(guard) => guard,
                Err(TryLockError::WouldBlock) => return Ok(()),
                Err(TryLockError::Poisoned(err)) => panic!("{:?}", err),
            }
        };

        let timer = self.metrics.flush_time_histo.start_timer();

        loop {
            let layers = self.layers.read().unwrap();
            if let Some(frozen_layer) = layers.frozen_layers.front() {
                let frozen_layer = Arc::clone(frozen_layer);
                drop(layers); // to allow concurrent reads and writes
                self.flush_frozen_layer(frozen_layer)?;
            } else {
                // Drop the 'layer_flush_lock' *before* 'layers'. That
                // way, if you freeze a layer, and then call
                // flush_frozen_layers(false), it is guaranteed that
                // if another thread was busy flushing layers and the
                // call therefore returns immediately, the other
                // thread will have seen the newly-frozen layer and
                // will flush that too (assuming no errors).
                drop(flush_lock_guard);
                drop(layers);
                break;
            }
        }

        timer.stop_and_record();

        Ok(())
    }

    /// Flush one frozen in-memory layer to disk, as a new delta layer.
    fn flush_frozen_layer(&self, frozen_layer: Arc<InMemoryLayer>) -> Result<()> {
        // As a special case, when we have just imported an image into the repository,
        // instead of writing out a L0 delta layer, we directly write out image layer
        // files instead. This is possible as long as *all* the data imported into the
        // repository have the same LSN.
        let lsn_range = frozen_layer.get_lsn_range();
        let layer_paths_to_upload =
            if lsn_range.start == self.initdb_lsn && lsn_range.end == Lsn(self.initdb_lsn.0 + 1) {
                let (partitioning, _lsn) =
                    self.repartition(self.initdb_lsn, self.get_compaction_target_size())?;
                // Since we have just imported it, should not require downloading anything.
                self.create_image_layers(&partitioning, self.initdb_lsn, true)?
            } else {
                // normal case, write out a L0 delta layer file.
                let delta_path = self.create_delta_layer(&frozen_layer)?;
                HashSet::from([delta_path])
            };

        fail_point!("flush-frozen-before-sync");

        // The new on-disk layers are now in the layer map. We can remove the
        // in-memory layer from the map now.
        {
            let mut layers = self.layers.write().unwrap();
            let l = layers.frozen_layers.pop_front();

            // Only one thread may call this function at a time (for this
            // timeline). If two threads tried to flush the same frozen
            // layer to disk at the same time, that would not work.
            assert!(Arc::ptr_eq(&l.unwrap(), &frozen_layer));

            // release lock on 'layers'
        }

        fail_point!("checkpoint-after-sync");

        // Update the metadata file, with new 'disk_consistent_lsn'
        //
        // TODO: This perhaps should be done in 'flush_frozen_layers', after flushing
        // *all* the layers, to avoid fsyncing the file multiple times.
        let disk_consistent_lsn = Lsn(lsn_range.end.0 - 1);
        self.update_disk_consistent_lsn(disk_consistent_lsn, layer_paths_to_upload)?;

        Ok(())
    }

    /// Update metadata file
    fn update_disk_consistent_lsn(
        &self,
        disk_consistent_lsn: Lsn,
        layer_paths_to_upload: HashSet<PathBuf>,
    ) -> Result<()> {
        // If we were able to advance 'disk_consistent_lsn', save it the metadata file.
        // After crash, we will restart WAL streaming and processing from that point.
        let old_disk_consistent_lsn = self.disk_consistent_lsn.load();
        assert!(disk_consistent_lsn >= old_disk_consistent_lsn);

        // We can only save a valid 'prev_record_lsn' value on disk if we
        // flushed *all* in-memory changes to disk. We only track
        // 'prev_record_lsn' in memory for the latest processed record, so we
        // don't remember what the correct value that corresponds to some old
        // LSN is. But if we flush everything, then the value corresponding
        // current 'last_record_lsn' is correct and we can store it on disk.
        let RecordLsn {
            last: last_record_lsn,
            prev: prev_record_lsn,
        } = self.last_record_lsn.load();
        let ondisk_prev_record_lsn = if disk_consistent_lsn == last_record_lsn {
            Some(prev_record_lsn)
        } else {
            None
        };

        let ancestor_timelineid = self.get_ancestor_timeline_id();

        let metadata = TimelineMetadata::new(
            disk_consistent_lsn,
            ondisk_prev_record_lsn,
            ancestor_timelineid,
            self.ancestor_lsn,
            *self.latest_gc_cutoff_lsn.read().unwrap(),
            self.initdb_lsn,
        );

        fail_point!("checkpoint-before-saving-metadata", |x| bail!(
            "{}",
            x.unwrap()
        ));

        save_metadata(
            self.conf,
            self.timeline_id,
            self.tenant_id,
            &metadata,
            false,
        )?;

        if let Some(remote_client) = &self.remote_client {
            for path in layer_paths_to_upload {
                remote_client.schedule_layer_file_upload(&path)?;
            }
            remote_client.schedule_index_upload(&metadata)?;
        }

        // Also update the in-memory copy
        self.disk_consistent_lsn.store(disk_consistent_lsn);

        Ok(())
    }

    // Write out the given frozen in-memory layer as a new L0 delta file
    fn create_delta_layer(&self, frozen_layer: &InMemoryLayer) -> Result<PathBuf> {
        // Write it out
        let new_delta = frozen_layer.write_to_disk()?;
        let new_delta_path = new_delta.path();

        // Sync it to disk.
        //
        // We must also fsync the timeline dir to ensure the directory entries for
        // new layer files are durable
        //
        // TODO: If we're running inside 'flush_frozen_layers' and there are multiple
        // files to flush, it might be better to first write them all, and then fsync
        // them all in parallel.
        par_fsync::par_fsync(&[
            new_delta_path.clone(),
            self.conf.timeline_path(&self.timeline_id, &self.tenant_id),
        ])?;

        // Add it to the layer map
        {
            let mut layers = self.layers.write().unwrap();
            layers.insert_historic(Arc::new(new_delta));
        }

        // update the timeline's physical size
        let sz = new_delta_path.metadata()?.len();
        self.metrics.current_physical_size_gauge.add(sz);
        // update metrics
        NUM_PERSISTENT_FILES_CREATED.inc_by(1);
        PERSISTENT_BYTES_WRITTEN.inc_by(sz);

        Ok(new_delta_path)
    }

    pub fn compact(&self) -> Result<()> {
        //
        // High level strategy for compaction / image creation:
        //
        // 1. First, calculate the desired "partitioning" of the
        // currently in-use key space. The goal is to partition the
        // key space into roughly fixed-size chunks, but also take into
        // account any existing image layers, and try to align the
        // chunk boundaries with the existing image layers to avoid
        // too much churn. Also try to align chunk boundaries with
        // relation boundaries.  In principle, we don't know about
        // relation boundaries here, we just deal with key-value
        // pairs, and the code in pgdatadir_mapping.rs knows how to
        // map relations into key-value pairs. But in practice we know
        // that 'field6' is the block number, and the fields 1-5
        // identify a relation. This is just an optimization,
        // though.
        //
        // 2. Once we know the partitioning, for each partition,
        // decide if it's time to create a new image layer. The
        // criteria is: there has been too much "churn" since the last
        // image layer? The "churn" is fuzzy concept, it's a
        // combination of too many delta files, or too much WAL in
        // total in the delta file. Or perhaps: if creating an image
        // file would allow to delete some older files.
        //
        // 3. After that, we compact all level0 delta files if there
        // are too many of them.  While compacting, we also garbage
        // collect any page versions that are no longer needed because
        // of the new image layers we created in step 2.
        //
        // TODO: This high level strategy hasn't been implemented yet.
        // Below are functions compact_level0() and create_image_layers()
        // but they are a bit ad hoc and don't quite work like it's explained
        // above. Rewrite it.
        let _layer_removal_cs = self.layer_removal_cs.lock().unwrap();

        let target_file_size = self.get_checkpoint_distance();

        // Define partitioning schema if needed

        match self.repartition(
            self.get_last_record_lsn(),
            self.get_compaction_target_size(),
        ) {
            Ok((partitioning, lsn)) => {
                // 2. Create new image layers for partitions that have been modified
                // "enough".
                let layer_paths_to_upload = self.create_image_layers(&partitioning, lsn, false)?;
                if let Some(remote_client) = &self.remote_client {
                    for path in layer_paths_to_upload {
                        remote_client.schedule_layer_file_upload(&path)?;
                    }
                }

                // 3. Compact
                let timer = self.metrics.compact_time_histo.start_timer();
                self.compact_level0(target_file_size)?;
                timer.stop_and_record();
            }
            Err(err) => {
                // no partitioning? This is normal, if the timeline was just created
                // as an empty timeline. Also in unit tests, when we use the timeline
                // as a simple key-value store, ignoring the datadir layout. Log the
                // error but continue.
                error!("could not compact, repartitioning keyspace failed: {err:?}");
            }
        };

        Ok(())
    }

    fn repartition(&self, lsn: Lsn, partition_size: u64) -> Result<(KeyPartitioning, Lsn)> {
        let mut partitioning_guard = self.partitioning.lock().unwrap();
        if partitioning_guard.1 == Lsn(0)
            || lsn.0 - partitioning_guard.1 .0 > self.repartition_threshold
        {
            let keyspace = self.collect_keyspace(lsn)?;
            let partitioning = keyspace.partition(partition_size);
            *partitioning_guard = (partitioning, lsn);
            return Ok((partitioning_guard.0.clone(), lsn));
        }
        Ok((partitioning_guard.0.clone(), partitioning_guard.1))
    }

    // Is it time to create a new image layer for the given partition?
    fn time_for_new_image_layer(&self, partition: &KeySpace, lsn: Lsn) -> Result<bool> {
        let layers = self.layers.read().unwrap();

        for part_range in &partition.ranges {
            let image_coverage = layers.image_coverage(part_range, lsn)?;
            for (img_range, last_img) in image_coverage {
                let img_lsn = if let Some(last_img) = last_img {
                    last_img.get_lsn_range().end
                } else {
                    Lsn(0)
                };
                // Let's consider an example:
                //
                // delta layer with LSN range 71-81
                // delta layer with LSN range 81-91
                // delta layer with LSN range 91-101
                // image layer at LSN 100
                //
                // If 'lsn' is still 100, i.e. no new WAL has been processed since the last image layer,
                // there's no need to create a new one. We check this case explicitly, to avoid passing
                // a bogus range to count_deltas below, with start > end. It's even possible that there
                // are some delta layers *later* than current 'lsn', if more WAL was processed and flushed
                // after we read last_record_lsn, which is passed here in the 'lsn' argument.
                if img_lsn < lsn {
                    let num_deltas = layers.count_deltas(&img_range, &(img_lsn..lsn))?;

                    debug!(
                        "key range {}-{}, has {} deltas on this timeline in LSN range {}..{}",
                        img_range.start, img_range.end, num_deltas, img_lsn, lsn
                    );
                    if num_deltas >= self.get_image_creation_threshold() {
                        return Ok(true);
                    }
                }
            }
        }

        Ok(false)
    }

    fn create_image_layers(
        &self,
        partitioning: &KeyPartitioning,
        lsn: Lsn,
        force: bool,
    ) -> Result<HashSet<PathBuf>> {
        let timer = self.metrics.create_images_time_histo.start_timer();
        let mut image_layers: Vec<ImageLayer> = Vec::new();
        let mut layer_paths_to_upload = HashSet::new();
        for partition in partitioning.parts.iter() {
            if force || self.time_for_new_image_layer(partition, lsn)? {
                let img_range =
                    partition.ranges.first().unwrap().start..partition.ranges.last().unwrap().end;
                let mut image_layer_writer = ImageLayerWriter::new(
                    self.conf,
                    self.timeline_id,
                    self.tenant_id,
                    &img_range,
                    lsn,
                )?;

                for range in &partition.ranges {
                    let mut key = range.start;
                    while key < range.end {
                        // FIXME: download if needed
                        let img = self.get(key, lsn)?;
                        image_layer_writer.put_image(key, &img)?;
                        key = key.next();
                    }
                }
                let image_layer = image_layer_writer.finish()?;
                layer_paths_to_upload.insert(image_layer.path());
                image_layers.push(image_layer);
            }
        }

        // Sync the new layer to disk before adding it to the layer map, to make sure
        // we don't garbage collect something based on the new layer, before it has
        // reached the disk.
        //
        // We must also fsync the timeline dir to ensure the directory entries for
        // new layer files are durable
        //
        // Compaction creates multiple image layers. It would be better to create them all
        // and fsync them all in parallel.
        let mut all_paths = Vec::from_iter(layer_paths_to_upload.clone());
        all_paths.push(self.conf.timeline_path(&self.timeline_id, &self.tenant_id));
        par_fsync::par_fsync(&all_paths)?;

        let mut layers = self.layers.write().unwrap();
        for l in image_layers {
            self.metrics
                .current_physical_size_gauge
                .add(l.path().metadata()?.len());
            layers.insert_historic(Arc::new(l));
        }
        drop(layers);
        timer.stop_and_record();

        Ok(layer_paths_to_upload)
    }

    ///
    /// Collect a bunch of Level 0 layer files, and compact and reshuffle them as
    /// as Level 1 files.
    ///
    fn compact_level0(&self, target_file_size: u64) -> Result<()> {
        let layers = self.layers.read().unwrap();
        let mut level0_deltas = layers.get_level0_deltas()?;
        drop(layers);

        // Only compact if enough layers have accumulated.
        if level0_deltas.is_empty() || level0_deltas.len() < self.get_compaction_threshold() {
            return Ok(());
        }

        // Gather the files to compact in this iteration.
        //
        // Start with the oldest Level 0 delta file, and collect any other
        // level 0 files that form a contiguous sequence, such that the end
        // LSN of previous file matches the start LSN of the next file.
        //
        // Note that if the files don't form such a sequence, we might
        // "compact" just a single file. That's a bit pointless, but it allows
        // us to get rid of the level 0 file, and compact the other files on
        // the next iteration. This could probably made smarter, but such
        // "gaps" in the sequence of level 0 files should only happen in case
        // of a crash, partial download from cloud storage, or something like
        // that, so it's not a big deal in practice.
        level0_deltas.sort_by_key(|l| l.get_lsn_range().start);
        let mut level0_deltas_iter = level0_deltas.iter();

        let first_level0_delta = level0_deltas_iter.next().unwrap();
        let mut prev_lsn_end = first_level0_delta.get_lsn_range().end;
        let mut deltas_to_compact = vec![Arc::clone(first_level0_delta)];
        for l in level0_deltas_iter {
            let lsn_range = l.get_lsn_range();

            if lsn_range.start != prev_lsn_end {
                break;
            }
            deltas_to_compact.push(Arc::clone(l));
            prev_lsn_end = lsn_range.end;
        }
        let lsn_range = Range {
            start: deltas_to_compact.first().unwrap().get_lsn_range().start,
            end: deltas_to_compact.last().unwrap().get_lsn_range().end,
        };

        info!(
            "Starting Level0 compaction in LSN range {}-{} for {} layers ({} deltas in total)",
            lsn_range.start,
            lsn_range.end,
            deltas_to_compact.len(),
            level0_deltas.len()
        );
        for l in deltas_to_compact.iter() {
            info!("compact includes {}", l.filename().display());
        }
        // We don't need the original list of layers anymore. Drop it so that
        // we don't accidentally use it later in the function.
        drop(level0_deltas);

        // This iterator walks through all key-value pairs from all the layers
        // we're compacting, in key, LSN order.
        let all_values_iter =
            itertools::process_results(deltas_to_compact.iter().map(|l| l.iter()), |iter_iter| {
                iter_iter.kmerge_by(|a, b| {
                    if let Ok((a_key, a_lsn, _)) = a {
                        if let Ok((b_key, b_lsn, _)) = b {
                            match a_key.cmp(b_key) {
                                Ordering::Less => true,
                                Ordering::Equal => a_lsn <= b_lsn,
                                Ordering::Greater => false,
                            }
                        } else {
                            false
                        }
                    } else {
                        true
                    }
                })
            })?;

        // This iterator walks through all keys and is needed to calculate size used by each key
        let mut all_keys_iter = itertools::process_results(
            deltas_to_compact.iter().map(|l| l.key_iter()),
            |iter_iter| {
                iter_iter.kmerge_by(|a, b| {
                    let (a_key, a_lsn, _) = a;
                    let (b_key, b_lsn, _) = b;
                    match a_key.cmp(b_key) {
                        Ordering::Less => true,
                        Ordering::Equal => a_lsn <= b_lsn,
                        Ordering::Greater => false,
                    }
                })
            },
        )?;

        // Merge the contents of all the input delta layers into a new set
        // of delta layers, based on the current partitioning.
        //
        // We split the new delta layers on the key dimension. We iterate through the key space, and for each key, check if including the next key to the current output layer we're building would cause the layer to become too large. If so, dump the current output layer and start new one.
        // It's possible that there is a single key with so many page versions that storing all of them in a single layer file
        // would be too large. In that case, we also split on the LSN dimension.
        //
        // LSN
        //  ^
        //  |
        //  | +-----------+            +--+--+--+--+
        //  | |           |            |  |  |  |  |
        //  | +-----------+            |  |  |  |  |
        //  | |           |            |  |  |  |  |
        //  | +-----------+     ==>    |  |  |  |  |
        //  | |           |            |  |  |  |  |
        //  | +-----------+            |  |  |  |  |
        //  | |           |            |  |  |  |  |
        //  | +-----------+            +--+--+--+--+
        //  |
        //  +--------------> key
        //
        //
        // If one key (X) has a lot of page versions:
        //
        // LSN
        //  ^
        //  |                                 (X)
        //  | +-----------+            +--+--+--+--+
        //  | |           |            |  |  |  |  |
        //  | +-----------+            |  |  +--+  |
        //  | |           |            |  |  |  |  |
        //  | +-----------+     ==>    |  |  |  |  |
        //  | |           |            |  |  +--+  |
        //  | +-----------+            |  |  |  |  |
        //  | |           |            |  |  |  |  |
        //  | +-----------+            +--+--+--+--+
        //  |
        //  +--------------> key
        // TODO: this actually divides the layers into fixed-size chunks, not
        // based on the partitioning.
        //
        // TODO: we should also opportunistically materialize and
        // garbage collect what we can.
        let mut new_layers = Vec::new();
        let mut prev_key: Option<Key> = None;
        let mut writer: Option<DeltaLayerWriter> = None;
        let mut key_values_total_size = 0u64;
        let mut dup_start_lsn: Lsn = Lsn::INVALID; // start LSN of layer containing values of the single key
        let mut dup_end_lsn: Lsn = Lsn::INVALID; // end LSN of layer containing values of the single key
        for x in all_values_iter {
            let (key, lsn, value) = x?;
            let same_key = prev_key.map_or(false, |prev_key| prev_key == key);
            // We need to check key boundaries once we reach next key or end of layer with the same key
            if !same_key || lsn == dup_end_lsn {
                let mut next_key_size = 0u64;
                let is_dup_layer = dup_end_lsn.is_valid();
                dup_start_lsn = Lsn::INVALID;
                if !same_key {
                    dup_end_lsn = Lsn::INVALID;
                }
                // Determine size occupied by this key. We stop at next key, or when size becomes larger than target_file_size
                for (next_key, next_lsn, next_size) in all_keys_iter.by_ref() {
                    next_key_size = next_size;
                    if key != next_key {
                        if dup_end_lsn.is_valid() {
                            dup_start_lsn = dup_end_lsn;
                            dup_end_lsn = lsn_range.end;
                        }
                        break;
                    }
                    key_values_total_size += next_size;
                    if key_values_total_size > target_file_size {
                        // split key between multiple layers: such layer can contain only single key
                        dup_start_lsn = if dup_end_lsn.is_valid() {
                            dup_end_lsn
                        } else {
                            lsn
                        };
                        dup_end_lsn = next_lsn;
                        break;
                    }
                }
                // handle case when loop reaches last key
                if dup_end_lsn.is_valid() && !dup_start_lsn.is_valid() {
                    dup_start_lsn = dup_end_lsn;
                    dup_end_lsn = lsn_range.end;
                }
                if writer.is_some() {
                    let written_size = writer.as_mut().unwrap().size();
                    // check if key cause layer overflow
                    if is_dup_layer
                        || dup_end_lsn.is_valid()
                        || written_size + key_values_total_size > target_file_size
                    {
                        new_layers.push(writer.take().unwrap().finish(prev_key.unwrap().next())?);
                        writer = None;
                    }
                }
                key_values_total_size = next_key_size;
            }
            if writer.is_none() {
                writer = Some(DeltaLayerWriter::new(
                    self.conf,
                    self.timeline_id,
                    self.tenant_id,
                    key,
                    if dup_end_lsn.is_valid() {
                        // this is a layer containing slice of values of the same key
                        debug!("Create new dup layer {}..{}", dup_start_lsn, dup_end_lsn);
                        dup_start_lsn..dup_end_lsn
                    } else {
                        debug!("Create new layer {}..{}", lsn_range.start, lsn_range.end);
                        lsn_range.clone()
                    },
                )?);
            }
            writer.as_mut().unwrap().put_value(key, lsn, value)?;
            prev_key = Some(key);
        }
        if let Some(writer) = writer {
            new_layers.push(writer.finish(prev_key.unwrap().next())?);
        }

        // Sync layers
        if !new_layers.is_empty() {
            let mut layer_paths: Vec<PathBuf> = new_layers.iter().map(|l| l.path()).collect();

            // also sync the directory
            layer_paths.push(self.conf.timeline_path(&self.timeline_id, &self.tenant_id));

            // Fsync all the layer files and directory using multiple threads to
            // minimize latency.
            par_fsync::par_fsync(&layer_paths)?;

            layer_paths.pop().unwrap();
        }

        let mut layers = self.layers.write().unwrap();
        let mut new_layer_paths = HashSet::with_capacity(new_layers.len());
        for l in new_layers {
            let new_delta_path = l.path();

            // update the timeline's physical size
            self.metrics
                .current_physical_size_gauge
                .add(new_delta_path.metadata()?.len());

            new_layer_paths.insert(new_delta_path);
            layers.insert_historic(Arc::new(l));
        }

        // Now that we have reshuffled the data to set of new delta layers, we can
        // delete the old ones
        let mut layer_paths_to_delete = HashSet::with_capacity(deltas_to_compact.len());
        for l in deltas_to_compact.iter() {
            if let Some(path) = l.local_path() {
<<<<<<< HEAD
                self.current_physical_size_gauge.sub(path.metadata()?.len());
                layer_paths_to_delete.insert(path);
=======
                self.metrics
                    .current_physical_size_gauge
                    .sub(path.metadata()?.len());
                layer_paths_do_delete.insert(path);
>>>>>>> e94a5ce3
            }
            l.delete()?;
            layers.remove_historic(l);
        }
        drop(layers);

        if let Some(remote_client) = &self.remote_client {
            for path in new_layer_paths {
                remote_client.schedule_layer_file_upload(&path)?;
            }
            for path in layer_paths_to_delete {
                remote_client.schedule_layer_file_deletion(&path)?;
            }
        }

        Ok(())
    }

    /// Update information about which layer files need to be retained on
    /// garbage collection. This is separate from actually performing the GC,
    /// and is updated more frequently, so that compaction can remove obsolete
    /// page versions more aggressively.
    ///
    /// TODO: that's wishful thinking, compaction doesn't actually do that
    /// currently.
    ///
    /// The caller specifies how much history is needed with the 3 arguments:
    ///
    /// retain_lsns: keep a version of each page at these LSNs
    /// cutoff_horizon: also keep everything newer than this LSN
    /// pitr: the time duration required to keep data for PITR
    ///
    /// The 'retain_lsns' list is currently used to prevent removing files that
    /// are needed by child timelines. In the future, the user might be able to
    /// name additional points in time to retain. The caller is responsible for
    /// collecting that information.
    ///
    /// The 'cutoff_horizon' point is used to retain recent versions that might still be
    /// needed by read-only nodes. (As of this writing, the caller just passes
    /// the latest LSN subtracted by a constant, and doesn't do anything smart
    /// to figure out what read-only nodes might actually need.)
    ///
    /// The 'pitr' duration is used to calculate a 'pitr_cutoff', which can be used to determine
    /// whether a record is needed for PITR.
    pub fn update_gc_info(
        &self,
        retain_lsns: Vec<Lsn>,
        cutoff_horizon: Lsn,
        pitr: Duration,
    ) -> Result<()> {
        let mut gc_info = self.gc_info.write().unwrap();

        gc_info.horizon_cutoff = cutoff_horizon;
        gc_info.retain_lsns = retain_lsns;

        // Calculate pitr cutoff point.
        // If we cannot determine a cutoff LSN, be conservative and don't GC anything.
        let mut pitr_cutoff_lsn: Lsn;

        if pitr != Duration::ZERO {
            // conservative, safe default is to remove nothing, when we have no
            // commit timestamp data available
            pitr_cutoff_lsn = *self.get_latest_gc_cutoff_lsn();

            // First, calculate pitr_cutoff_timestamp and then convert it to LSN.
            // If we don't have enough data to convert to LSN,
            // play safe and don't remove any layers.
            let now = SystemTime::now();
            if let Some(pitr_cutoff_timestamp) = now.checked_sub(pitr) {
                let pitr_timestamp = to_pg_timestamp(pitr_cutoff_timestamp);

                match self.find_lsn_for_timestamp(pitr_timestamp)? {
                    LsnForTimestamp::Present(lsn) => pitr_cutoff_lsn = lsn,
                    LsnForTimestamp::Future(lsn) => {
                        debug!("future({})", lsn);
                        pitr_cutoff_lsn = gc_info.horizon_cutoff;
                    }
                    LsnForTimestamp::Past(lsn) => {
                        debug!("past({})", lsn);
                    }
                    LsnForTimestamp::NoData(lsn) => {
                        debug!("nodata({})", lsn);
                    }
                }
                debug!("pitr_cutoff_lsn = {:?}", pitr_cutoff_lsn)
            }
        } else {
            // No time-based retention. (Some unit tests depend on garbage-collection
            // working even when CLOG data is missing, so that find_lsn_for_timestamp()
            // above doesn't work.)
            pitr_cutoff_lsn = gc_info.horizon_cutoff;
        }
        gc_info.pitr_cutoff = pitr_cutoff_lsn;

        Ok(())
    }

    ///
    /// Garbage collect layer files on a timeline that are no longer needed.
    ///
    /// Currently, we don't make any attempt at removing unneeded page versions
    /// within a layer file. We can only remove the whole file if it's fully
    /// obsolete.
    ///
    pub fn gc(&self) -> Result<GcResult> {
        let mut result: GcResult = Default::default();
        let now = SystemTime::now();

        fail_point!("before-timeline-gc");

        let _layer_removal_cs = self.layer_removal_cs.lock().unwrap();

        let gc_info = self.gc_info.read().unwrap();

        let horizon_cutoff = min(gc_info.horizon_cutoff, self.get_disk_consistent_lsn());
        let pitr_cutoff = gc_info.pitr_cutoff;
        let retain_lsns = &gc_info.retain_lsns;

        let new_gc_cutoff = Lsn::min(horizon_cutoff, pitr_cutoff);

        // Nothing to GC. Return early.
        let latest_gc_cutoff = *self.get_latest_gc_cutoff_lsn();
        if latest_gc_cutoff >= new_gc_cutoff {
            info!(
                "Nothing to GC for timeline {}: new_gc_cutoff_lsn {new_gc_cutoff}, latest_gc_cutoff_lsn {latest_gc_cutoff}",
                self.timeline_id
            );
            return Ok(result);
        }

        let _enter = info_span!("garbage collection", timeline = %self.timeline_id, tenant = %self.tenant_id, cutoff = %new_gc_cutoff).entered();

        // We need to ensure that no one branches at a point before latest_gc_cutoff_lsn.
        // See branch_timeline() for details.
        *self.latest_gc_cutoff_lsn.write().unwrap() = new_gc_cutoff;

        info!("GC starting");

        debug!("retain_lsns: {:?}", retain_lsns);

        let mut layers_to_remove = Vec::new();

        // Scan all on-disk layers in the timeline.
        //
        // Garbage collect the layer if all conditions are satisfied:
        // 1. it is older than cutoff LSN;
        // 2. it is older than PITR interval;
        // 3. it doesn't need to be retained for 'retain_lsns';
        // 4. newer on-disk image layers cover the layer's whole key range
        //
        let mut layers = self.layers.write().unwrap();
        'outer: for l in layers.iter_historic_layers() {
            // This layer is in the process of being flushed to disk.
            // It will be swapped out of the layer map, replaced with
            // on-disk layers containing the same data.
            // We can't GC it, as it's not on disk. We can't remove it
            // from the layer map yet, as it would make its data
            // inaccessible.
            if l.is_in_memory() {
                continue;
            }

            result.layers_total += 1;

            // 1. Is it newer than GC horizon cutoff point?
            if l.get_lsn_range().end > horizon_cutoff {
                debug!(
                    "keeping {} because it's newer than horizon_cutoff {}",
                    l.filename().display(),
                    horizon_cutoff
                );
                result.layers_needed_by_cutoff += 1;
                continue 'outer;
            }

            // 2. It is newer than PiTR cutoff point?
            if l.get_lsn_range().end > pitr_cutoff {
                debug!(
                    "keeping {} because it's newer than pitr_cutoff {}",
                    l.filename().display(),
                    pitr_cutoff
                );
                result.layers_needed_by_pitr += 1;
                continue 'outer;
            }

            // 3. Is it needed by a child branch?
            // NOTE With that we would keep data that
            // might be referenced by child branches forever.
            // We can track this in child timeline GC and delete parent layers when
            // they are no longer needed. This might be complicated with long inheritance chains.
            for retain_lsn in retain_lsns {
                // start_lsn is inclusive
                if &l.get_lsn_range().start <= retain_lsn {
                    debug!(
                        "keeping {} because it's still might be referenced by child branch forked at {} is_dropped: xx is_incremental: {}",
                        l.filename().display(),
                        retain_lsn,
                        l.is_incremental(),
                    );
                    result.layers_needed_by_branches += 1;
                    continue 'outer;
                }
            }

            // 4. Is there a later on-disk layer for this relation?
            //
            // The end-LSN is exclusive, while disk_consistent_lsn is
            // inclusive. For example, if disk_consistent_lsn is 100, it is
            // OK for a delta layer to have end LSN 101, but if the end LSN
            // is 102, then it might not have been fully flushed to disk
            // before crash.
            //
            // For example, imagine that the following layers exist:
            //
            // 1000      - image (A)
            // 1000-2000 - delta (B)
            // 2000      - image (C)
            // 2000-3000 - delta (D)
            // 3000      - image (E)
            //
            // If GC horizon is at 2500, we can remove layers A and B, but
            // we cannot remove C, even though it's older than 2500, because
            // the delta layer 2000-3000 depends on it.
            if !layers
                .image_layer_exists(&l.get_key_range(), &(l.get_lsn_range().end..new_gc_cutoff))?
            {
                debug!(
                    "keeping {} because it is the latest layer",
                    l.filename().display()
                );
                result.layers_not_updated += 1;
                continue 'outer;
            }

            // We didn't find any reason to keep this file, so remove it.
            debug!(
                "garbage collecting {} is_dropped: xx is_incremental: {}",
                l.filename().display(),
                l.is_incremental(),
            );
            layers_to_remove.push(Arc::clone(l));
        }

        // Actually delete the layers from disk and remove them from the map.
        // (couldn't do this in the loop above, because you cannot modify a collection
        // while iterating it. BTreeMap::retain() would be another option)
        let mut layer_paths_to_delete = HashSet::with_capacity(layers_to_remove.len());
        for doomed_layer in layers_to_remove {
            if let Some(path) = doomed_layer.local_path() {
                self.metrics
                    .current_physical_size_gauge
                    .sub(path.metadata()?.len());
                layer_paths_to_delete.insert(path);
            }
            doomed_layer.delete()?;
            layers.remove_historic(&doomed_layer);
            result.layers_removed += 1;
        }

        if let Some(remote_client) = &self.remote_client {
            for path in layer_paths_to_delete {
                remote_client.schedule_layer_file_deletion(&path)?;
            }
        }

        result.elapsed = now.elapsed()?;
        Ok(result)
    }

    ///
    /// Reconstruct a value, using the given base image and WAL records in 'data'.
    ///
    fn reconstruct_value(
        &self,
        key: Key,
        request_lsn: Lsn,
        mut data: ValueReconstructState,
    ) -> Result<Bytes, PageReconstructError> {
        // Perform WAL redo if needed
        data.records.reverse();

        // If we have a page image, and no WAL, we're all set
        if data.records.is_empty() {
            if let Some((img_lsn, img)) = &data.img {
                trace!(
                    "found page image for key {} at {}, no WAL redo required",
                    key,
                    img_lsn
                );
                Ok(img.clone())
            } else {
                Err(PageReconstructError::Other(anyhow!(
                    "base image for {} at {} not found",
                    key,
                    request_lsn
                )))
            }
        } else {
            // We need to do WAL redo.
            //
            // If we don't have a base image, then the oldest WAL record better initialize
            // the page
            if data.img.is_none() && !data.records.first().unwrap().1.will_init() {
                Err(PageReconstructError::Other(anyhow!(
                    "Base image for {} at {} not found, but got {} WAL records",
                    key,
                    request_lsn,
                    data.records.len()
                )))
            } else {
                let base_img = if let Some((_lsn, img)) = data.img {
                    trace!(
                        "found {} WAL records and a base image for {} at {}, performing WAL redo",
                        data.records.len(),
                        key,
                        request_lsn
                    );
                    Some(img)
                } else {
                    trace!("found {} WAL records that will init the page for {} at {}, performing WAL redo", data.records.len(), key, request_lsn);
                    None
                };

                let last_rec_lsn = data.records.last().unwrap().0;

                let img =
                    self.walredo_mgr
                        .request_redo(key, request_lsn, base_img, data.records)?;

                if img.len() == page_cache::PAGE_SZ {
                    let cache = page_cache::get();
                    cache.memorize_materialized_page(
                        self.tenant_id,
                        self.timeline_id,
                        key,
                        last_rec_lsn,
                        &img,
                    );
                }

                Ok(img)
            }
        }
    }

    ///
    /// Download a layer file from remote storage,
    ///
    /// This does not retry if the download fails. TODO: we probably
    /// should download a couple of times
    ///
    pub async fn download_remote_layer(
        self: Arc<Self>,
        remote_layer: Arc<RemoteLayer>,
    ) -> Result<()> {
        let s = Arc::clone(&self);
        let remote_layer = Arc::clone(&remote_layer);

        let mut receiver = {
            let mut download_watch = remote_layer.download_watch.lock().unwrap();
            if let Some(sender) = &*download_watch {
                info!(
                    "download of layer {} has already started, waiting",
                    remote_layer.filename().display()
                );
                sender.subscribe()
            } else {
                let (sender, receiver) = tokio::sync::watch::channel(Ok(()));
                *download_watch = Some(sender);

                // need to spawn, because the future returned by download_layer_file is not Sync
                let remote_layer = Arc::clone(&remote_layer);

                // FIXME: spawn in different runtime?
                tokio::spawn(async move {
                    let remote_client = s.remote_client.as_ref().unwrap();
                    let result = remote_client.download_layer_file(&remote_layer.path).await;

                    let new_layer = remote_layer.download_finished(self.conf);

                    let mut layers = self.layers.write().unwrap();
                    let l: Arc<dyn Layer> = remote_layer.clone();
                    layers.remove_historic(&l);
                    layers.insert_historic(new_layer);
                    drop(layers);

                    if let Some(sender) = remote_layer.download_watch.lock().unwrap().as_ref() {
                        let _ = sender.send_replace(result);
                    }
                });
                receiver
            }
        };

        receiver.changed().await?;

        let x = receiver.borrow();
        match x.as_ref() {
            Ok(_) => Ok(()),
            Err(err) => Err(anyhow!(
                "could not download layer file {}: {:?}",
                remote_layer.filename().display(),
                err
            )),
        }
    }
}

/// Helper function for get_reconstruct_data() to add the path of layers traversed
/// to an error, as anyhow context information.
fn layer_traversal_error(
    msg: String,
    path: Vec<(ValueReconstructResult, Lsn, Arc<dyn Layer>)>,
) -> anyhow::Result<(), PageReconstructError> {
    // We want the original 'msg' to be the outermost context. The outermost context
    // is the most high-level information, which also gets propagated to the client.
    let mut msg_iter = path
        .iter()
        .map(|(r, c, l)| {
            format!(
                "layer traversal: result {:?}, cont_lsn {}, layer: {}",
                r,
                c,
                l.filename().display()
            )
        })
        .chain(std::iter::once(msg));
    // Construct initial message from the first traversed layer
    let err = anyhow!(msg_iter.next().unwrap());

    // Append all subsequent traversals, and the error message 'msg', as contexts.
    let msg = msg_iter.fold(err, |err, msg| err.context(msg));
    Err(PageReconstructError::Other(msg))
}

pub struct LayeredTimelineWriter<'a> {
    tl: &'a LayeredTimeline,
    _write_guard: MutexGuard<'a, ()>,
}

impl Deref for LayeredTimelineWriter<'_> {
    type Target = LayeredTimeline;

    fn deref(&self) -> &Self::Target {
        self.tl
    }
}

impl<'a> TimelineWriter for LayeredTimelineWriter<'a> {
    fn put(&self, key: Key, lsn: Lsn, value: &Value) -> Result<()> {
        self.tl.put_value(key, lsn, value)
    }

    fn delete(&self, key_range: Range<Key>, lsn: Lsn) -> Result<()> {
        self.tl.put_tombstone(key_range, lsn)
    }

    ///
    /// Remember the (end of) last valid WAL record remembered in the timeline.
    ///
    fn finish_write(&self, new_lsn: Lsn) {
        self.tl.finish_write(new_lsn);
    }

    fn update_current_logical_size(&self, delta: isize) {
        self.tl
            .current_logical_size
            .fetch_add(delta, AtomicOrdering::SeqCst);
    }
}

/// Add a suffix to a layer file's name: .{num}.old
/// Uses the first available num (starts at 0)
fn rename_to_backup(path: PathBuf) -> anyhow::Result<()> {
    let filename = path
        .file_name()
        .ok_or_else(|| anyhow!("Path {} don't have a file name", path.display()))?
        .to_string_lossy();
    let mut new_path = path.clone();

    for i in 0u32.. {
        new_path.set_file_name(format!("{}.{}.old", filename, i));
        if !new_path.exists() {
            std::fs::rename(&path, &new_path)?;
            return Ok(());
        }
    }

    bail!("couldn't find an unused backup number for {:?}", path)
}

pub fn load_metadata(
    conf: &'static PageServerConf,
    timeline_id: ZTimelineId,
    tenant_id: ZTenantId,
) -> anyhow::Result<TimelineMetadata> {
    let metadata_path = metadata_path(conf, timeline_id, tenant_id);
    let metadata_bytes = std::fs::read(&metadata_path).with_context(|| {
        format!(
            "Failed to read metadata bytes from path {}",
            metadata_path.display()
        )
    })?;
    TimelineMetadata::from_bytes(&metadata_bytes).with_context(|| {
        format!(
            "Failed to parse metadata bytes from path {}",
            metadata_path.display()
        )
    })
}

/// Save timeline metadata to file
pub fn save_metadata(
    conf: &'static PageServerConf,
    timelineid: ZTimelineId,
    tenantid: ZTenantId,
    data: &TimelineMetadata,
    first_save: bool,
) -> Result<()> {
    let _enter = info_span!("saving metadata").entered();
    let path = metadata_path(conf, timelineid, tenantid);
    // use OpenOptions to ensure file presence is consistent with first_save
    let mut file = VirtualFile::open_with_options(
        &path,
        OpenOptions::new().write(true).create_new(first_save),
    )?;

    let metadata_bytes = data.to_bytes().context("Failed to get metadata bytes")?;

    if file.write(&metadata_bytes)? != metadata_bytes.len() {
        bail!("Could not write all the metadata bytes in a single call");
    }
    file.sync_all()?;

    // fsync the parent directory to ensure the directory entry is durable
    if first_save {
        let timeline_dir = File::open(
            &path
                .parent()
                .expect("Metadata should always have a parent dir"),
        )?;
        timeline_dir.sync_all()?;
    }

    Ok(())
}

/// Delete the metadata file.
pub fn delete_metadata(
    conf: &'static PageServerConf,
    timelineid: ZTimelineId,
    tenantid: ZTenantId,
) -> Result<()> {
    let path = metadata_path(conf, timelineid, tenantid);
    fs::remove_file(&path)?;

    // fsync the parent directory to ensure the removal is durable
    let timeline_dir = File::open(
        &path
            .parent()
            .expect("Metadata should always have a parent dir"),
    )?;
    timeline_dir.sync_all()?;
    Ok(())
}<|MERGE_RESOLUTION|>--- conflicted
+++ resolved
@@ -160,74 +160,6 @@
     )
     .expect("failed to define a metric")
 });
-
-<<<<<<< HEAD
-=======
-#[derive(Clone)]
-pub enum LayeredTimelineEntry {
-    Loaded(Arc<LayeredTimeline>),
-    Unloaded {
-        id: ZTimelineId,
-        metadata: TimelineMetadata,
-    },
-}
-
-impl LayeredTimelineEntry {
-    fn timeline_id(&self) -> ZTimelineId {
-        match self {
-            LayeredTimelineEntry::Loaded(timeline) => timeline.timeline_id,
-            LayeredTimelineEntry::Unloaded { id, .. } => *id,
-        }
-    }
-
-    pub fn ancestor_timeline_id(&self) -> Option<ZTimelineId> {
-        match self {
-            LayeredTimelineEntry::Loaded(timeline) => {
-                timeline.ancestor_timeline.as_ref().map(|t| t.timeline_id())
-            }
-            LayeredTimelineEntry::Unloaded { metadata, .. } => metadata.ancestor_timeline(),
-        }
-    }
-
-    pub fn ancestor_lsn(&self) -> Lsn {
-        match self {
-            LayeredTimelineEntry::Loaded(timeline) => timeline.ancestor_lsn,
-            LayeredTimelineEntry::Unloaded { metadata, .. } => metadata.ancestor_lsn(),
-        }
-    }
-
-    fn ensure_loaded(&self) -> anyhow::Result<&Arc<LayeredTimeline>> {
-        match self {
-            LayeredTimelineEntry::Loaded(timeline) => Ok(timeline),
-            LayeredTimelineEntry::Unloaded { .. } => {
-                anyhow::bail!("timeline is unloaded")
-            }
-        }
-    }
-
-    pub fn layer_removal_guard(&self) -> Result<Option<MutexGuard<()>>, anyhow::Error> {
-        match self {
-            LayeredTimelineEntry::Loaded(timeline) => timeline
-                .layer_removal_cs
-                .try_lock()
-                .map_err(|e| anyhow::anyhow!("cannot lock compaction critical section {e}"))
-                .map(Some),
-
-            LayeredTimelineEntry::Unloaded { .. } => Ok(None),
-        }
-    }
-}
-
-impl From<LayeredTimelineEntry> for RepositoryTimeline<LayeredTimeline> {
-    fn from(entry: LayeredTimelineEntry) -> Self {
-        match entry {
-            LayeredTimelineEntry::Loaded(timeline) => RepositoryTimeline::Loaded(timeline as _),
-            LayeredTimelineEntry::Unloaded { metadata, .. } => {
-                RepositoryTimeline::Unloaded { metadata }
-            }
-        }
-    }
-}
 
 struct TimelineMetrics {
     pub reconstruct_time_histo: Histogram,
@@ -293,7 +225,6 @@
     }
 }
 
->>>>>>> e94a5ce3
 pub struct LayeredTimeline {
     conf: &'static PageServerConf,
     tenant_conf: Arc<RwLock<TenantConfOpt>>,
@@ -681,50 +612,8 @@
         timeline_id: ZTimelineId,
         tenant_id: ZTenantId,
         walredo_mgr: Arc<dyn WalRedoManager + Send + Sync>,
-<<<<<<< HEAD
         remote_client: Option<RemoteTimelineClient>,
     ) -> Arc<LayeredTimeline> {
-        let reconstruct_time_histo = RECONSTRUCT_TIME
-            .get_metric_with_label_values(&[&tenant_id.to_string(), &timeline_id.to_string()])
-            .unwrap();
-        let materialized_page_cache_hit_counter = MATERIALIZED_PAGE_CACHE_HIT
-            .get_metric_with_label_values(&[&tenant_id.to_string(), &timeline_id.to_string()])
-            .unwrap();
-        let flush_time_histo = STORAGE_TIME
-            .get_metric_with_label_values(&[
-                "layer flush",
-                &tenant_id.to_string(),
-                &timeline_id.to_string(),
-            ])
-            .unwrap();
-        let compact_time_histo = STORAGE_TIME
-            .get_metric_with_label_values(&[
-                "compact",
-                &tenant_id.to_string(),
-                &timeline_id.to_string(),
-            ])
-            .unwrap();
-        let create_images_time_histo = STORAGE_TIME
-            .get_metric_with_label_values(&[
-                "create images",
-                &tenant_id.to_string(),
-                &timeline_id.to_string(),
-            ])
-            .unwrap();
-        let last_record_gauge = LAST_RECORD_LSN
-            .get_metric_with_label_values(&[&tenant_id.to_string(), &timeline_id.to_string()])
-            .unwrap();
-        let wait_lsn_time_histo = WAIT_LSN_TIME
-            .get_metric_with_label_values(&[&tenant_id.to_string(), &timeline_id.to_string()])
-            .unwrap();
-        let current_physical_size_gauge = CURRENT_PHYSICAL_SIZE
-            .get_metric_with_label_values(&[&tenant_id.to_string(), &timeline_id.to_string()])
-            .unwrap();
-
-=======
-        upload_layers: bool,
-    ) -> LayeredTimeline {
->>>>>>> e94a5ce3
         let mut result = LayeredTimeline {
             conf,
             tenant_conf,
@@ -2099,15 +1988,10 @@
         let mut layer_paths_to_delete = HashSet::with_capacity(deltas_to_compact.len());
         for l in deltas_to_compact.iter() {
             if let Some(path) = l.local_path() {
-<<<<<<< HEAD
-                self.current_physical_size_gauge.sub(path.metadata()?.len());
-                layer_paths_to_delete.insert(path);
-=======
                 self.metrics
                     .current_physical_size_gauge
                     .sub(path.metadata()?.len());
-                layer_paths_do_delete.insert(path);
->>>>>>> e94a5ce3
+                layer_paths_to_delete.insert(path);
             }
             l.delete()?;
             layers.remove_historic(l);
