//! A DeltaLayer represents a collection of WAL records or page images in a range of
//! LSNs, and in a range of Keys. It is stored on a file on disk.
//!
//! Usually a delta layer only contains differences - in the form of WAL records
//! against a base LSN. However, if a relation extended or a whole new relation
//! is created, there would be no base for the new pages. The entries for them
//! must be page images or WAL records with the 'will_init' flag set, so that
//! they can be replayed without referring to an older page version.
//!
//! The delta files are stored in timelines/<timelineid> directory.  Currently,
//! there are no subdirectories, and each delta file is named like this:
//!
//!    <key start>-<key end>__<start LSN>-<end LSN
//!
//! For example:
//!
//!    000000067F000032BE0000400000000020B6-000000067F000032BE0000400000000030B6__000000578C6B29-0000000057A50051
//!
//! Every delta file consists of three parts: "summary", "index", and
//! "values". The summary is a fixed size header at the beginning of the file,
//! and it contains basic information about the layer, and offsets to the other
//! parts. The "index" is a B-tree mapping from Key and LSN to an offset in the
//! "values" part.  The actual page images and WAL records are stored in the
//! "values" part.
//!
use crate::config::PageServerConf;
use crate::layered_repository::blocky_reader::{BlockyReader, OffsetBlockReader};
use crate::layered_repository::disk_btree::VisitDirection;
use crate::layered_repository::disk_btree::{DiskBtreeBuilder, DiskBtreeReader};
use crate::layered_repository::filename::{DeltaFileName, PathOrConf};
use crate::layered_repository::storage_layer::{
    Layer, ValueReconstructResult, ValueReconstructState,
};
use crate::layered_repository::utils;
use crate::layered_repository::utils::BlockBuf;
use crate::page_cache::PAGE_SZ;
use crate::repository;
use crate::repository::{Key, Value};
use crate::virtual_file::VirtualFile;
use crate::walrecord;
use crate::DELTA_FILE_MAGIC;
use crate::{ZTenantId, ZTimelineId};
use anyhow::{bail, Context, Result};
use log::*;
use serde::{Deserialize, Serialize};
// avoid binding to Write (conflicts with std::io::Write)
// while being able to use std::fmt::Write's methods
use std::fmt::Write as _;
use std::fs;
use std::io::BufWriter;
use std::io::Write;
use std::ops::Range;
use std::os::unix::fs::FileExt;
use std::path::{Path, PathBuf};
use std::sync::{RwLock, RwLockReadGuard};

use zenith_utils::bin_ser::BeSer;
use zenith_utils::lsn::Lsn;

<<<<<<< HEAD
/// Constant stored in the beginning of the file. This identifies the file
/// as zenith delta file, and it also works as a version number.
pub const DELTA_FILE_MAGIC: u32 = 0x5A616E11;

///
/// Header stored in the beginning of the file
///
/// After this comes the 'values' part, starting on block 1. After that,
/// the 'index' starts at the block indicated by 'index_start_blk'
///
=======
/// Mapping from (key, lsn) -> page/WAL record
/// byte ranges in VALUES_CHAPTER
static INDEX_CHAPTER: u64 = 1;

/// Page/WAL bytes - cannot be interpreted
/// without the page versions from the INDEX_CHAPTER
static VALUES_CHAPTER: u64 = 2;

/// Contains the [`Summary`] struct
static SUMMARY_CHAPTER: u64 = 3;

>>>>>>> ac02c63b
#[derive(Debug, Serialize, Deserialize, PartialEq, Eq)]
struct Summary {
    /// Magic value to identify this as a zenith delta file. Always DELTA_FILE_MAGIC.
    magic: u32,

    tenantid: ZTenantId,
    timelineid: ZTimelineId,
    key_range: Range<Key>,
    lsn_range: Range<Lsn>,

    /// Block number where the 'index' part of the file begins.
    index_start_blk: u32,
    /// Block within the 'index', where the B-tree root page is stored
    index_root_blk: u32,
}

impl From<&DeltaLayer> for Summary {
    fn from(layer: &DeltaLayer) -> Self {
        Self {
            magic: DELTA_FILE_MAGIC,
            tenantid: layer.tenantid,
            timelineid: layer.timelineid,
            key_range: layer.key_range.clone(),
            lsn_range: layer.lsn_range.clone(),

            index_start_blk: 0,
            index_root_blk: 0,
        }
    }
}

///
/// This is the key of the B-tree index stored in the delta layer. It consists
/// of the serialized representation of a Key and LSN.
///
struct DeltaKey([u8; DELTA_KEY_SIZE]);
const DELTA_KEY_SIZE: usize = repository::KEY_SIZE + 8;

impl DeltaKey {
    fn from_slice(buf: &[u8]) -> Self {
        let mut bytes: [u8; DELTA_KEY_SIZE] = [0u8; DELTA_KEY_SIZE];
        bytes.copy_from_slice(buf);
        DeltaKey(bytes)
    }

    fn from_key_lsn(key: &Key, lsn: Lsn) -> Self {
        let mut bytes: [u8; DELTA_KEY_SIZE] = [0u8; DELTA_KEY_SIZE];
        key.write_to_byte_slice(&mut bytes[0..repository::KEY_SIZE]);
        bytes[repository::KEY_SIZE..].copy_from_slice(&u64::to_be_bytes(lsn.0));
        DeltaKey(bytes)
    }

    fn key(&self) -> Key {
        Key::from_slice(&self.0)
    }

    fn lsn(&self) -> Lsn {
        let mut lsn_buf = [0u8; 8];
        lsn_buf.copy_from_slice(&self.0[repository::KEY_SIZE..]);
        Lsn(u64::from_be_bytes(lsn_buf))
    }

    fn extract_key_from_buf(buf: &[u8]) -> Key {
        Key::from_slice(&buf[..repository::KEY_SIZE])
    }

    fn extract_lsn_from_buf(buf: &[u8]) -> Lsn {
        let mut lsn_buf = [0u8; 8];
        lsn_buf.copy_from_slice(&buf[repository::KEY_SIZE..]);
        Lsn(u64::from_be_bytes(lsn_buf))
    }
}

///
/// DeltaLayer is the in-memory data structure associated with an
/// on-disk delta file.  We keep a DeltaLayer in memory for each
/// file, in the LayerMap. If a layer is in "loaded" state, we have a
/// copy of the index in memory, in 'inner'. Otherwise the struct is
/// just a placeholder for a file that exists on disk, and it needs to
/// be loaded before using it in queries.
///
pub struct DeltaLayer {
    path_or_conf: PathOrConf,

    pub tenantid: ZTenantId,
    pub timelineid: ZTimelineId,
    pub key_range: Range<Key>,
    pub lsn_range: Range<Lsn>,

    inner: RwLock<DeltaLayerInner>,
}

pub struct DeltaLayerInner {
    /// If false, the fields below have not been loaded from the summary yet.
    loaded: bool,

    /// Reader object for reading blocks from the file. (None if not loaded yet)
    reader: Option<BlockyReader>,

    // values copied from summary
    index_start_blk: u32,
    index_root_blk: u32,
}

impl Layer for DeltaLayer {
    fn get_tenant_id(&self) -> ZTenantId {
        self.tenantid
    }

    fn get_timeline_id(&self) -> ZTimelineId {
        self.timelineid
    }

    fn get_key_range(&self) -> Range<Key> {
        self.key_range.clone()
    }

    fn get_lsn_range(&self) -> Range<Lsn> {
        self.lsn_range.clone()
    }

    fn filename(&self) -> PathBuf {
        PathBuf::from(self.layer_name().to_string())
    }

    fn get_value_reconstruct_data(
        &self,
        key: Key,
        lsn_range: Range<Lsn>,
        reconstruct_state: &mut ValueReconstructState,
    ) -> Result<ValueReconstructResult> {
        let mut need_image = true;

        assert!(self.key_range.contains(&key));

        // Open the file and lock the metadata in memory
        let inner = self.load()?;

        // Scan the page versions backwards, starting from `lsn`.
        let reader = inner.reader.as_ref().unwrap();
        let offset_reader = OffsetBlockReader::new(inner.index_start_blk, &reader);
        let tree_reader =
            DiskBtreeReader::<_, DELTA_KEY_SIZE>::new(inner.index_root_blk, offset_reader);
        let search_key = DeltaKey::from_key_lsn(&key, Lsn(lsn_range.end.0 - 1));

        let mut offsets: Vec<(Lsn, u64)> = Vec::new();

        tree_reader.visit(&search_key.0, VisitDirection::Backwards, |key, value| {
            if key[..repository::KEY_SIZE] != search_key.0[..repository::KEY_SIZE] {
                return false;
            }
            let entry_lsn = DeltaKey::extract_lsn_from_buf(key);
            let pos = value & 0x3f_ffff_ffff;
            offsets.push((entry_lsn, pos));
            let will_init = value & 0x40_0000_0000 != 0;

            !will_init
        })?;

        // Ok, 'offsets' now contains the offsets of all the entries we need to read
        for (entry_lsn, pos) in offsets {
            let buf = utils::read_blob(reader, pos)?;
            let val = Value::des(&buf)?;
            match val {
                Value::Image(img) => {
                    reconstruct_state.img = Some((entry_lsn, img));
                    need_image = false;
                    break;
                }
                Value::WalRecord(rec) => {
                    let will_init = rec.will_init();
                    reconstruct_state.records.push((entry_lsn, rec));
                    if will_init {
                        // This WAL record initializes the page, so no need to go further back
                        need_image = false;
                        break;
                    }
                }
            }
        }
        // release metadata lock and close the file

        // If an older page image is needed to reconstruct the page, let the
        // caller know.
        if need_image {
            Ok(ValueReconstructResult::Continue)
        } else {
            Ok(ValueReconstructResult::Complete)
        }
    }

    fn iter(&self) -> Box<dyn Iterator<Item = Result<(Key, Lsn, Value)>> + '_> {
        let inner = self.load().unwrap();
        match DeltaValueIter::new(inner) {
            Ok(iter) => Box::new(iter),
            Err(err) => Box::new(std::iter::once(Err(err))),
        }
    }

    fn delete(&self) -> Result<()> {
        // delete underlying file
        fs::remove_file(self.path())?;
        Ok(())
    }

    fn is_incremental(&self) -> bool {
        true
    }

    fn is_in_memory(&self) -> bool {
        false
    }

    /// debugging function to print out the contents of the layer
    fn dump(&self) -> Result<()> {
        println!(
            "----- delta layer for ten {} tli {} keys {}-{} lsn {}-{} ----",
            self.tenantid,
            self.timelineid,
            self.key_range.start,
            self.key_range.end,
            self.lsn_range.start,
            self.lsn_range.end
        );

        let inner = self.load()?;

        println!(
            "index_start_blk: {}, root {}",
            inner.index_start_blk, inner.index_root_blk
        );

        let reader = inner.reader.as_ref().unwrap();
        let offset_reader = OffsetBlockReader::new(inner.index_start_blk, &reader);
        let tree_reader =
            DiskBtreeReader::<_, DELTA_KEY_SIZE>::new(inner.index_root_blk, offset_reader);

        tree_reader.dump()?;

        tree_reader.visit(
            &[0u8; DELTA_KEY_SIZE],
            VisitDirection::Forwards,
            |delta_key, value| {
                let key = DeltaKey::extract_key_from_buf(delta_key);
                let lsn = DeltaKey::extract_lsn_from_buf(delta_key);
                let off = value & 0x3f_ffff_ffff;

                let mut desc = String::new();

                match utils::read_blob(reader, off) {
                    Ok(buf) => {
                        let val = Value::des(&buf);

                        match val {
                            Ok(Value::Image(img)) => {
                                write!(&mut desc, " img {} bytes", img.len()).unwrap();
                            }
                            Ok(Value::WalRecord(rec)) => {
                                let wal_desc = walrecord::describe_wal_record(&rec);
                                write!(
                                    &mut desc,
                                    " rec {} bytes will_init: {} {}",
                                    buf.len(),
                                    rec.will_init(),
                                    wal_desc
                                )
                                .unwrap();
                            }
                            Err(err) => {
                                write!(&mut desc, " DESERIALIZATION ERROR: {}", err).unwrap();
                            }
                        }
                        println!("  key {} at {}: {}", key, lsn, desc);
                    }
                    Err(err) => {
                        write!(&mut desc, " DESERIALIZATION ERROR: {}", err).unwrap();
                    }
                };
                true
            },
        )?;

        Ok(())
    }
}

impl DeltaLayer {
    fn path_for(
        path_or_conf: &PathOrConf,
        timelineid: ZTimelineId,
        tenantid: ZTenantId,
        fname: &DeltaFileName,
    ) -> PathBuf {
        match path_or_conf {
            PathOrConf::Path(path) => path.clone(),
            PathOrConf::Conf(conf) => conf
                .timeline_path(&timelineid, &tenantid)
                .join(fname.to_string()),
        }
    }

    ///
    /// Load the contents of the file into memory
    ///
    fn load(&self) -> Result<RwLockReadGuard<DeltaLayerInner>> {
        loop {
            // quick exit if already loaded
            {
                let inner = self.inner.read().unwrap();

                if inner.loaded {
                    return Ok(inner);
                }
            }
            // need to upgrade to write lock
            let mut inner = self.inner.write().unwrap();

            let path = self.path();

            // Open the file
            let mut file = VirtualFile::open(&path)
                .with_context(|| format!("Failed to open file '{}'", path.display()))?;

            let actual_summary = Summary::des_from(&mut file)?;

            match &self.path_or_conf {
                PathOrConf::Conf(_) => {
                    let mut expected_summary = Summary::from(self);
                    expected_summary.index_start_blk = actual_summary.index_start_blk;
                    expected_summary.index_root_blk = actual_summary.index_root_blk;

                    if actual_summary != expected_summary {
                        bail!("in-file summary does not match expected summary. actual = {:?} expected = {:?}", actual_summary, expected_summary);
                    }
                }
                PathOrConf::Path(path) => {
                    let actual_filename = Path::new(path.file_name().unwrap());
                    let expected_filename = self.filename();

                    if actual_filename != expected_filename {
                        println!(
                            "warning: filename does not match what is expected from in-file summary"
                        );
                        println!("actual: {:?}", actual_filename);
                        println!("expected: {:?}", expected_filename);
                    }
                }
            }

            inner.index_start_blk = actual_summary.index_start_blk;
            inner.index_root_blk = actual_summary.index_root_blk;
            inner.reader = Some(BlockyReader::new(file));

            debug!("loaded from {}", &path.display());

            inner.loaded = true;
        }
    }

    /// Create a DeltaLayer struct representing an existing file on disk.
    pub fn new(
        conf: &'static PageServerConf,
        timelineid: ZTimelineId,
        tenantid: ZTenantId,
        filename: &DeltaFileName,
    ) -> DeltaLayer {
        DeltaLayer {
            path_or_conf: PathOrConf::Conf(conf),
            timelineid,
            tenantid,
            key_range: filename.key_range.clone(),
            lsn_range: filename.lsn_range.clone(),
            inner: RwLock::new(DeltaLayerInner {
                loaded: false,
                reader: None,
                index_start_blk: 0,
                index_root_blk: 0,
            }),
        }
    }

    /// Create a DeltaLayer struct representing an existing file on disk.
    ///
    /// This variant is only used for debugging purposes, by the 'dump_layerfile' binary.
    pub fn new_for_path<F>(path: &Path, file: F) -> Result<Self>
    where
        F: FileExt,
    {
        let mut summary_buf = Vec::new();
        summary_buf.resize(PAGE_SZ, 0);
        file.read_exact_at(&mut summary_buf, 0)?;
        let summary = Summary::des_prefix(&summary_buf)?;

        Ok(DeltaLayer {
            path_or_conf: PathOrConf::Path(path.to_path_buf()),
            timelineid: summary.timelineid,
            tenantid: summary.tenantid,
            key_range: summary.key_range,
            lsn_range: summary.lsn_range,
            inner: RwLock::new(DeltaLayerInner {
                reader: None,
                loaded: false,
                index_start_blk: 0,
                index_root_blk: 0,
            }),
        })
    }

    fn layer_name(&self) -> DeltaFileName {
        DeltaFileName {
            key_range: self.key_range.clone(),
            lsn_range: self.lsn_range.clone(),
        }
    }

    /// Path to the layer file in pageserver workdir.
    pub fn path(&self) -> PathBuf {
        Self::path_for(
            &self.path_or_conf,
            self.timelineid,
            self.tenantid,
            &self.layer_name(),
        )
    }
}

/// A builder object for constructing a new delta layer.
///
/// Usage:
///
/// 1. Create the DeltaLayerWriter by calling DeltaLayerWriter::new(...)
///
/// 2. Write the contents by calling `put_value` for every page
///    version to store in the layer.
///
/// 3. Call `finish`.
///
pub struct DeltaLayerWriter {
    conf: &'static PageServerConf,
    path: PathBuf,
    timelineid: ZTimelineId,
    tenantid: ZTenantId,

    key_start: Key,
    lsn_range: Range<Lsn>,

    bufwriter: BufWriter<VirtualFile>,
    tree: DiskBtreeBuilder<BlockBuf, DELTA_KEY_SIZE>,

    end_offset: u64,
}

impl DeltaLayerWriter {
    ///
    /// Start building a new delta layer.
    ///
    pub fn new(
        conf: &'static PageServerConf,
        timelineid: ZTimelineId,
        tenantid: ZTenantId,
        key_start: Key,
        lsn_range: Range<Lsn>,
    ) -> Result<DeltaLayerWriter> {
        // Create the file
        //
        // Note: This overwrites any existing file. There shouldn't be any.
        // FIXME: throw an error instead?

        let path = conf.timeline_path(&timelineid, &tenantid).join(format!(
            "{}-XXX__{:016X}-{:016X}.temp",
            key_start,
            u64::from(lsn_range.start),
            u64::from(lsn_range.end)
        ));
        info!("temp deltalayer path {}", path.display());
        let file = VirtualFile::create(&path)?;
        let mut bufwriter = BufWriter::new(file);

        // make room for the header block
        bufwriter.write_all(&utils::ALL_ZEROS)?;
        let end_offset = PAGE_SZ as u64;

        // Initialize the index builder
        let block_buf = BlockBuf::new(); // reserve blk 0 for the summary
        let tree_builder = DiskBtreeBuilder::new(block_buf);

        Ok(DeltaLayerWriter {
            conf,
            path,
            timelineid,
            tenantid,
            key_start,
            lsn_range,
            bufwriter,
            end_offset,
            tree: tree_builder,
        })
    }

    ///
    /// Append a key-value pair to the file.
    ///
    /// The values must be appended in key, lsn order.
    ///
    pub fn put_value(&mut self, key: Key, lsn: Lsn, val: Value) -> Result<()> {
        assert!(self.lsn_range.start <= lsn);
        // Remember the offset and size metadata. The metadata is written
        // to a separate chapter, in `finish`.
        let off = self.end_offset;
        let len = utils::write_blob(&mut self.bufwriter, &Value::ser(&val)?)?;

        self.end_offset += len;

        let will_init = match val {
            Value::Image(_) => true,
            Value::WalRecord(rec) => rec.will_init(),
        };

        let value = if will_init { off | 0x40_0000_0000 } else { off };

        let delta_key = DeltaKey::from_key_lsn(&key, lsn);

        self.tree.append(&delta_key.0, value)?;

        Ok(())
    }

    pub fn size(&mut self) -> u64 {
        self.end_offset + self.tree.borrow_writer().size()
    }

    ///
    /// Finish writing the delta layer.
    ///
    /// 'seg_sizes' is a list of size changes to store with the actual data.
    ///
    pub fn finish(mut self, key_end: Key) -> Result<DeltaLayer> {
        // Pad the last page.
        if self.end_offset % PAGE_SZ as u64 > 0 {
            let padding_len = PAGE_SZ - self.end_offset as usize % PAGE_SZ;
            self.bufwriter.write_all(&utils::ALL_ZEROS[..padding_len])?;
            self.end_offset += padding_len as u64;
        }
        self.bufwriter.flush()?;
        let mut file = self.bufwriter.into_inner().unwrap();

        let index_start_blk = (self.end_offset / PAGE_SZ as u64) as u32;

        // Write the index
        let (index_root_blk, block_buf) = self.tree.finish()?;
        for buf in block_buf.blocks {
            file.write_all(buf.as_ref())?;
        }

        // Write out the summary header
        let summary = Summary {
            magic: DELTA_FILE_MAGIC,
            tenantid: self.tenantid,
            timelineid: self.timelineid,
            key_range: self.key_start..key_end,
            lsn_range: self.lsn_range.clone(),
            index_start_blk,
            index_root_blk,
        };
        let mut summary: Vec<u8> = Summary::ser(&summary)?;
        summary.resize(PAGE_SZ, 0);
        file.write_all_at(&summary, 0)?;

        // Note: Because we opened the file in write-only mode, we cannot
        // reuse the same VirtualFile for reading later. That's why we don't
        // set inner.book here. The first read will have to re-open it.
        let layer = DeltaLayer {
            path_or_conf: PathOrConf::Conf(self.conf),
            tenantid: self.tenantid,
            timelineid: self.timelineid,
            key_range: self.key_start..key_end,
            lsn_range: self.lsn_range.clone(),
            inner: RwLock::new(DeltaLayerInner {
                loaded: false,
                reader: None,
                index_start_blk: 0, // will be set in load()
                index_root_blk: 0,  // will be set in load()
            }),
        };

        // Rename the file to its final name
        //
        // Note: This overwrites any existing file. There shouldn't be any.
        // FIXME: throw an error instead?
        let final_path = DeltaLayer::path_for(
            &PathOrConf::Conf(self.conf),
            self.timelineid,
            self.tenantid,
            &DeltaFileName {
                key_range: self.key_start..key_end,
                lsn_range: self.lsn_range,
            },
        );
        std::fs::rename(self.path, &final_path)?;

        trace!("created delta layer {}", final_path.display());

        Ok(layer)
    }

    pub fn abort(self) {
        if let Err(err) = std::fs::remove_file(self.path) {
            error!("error removing unfinished delta layer file: {}", err);
        }
    }
}

///
/// Iterator over all key-value pairse stored in a delta layer
///
/// FIXME: This creates a Vector to hold the offsets of all key value pairs.
/// That takes up quite a lot of memory. Should do this in a more streaming
/// fashion.
///
struct DeltaValueIter<'a> {
    all_offsets: Vec<(DeltaKey, u64)>,
    next_idx: usize,

    inner: RwLockReadGuard<'a, DeltaLayerInner>,
}

impl<'a> Iterator for DeltaValueIter<'a> {
    type Item = Result<(Key, Lsn, Value)>;

    fn next(&mut self) -> Option<Self::Item> {
        self.next_res().transpose()
    }
}

impl<'a> DeltaValueIter<'a> {
    fn new(inner: RwLockReadGuard<'a, DeltaLayerInner>) -> Result<Self> {
        let reader = inner.reader.as_ref().unwrap();
        let offset_reader = OffsetBlockReader::new(inner.index_start_blk, &reader);
        let tree_reader =
            DiskBtreeReader::<_, DELTA_KEY_SIZE>::new(inner.index_root_blk, offset_reader);

        let mut all_offsets: Vec<(DeltaKey, u64)> = Vec::new();

        tree_reader.visit(
            &[0u8; DELTA_KEY_SIZE],
            VisitDirection::Forwards,
            |key, value| {
                let off = value & 0x3f_ffff_ffff;
                all_offsets.push((DeltaKey::from_slice(key), off));
                true
            },
        )?;

        Ok(DeltaValueIter {
            all_offsets,
            inner,
            next_idx: 0,
        })
    }

    fn next_res(&mut self) -> Result<Option<(Key, Lsn, Value)>> {
        if self.next_idx < self.all_offsets.len() {
            let (delta_key, off) = &self.all_offsets[self.next_idx];

            let key = delta_key.key();
            let lsn = delta_key.lsn();

            let reader = self.inner.reader.as_ref().unwrap();
            let val = Value::des(&utils::read_blob(reader, *off)?)?;

            self.next_idx += 1;
            Ok(Some((key, lsn, val)))
        } else {
            Ok(None)
        }
    }
}<|MERGE_RESOLUTION|>--- conflicted
+++ resolved
@@ -57,30 +57,12 @@
 use zenith_utils::bin_ser::BeSer;
 use zenith_utils::lsn::Lsn;
 
-<<<<<<< HEAD
-/// Constant stored in the beginning of the file. This identifies the file
-/// as zenith delta file, and it also works as a version number.
-pub const DELTA_FILE_MAGIC: u32 = 0x5A616E11;
-
 ///
 /// Header stored in the beginning of the file
 ///
 /// After this comes the 'values' part, starting on block 1. After that,
 /// the 'index' starts at the block indicated by 'index_start_blk'
 ///
-=======
-/// Mapping from (key, lsn) -> page/WAL record
-/// byte ranges in VALUES_CHAPTER
-static INDEX_CHAPTER: u64 = 1;
-
-/// Page/WAL bytes - cannot be interpreted
-/// without the page versions from the INDEX_CHAPTER
-static VALUES_CHAPTER: u64 = 2;
-
-/// Contains the [`Summary`] struct
-static SUMMARY_CHAPTER: u64 = 3;
-
->>>>>>> ac02c63b
 #[derive(Debug, Serialize, Deserialize, PartialEq, Eq)]
 struct Summary {
     /// Magic value to identify this as a zenith delta file. Always DELTA_FILE_MAGIC.
