--- conflicted
+++ resolved
@@ -1734,17 +1734,8 @@
                     timeline_id,
                     index_part,
                     remote_metadata,
-<<<<<<< HEAD
                     previous_heatmap,
-                    TimelineResources {
-                        remote_client,
-                        pagestream_throttle: self.pagestream_throttle.clone(),
-                        pagestream_throttle_metrics: self.pagestream_throttle_metrics.clone(),
-                        l0_flush_global_state: self.l0_flush_global_state.clone(),
-                    },
-=======
                     self.get_timeline_resources_for(remote_client),
->>>>>>> a4ea1e53
                     LoadTimelineCause::Attach,
                     ctx,
                 )
