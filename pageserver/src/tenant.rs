//! Timeline repository implementation that keeps old data in layer files, and
//! the recent changes in ephemeral files.
//!
//! See tenant/*_layer.rs files. The functions here are responsible for locating
//! the correct layer for the get/put call, walking back the timeline branching
//! history as needed.
//!
//! The files are stored in the .neon/tenants/<tenant_id>/timelines/<timeline_id>
//! directory. See docs/pageserver-storage.md for how the files are managed.
//! In addition to the layer files, there is a metadata file in the same
//! directory that contains information about the timeline, in particular its
//! parent timeline, and the last LSN that has been written to disk.
//!

use anyhow::{bail, Context};
use arc_swap::ArcSwap;
use camino::Utf8Path;
use camino::Utf8PathBuf;
use chrono::NaiveDateTime;
use enumset::EnumSet;
use futures::stream::FuturesUnordered;
use futures::StreamExt;
use pageserver_api::models;
use pageserver_api::models::LsnLease;
use pageserver_api::models::TimelineArchivalState;
use pageserver_api::models::TimelineState;
use pageserver_api::models::TopTenantShardItem;
use pageserver_api::models::WalRedoManagerStatus;
use pageserver_api::shard::ShardIdentity;
use pageserver_api::shard::ShardStripeSize;
use pageserver_api::shard::TenantShardId;
use remote_storage::DownloadError;
use remote_storage::GenericRemoteStorage;
use remote_storage::TimeoutOrCancel;
use remote_timeline_client::manifest::{
    OffloadedTimelineManifest, TenantManifest, LATEST_TENANT_MANIFEST_VERSION,
};
use remote_timeline_client::UploadQueueNotReadyError;
use std::collections::BTreeMap;
use std::fmt;
use std::future::Future;
use std::sync::Weak;
use std::time::SystemTime;
use storage_broker::BrokerClientChannel;
use timeline::offload::offload_timeline;
use tokio::io::BufReader;
use tokio::sync::watch;
use tokio::task::JoinSet;
use tokio_util::sync::CancellationToken;
use tracing::*;
use upload_queue::NotInitialized;
use utils::backoff;
use utils::circuit_breaker::CircuitBreaker;
use utils::completion;
use utils::crashsafe::path_with_suffix_extension;
use utils::failpoint_support;
use utils::fs_ext;
use utils::pausable_failpoint;
use utils::sync::gate::Gate;
use utils::sync::gate::GateGuard;
use utils::timeout::timeout_cancellable;
use utils::timeout::TimeoutCancellableError;
use utils::zstd::create_zst_tarball;
use utils::zstd::extract_zst_tarball;

use self::config::AttachedLocationConfig;
use self::config::AttachmentMode;
use self::config::LocationConf;
use self::config::TenantConf;
use self::metadata::TimelineMetadata;
use self::mgr::GetActiveTenantError;
use self::mgr::GetTenantError;
use self::remote_timeline_client::upload::{upload_index_part, upload_tenant_manifest};
use self::remote_timeline_client::{RemoteTimelineClient, WaitCompletionError};
use self::timeline::uninit::TimelineCreateGuard;
use self::timeline::uninit::TimelineExclusionError;
use self::timeline::uninit::UninitializedTimeline;
use self::timeline::EvictionTaskTenantState;
use self::timeline::GcCutoffs;
use self::timeline::TimelineDeleteProgress;
use self::timeline::TimelineResources;
use self::timeline::WaitLsnError;
use crate::config::PageServerConf;
use crate::context::{DownloadBehavior, RequestContext};
use crate::deletion_queue::DeletionQueueClient;
use crate::deletion_queue::DeletionQueueError;
use crate::import_datadir;
use crate::is_uninit_mark;
use crate::l0_flush::L0FlushGlobalState;
use crate::metrics::TENANT;
use crate::metrics::{
    remove_tenant_metrics, BROKEN_TENANTS_SET, CIRCUIT_BREAKERS_BROKEN, CIRCUIT_BREAKERS_UNBROKEN,
    TENANT_STATE_METRIC, TENANT_SYNTHETIC_SIZE_METRIC,
};
use crate::repository::GcResult;
use crate::task_mgr;
use crate::task_mgr::TaskKind;
use crate::tenant::config::LocationMode;
use crate::tenant::config::TenantConfOpt;
pub use crate::tenant::remote_timeline_client::index::IndexPart;
use crate::tenant::remote_timeline_client::remote_initdb_archive_path;
use crate::tenant::remote_timeline_client::MaybeDeletedIndexPart;
use crate::tenant::remote_timeline_client::INITDB_PATH;
use crate::tenant::storage_layer::DeltaLayer;
use crate::tenant::storage_layer::ImageLayer;
use crate::walingest::WalLagCooldown;
use crate::walredo;
use crate::InitializationOrder;
use std::collections::hash_map::Entry;
use std::collections::HashMap;
use std::collections::HashSet;
use std::fmt::Debug;
use std::fmt::Display;
use std::fs;
use std::fs::File;
use std::sync::atomic::{AtomicU64, Ordering};
use std::sync::Arc;
use std::sync::Mutex;
use std::time::{Duration, Instant};

use crate::span;
use crate::tenant::timeline::delete::DeleteTimelineFlow;
use crate::tenant::timeline::uninit::cleanup_timeline_directory;
use crate::virtual_file::VirtualFile;
use crate::walredo::PostgresRedoManager;
use crate::TEMP_FILE_SUFFIX;
use once_cell::sync::Lazy;
pub use pageserver_api::models::TenantState;
use tokio::sync::Semaphore;

static INIT_DB_SEMAPHORE: Lazy<Semaphore> = Lazy::new(|| Semaphore::new(8));
use utils::{
    crashsafe,
    generation::Generation,
    id::TimelineId,
    lsn::{Lsn, RecordLsn},
};

pub mod blob_io;
pub mod block_io;
pub mod vectored_blob_io;

pub mod disk_btree;
pub(crate) mod ephemeral_file;
pub mod layer_map;

pub mod metadata;
pub mod remote_timeline_client;
pub mod storage_layer;

pub mod checks;
pub mod config;
pub mod mgr;
pub mod secondary;
pub mod tasks;
pub mod upload_queue;

pub(crate) mod timeline;

pub mod size;

mod gc_block;
pub(crate) mod throttle;

pub(crate) use crate::span::debug_assert_current_span_has_tenant_and_timeline_id;
pub(crate) use timeline::{LogicalSizeCalculationCause, PageReconstructError, Timeline};

// re-export for use in walreceiver
pub use crate::tenant::timeline::WalReceiverInfo;

/// The "tenants" part of `tenants/<tenant>/timelines...`
pub const TENANTS_SEGMENT_NAME: &str = "tenants";

/// Parts of the `.neon/tenants/<tenant_id>/timelines/<timeline_id>` directory prefix.
pub const TIMELINES_SEGMENT_NAME: &str = "timelines";

/// References to shared objects that are passed into each tenant, such
/// as the shared remote storage client and process initialization state.
#[derive(Clone)]
pub struct TenantSharedResources {
    pub broker_client: storage_broker::BrokerClientChannel,
    pub remote_storage: GenericRemoteStorage,
    pub deletion_queue_client: DeletionQueueClient,
    pub l0_flush_global_state: L0FlushGlobalState,
}

/// A [`Tenant`] is really an _attached_ tenant.  The configuration
/// for an attached tenant is a subset of the [`LocationConf`], represented
/// in this struct.
pub(super) struct AttachedTenantConf {
    tenant_conf: TenantConfOpt,
    location: AttachedLocationConfig,
    /// The deadline before which we are blocked from GC so that
    /// leases have a chance to be renewed.
    lsn_lease_deadline: Option<tokio::time::Instant>,
}

impl AttachedTenantConf {
    fn new(tenant_conf: TenantConfOpt, location: AttachedLocationConfig) -> Self {
        // Sets a deadline before which we cannot proceed to GC due to lsn lease.
        //
        // We do this as the leases mapping are not persisted to disk. By delaying GC by lease
        // length, we guarantee that all the leases we granted before will have a chance to renew
        // when we run GC for the first time after restart / transition from AttachedMulti to AttachedSingle.
        let lsn_lease_deadline = if location.attach_mode == AttachmentMode::Single {
            Some(
                tokio::time::Instant::now()
                    + tenant_conf
                        .lsn_lease_length
                        .unwrap_or(LsnLease::DEFAULT_LENGTH),
            )
        } else {
            // We don't use `lsn_lease_deadline` to delay GC in AttachedMulti and AttachedStale
            // because we don't do GC in these modes.
            None
        };

        Self {
            tenant_conf,
            location,
            lsn_lease_deadline,
        }
    }

    fn try_from(location_conf: LocationConf) -> anyhow::Result<Self> {
        match &location_conf.mode {
            LocationMode::Attached(attach_conf) => {
                Ok(Self::new(location_conf.tenant_conf, *attach_conf))
            }
            LocationMode::Secondary(_) => {
                anyhow::bail!("Attempted to construct AttachedTenantConf from a LocationConf in secondary mode")
            }
        }
    }

    fn is_gc_blocked_by_lsn_lease_deadline(&self) -> bool {
        self.lsn_lease_deadline
            .map(|d| tokio::time::Instant::now() < d)
            .unwrap_or(false)
    }
}
struct TimelinePreload {
    timeline_id: TimelineId,
    client: RemoteTimelineClient,
    index_part: Result<MaybeDeletedIndexPart, DownloadError>,
}

pub(crate) struct TenantPreload {
    tenant_manifest: TenantManifest,
    timelines: HashMap<TimelineId, TimelinePreload>,
}

/// When we spawn a tenant, there is a special mode for tenant creation that
/// avoids trying to read anything from remote storage.
pub(crate) enum SpawnMode {
    /// Activate as soon as possible
    Eager,
    /// Lazy activation in the background, with the option to skip the queue if the need comes up
    Lazy,
}

///
/// Tenant consists of multiple timelines. Keep them in a hash table.
///
pub struct Tenant {
    // Global pageserver config parameters
    pub conf: &'static PageServerConf,

    /// The value creation timestamp, used to measure activation delay, see:
    /// <https://github.com/neondatabase/neon/issues/4025>
    constructed_at: Instant,

    state: watch::Sender<TenantState>,

    // Overridden tenant-specific config parameters.
    // We keep TenantConfOpt sturct here to preserve the information
    // about parameters that are not set.
    // This is necessary to allow global config updates.
    tenant_conf: Arc<ArcSwap<AttachedTenantConf>>,

    tenant_shard_id: TenantShardId,

    // The detailed sharding information, beyond the number/count in tenant_shard_id
    shard_identity: ShardIdentity,

    /// The remote storage generation, used to protect S3 objects from split-brain.
    /// Does not change over the lifetime of the [`Tenant`] object.
    ///
    /// This duplicates the generation stored in LocationConf, but that structure is mutable:
    /// this copy enforces the invariant that generatio doesn't change during a Tenant's lifetime.
    generation: Generation,

    timelines: Mutex<HashMap<TimelineId, Arc<Timeline>>>,

    /// During timeline creation, we first insert the TimelineId to the
    /// creating map, then `timelines`, then remove it from the creating map.
    /// **Lock order**: if acquiring both, acquire`timelines` before `timelines_creating`
    timelines_creating: std::sync::Mutex<HashSet<TimelineId>>,

    /// Possibly offloaded and archived timelines
    /// **Lock order**: if acquiring both, acquire`timelines` before `timelines_offloaded`
    timelines_offloaded: Mutex<HashMap<TimelineId, Arc<OffloadedTimeline>>>,

    // This mutex prevents creation of new timelines during GC.
    // Adding yet another mutex (in addition to `timelines`) is needed because holding
    // `timelines` mutex during all GC iteration
    // may block for a long time `get_timeline`, `get_timelines_state`,... and other operations
    // with timelines, which in turn may cause dropping replication connection, expiration of wait_for_lsn
    // timeout...
    gc_cs: tokio::sync::Mutex<()>,
    walredo_mgr: Option<Arc<WalRedoManager>>,

    // provides access to timeline data sitting in the remote storage
    pub(crate) remote_storage: GenericRemoteStorage,

    // Access to global deletion queue for when this tenant wants to schedule a deletion
    deletion_queue_client: DeletionQueueClient,

    /// Cached logical sizes updated updated on each [`Tenant::gather_size_inputs`].
    cached_logical_sizes: tokio::sync::Mutex<HashMap<(TimelineId, Lsn), u64>>,
    cached_synthetic_tenant_size: Arc<AtomicU64>,

    eviction_task_tenant_state: tokio::sync::Mutex<EvictionTaskTenantState>,

    /// Track repeated failures to compact, so that we can back off.
    /// Overhead of mutex is acceptable because compaction is done with a multi-second period.
    compaction_circuit_breaker: std::sync::Mutex<CircuitBreaker>,

    /// If the tenant is in Activating state, notify this to encourage it
    /// to proceed to Active as soon as possible, rather than waiting for lazy
    /// background warmup.
    pub(crate) activate_now_sem: tokio::sync::Semaphore,

    /// Time it took for the tenant to activate. Zero if not active yet.
    attach_wal_lag_cooldown: Arc<std::sync::OnceLock<WalLagCooldown>>,

    // Cancellation token fires when we have entered shutdown().  This is a parent of
    // Timelines' cancellation token.
    pub(crate) cancel: CancellationToken,

    // Users of the Tenant such as the page service must take this Gate to avoid
    // trying to use a Tenant which is shutting down.
    pub(crate) gate: Gate,

    /// Throttle applied at the top of [`Timeline::get`].
    /// All [`Tenant::timelines`] of a given [`Tenant`] instance share the same [`throttle::Throttle`] instance.
    pub(crate) timeline_get_throttle:
        Arc<throttle::Throttle<crate::metrics::tenant_throttling::TimelineGet>>,

    /// An ongoing timeline detach concurrency limiter.
    ///
    /// As a tenant will likely be restarted as part of timeline detach ancestor it makes no sense
    /// to have two running at the same time. A different one can be started if an earlier one
    /// has failed for whatever reason.
    ongoing_timeline_detach: std::sync::Mutex<Option<(TimelineId, utils::completion::Barrier)>>,

    /// `index_part.json` based gc blocking reason tracking.
    ///
    /// New gc iterations must start a new iteration by acquiring `GcBlock::start` before
    /// proceeding.
    pub(crate) gc_block: gc_block::GcBlock,

    l0_flush_global_state: L0FlushGlobalState,
}

impl std::fmt::Debug for Tenant {
    fn fmt(&self, f: &mut std::fmt::Formatter<'_>) -> std::fmt::Result {
        write!(f, "{} ({})", self.tenant_shard_id, self.current_state())
    }
}

pub(crate) enum WalRedoManager {
    Prod(WalredoManagerId, PostgresRedoManager),
    #[cfg(test)]
    Test(harness::TestRedoManager),
}

#[derive(thiserror::Error, Debug)]
#[error("pageserver is shutting down")]
pub(crate) struct GlobalShutDown;

impl WalRedoManager {
    pub(crate) fn new(mgr: PostgresRedoManager) -> Result<Arc<Self>, GlobalShutDown> {
        let id = WalredoManagerId::next();
        let arc = Arc::new(Self::Prod(id, mgr));
        let mut guard = WALREDO_MANAGERS.lock().unwrap();
        match &mut *guard {
            Some(map) => {
                map.insert(id, Arc::downgrade(&arc));
                Ok(arc)
            }
            None => Err(GlobalShutDown),
        }
    }
}

impl Drop for WalRedoManager {
    fn drop(&mut self) {
        match self {
            Self::Prod(id, _) => {
                let mut guard = WALREDO_MANAGERS.lock().unwrap();
                if let Some(map) = &mut *guard {
                    map.remove(id).expect("new() registers, drop() unregisters");
                }
            }
            #[cfg(test)]
            Self::Test(_) => {
                // Not applicable to test redo manager
            }
        }
    }
}

/// Global registry of all walredo managers so that [`crate::shutdown_pageserver`] can shut down
/// the walredo processes outside of the regular order.
///
/// This is necessary to work around a systemd bug where it freezes if there are
/// walredo processes left => <https://github.com/neondatabase/cloud/issues/11387>
#[allow(clippy::type_complexity)]
pub(crate) static WALREDO_MANAGERS: once_cell::sync::Lazy<
    Mutex<Option<HashMap<WalredoManagerId, Weak<WalRedoManager>>>>,
> = once_cell::sync::Lazy::new(|| Mutex::new(Some(HashMap::new())));
#[derive(PartialEq, Eq, Hash, Clone, Copy, Debug)]
pub(crate) struct WalredoManagerId(u64);
impl WalredoManagerId {
    pub fn next() -> Self {
        static NEXT: std::sync::atomic::AtomicU64 = std::sync::atomic::AtomicU64::new(1);
        let id = NEXT.fetch_add(1, std::sync::atomic::Ordering::Relaxed);
        if id == 0 {
            panic!("WalredoManagerId::new() returned 0, indicating wraparound, risking it's no longer unique");
        }
        Self(id)
    }
}

#[cfg(test)]
impl From<harness::TestRedoManager> for WalRedoManager {
    fn from(mgr: harness::TestRedoManager) -> Self {
        Self::Test(mgr)
    }
}

impl WalRedoManager {
    pub(crate) async fn shutdown(&self) -> bool {
        match self {
            Self::Prod(_, mgr) => mgr.shutdown().await,
            #[cfg(test)]
            Self::Test(_) => {
                // Not applicable to test redo manager
                true
            }
        }
    }

    pub(crate) fn maybe_quiesce(&self, idle_timeout: Duration) {
        match self {
            Self::Prod(_, mgr) => mgr.maybe_quiesce(idle_timeout),
            #[cfg(test)]
            Self::Test(_) => {
                // Not applicable to test redo manager
            }
        }
    }

    /// # Cancel-Safety
    ///
    /// This method is cancellation-safe.
    pub async fn request_redo(
        &self,
        key: crate::repository::Key,
        lsn: Lsn,
        base_img: Option<(Lsn, bytes::Bytes)>,
        records: Vec<(Lsn, crate::walrecord::NeonWalRecord)>,
        pg_version: u32,
    ) -> Result<bytes::Bytes, walredo::Error> {
        match self {
            Self::Prod(_, mgr) => {
                mgr.request_redo(key, lsn, base_img, records, pg_version)
                    .await
            }
            #[cfg(test)]
            Self::Test(mgr) => {
                mgr.request_redo(key, lsn, base_img, records, pg_version)
                    .await
            }
        }
    }

    pub(crate) fn status(&self) -> Option<WalRedoManagerStatus> {
        match self {
            WalRedoManager::Prod(_, m) => Some(m.status()),
            #[cfg(test)]
            WalRedoManager::Test(_) => None,
        }
    }
}

/// A very lightweight memory representation of an offloaded timeline.
///
/// We need to store the list of offloaded timelines so that we can perform operations on them,
/// like unoffloading them, or (at a later date), decide to perform flattening.
/// This type has a much smaller memory impact than [`Timeline`], and thus we can store many
/// more offloaded timelines than we can manage ones that aren't.
pub struct OffloadedTimeline {
    pub tenant_shard_id: TenantShardId,
    pub timeline_id: TimelineId,
    pub ancestor_timeline_id: Option<TimelineId>,
    /// Whether to retain the branch lsn at the ancestor or not
    pub ancestor_retain_lsn: Option<Lsn>,

    /// When the timeline was archived.
    ///
    /// Present for future flattening deliberations.
    pub archived_at: NaiveDateTime,

    /// Lazily constructed remote client for the timeline
    ///
    /// If we offload a timeline, we keep around the remote client
    /// for the duration of the process. If we find it through the
    /// manifest, we don't construct it up until it's needed (deletion).
    pub remote_client: Option<Arc<RemoteTimelineClient>>,

    /// Prevent two tasks from deleting the timeline at the same time. If held, the
    /// timeline is being deleted. If 'true', the timeline has already been deleted.
    pub delete_progress: TimelineDeleteProgress,
}

impl OffloadedTimeline {
    /// Obtains an offloaded timeline from a given timeline object.
    ///
    /// Returns `None` if the `archived_at` flag couldn't be obtained, i.e.
    /// the timeline is not in a stopped state.
    /// Panics if the timeline is not archived.
    fn from_timeline(timeline: &Timeline) -> Result<Self, UploadQueueNotReadyError> {
        let ancestor_retain_lsn = timeline
            .get_ancestor_timeline_id()
            .map(|_timeline_id| timeline.get_ancestor_lsn());
        let archived_at = timeline
            .remote_client
            .archived_at_stopped_queue()?
            .expect("must be called on an archived timeline");
        Ok(Self {
            tenant_shard_id: timeline.tenant_shard_id,
            timeline_id: timeline.timeline_id,
            ancestor_timeline_id: timeline.get_ancestor_timeline_id(),
            ancestor_retain_lsn,
            archived_at,

            remote_client: Some(timeline.remote_client.clone()),
            delete_progress: timeline.delete_progress.clone(),
        })
    }
    fn from_manifest(tenant_shard_id: TenantShardId, manifest: &OffloadedTimelineManifest) -> Self {
        let OffloadedTimelineManifest {
            timeline_id,
            ancestor_timeline_id,
            ancestor_retain_lsn,
            archived_at,
        } = *manifest;
        Self {
            tenant_shard_id,
            timeline_id,
            ancestor_timeline_id,
            ancestor_retain_lsn,
            archived_at,
            remote_client: None,
            delete_progress: TimelineDeleteProgress::default(),
        }
    }
    fn manifest(&self) -> OffloadedTimelineManifest {
        let Self {
            timeline_id,
            ancestor_timeline_id,
            ancestor_retain_lsn,
            archived_at,
            ..
        } = self;
        OffloadedTimelineManifest {
            timeline_id: *timeline_id,
            ancestor_timeline_id: *ancestor_timeline_id,
            ancestor_retain_lsn: *ancestor_retain_lsn,
            archived_at: *archived_at,
        }
    }
}

#[derive(Copy, Clone, PartialEq, Eq, Hash, Debug)]
pub enum MaybeOffloaded {
    Yes,
    No,
}

#[derive(Clone)]
pub enum TimelineOrOffloaded {
    Timeline(Arc<Timeline>),
    Offloaded(Arc<OffloadedTimeline>),
}

impl TimelineOrOffloaded {
    pub fn tenant_shard_id(&self) -> TenantShardId {
        match self {
            TimelineOrOffloaded::Timeline(timeline) => timeline.tenant_shard_id,
            TimelineOrOffloaded::Offloaded(offloaded) => offloaded.tenant_shard_id,
        }
    }
    pub fn timeline_id(&self) -> TimelineId {
        match self {
            TimelineOrOffloaded::Timeline(timeline) => timeline.timeline_id,
            TimelineOrOffloaded::Offloaded(offloaded) => offloaded.timeline_id,
        }
    }
    pub fn delete_progress(&self) -> &Arc<tokio::sync::Mutex<DeleteTimelineFlow>> {
        match self {
            TimelineOrOffloaded::Timeline(timeline) => &timeline.delete_progress,
            TimelineOrOffloaded::Offloaded(offloaded) => &offloaded.delete_progress,
        }
    }
    pub fn remote_client_maybe_construct(&self, tenant: &Tenant) -> Arc<RemoteTimelineClient> {
        match self {
            TimelineOrOffloaded::Timeline(timeline) => timeline.remote_client.clone(),
            TimelineOrOffloaded::Offloaded(offloaded) => match offloaded.remote_client.clone() {
                Some(remote_client) => remote_client,
                None => {
                    let remote_client = tenant.build_timeline_client(
                        offloaded.timeline_id,
                        tenant.remote_storage.clone(),
                    );
                    Arc::new(remote_client)
                }
            },
        }
    }
}

#[derive(Debug, thiserror::Error, PartialEq, Eq)]
pub enum GetTimelineError {
    #[error("Timeline is shutting down")]
    ShuttingDown,
    #[error("Timeline {tenant_id}/{timeline_id} is not active, state: {state:?}")]
    NotActive {
        tenant_id: TenantShardId,
        timeline_id: TimelineId,
        state: TimelineState,
    },
    #[error("Timeline {tenant_id}/{timeline_id} was not found")]
    NotFound {
        tenant_id: TenantShardId,
        timeline_id: TimelineId,
    },
}

#[derive(Debug, thiserror::Error)]
pub enum LoadLocalTimelineError {
    #[error("FailedToLoad")]
    Load(#[source] anyhow::Error),
    #[error("FailedToResumeDeletion")]
    ResumeDeletion(#[source] anyhow::Error),
}

#[derive(thiserror::Error)]
pub enum DeleteTimelineError {
    #[error("NotFound")]
    NotFound,

    #[error("HasChildren")]
    HasChildren(Vec<TimelineId>),

    #[error("Timeline deletion is already in progress")]
    AlreadyInProgress(Arc<tokio::sync::Mutex<DeleteTimelineFlow>>),

    #[error(transparent)]
    Other(#[from] anyhow::Error),
}

impl Debug for DeleteTimelineError {
    fn fmt(&self, f: &mut std::fmt::Formatter<'_>) -> std::fmt::Result {
        match self {
            Self::NotFound => write!(f, "NotFound"),
            Self::HasChildren(c) => f.debug_tuple("HasChildren").field(c).finish(),
            Self::AlreadyInProgress(_) => f.debug_tuple("AlreadyInProgress").finish(),
            Self::Other(e) => f.debug_tuple("Other").field(e).finish(),
        }
    }
}

#[derive(thiserror::Error)]
pub enum TimelineArchivalError {
    #[error("NotFound")]
    NotFound,

    #[error("Timeout")]
    Timeout,

    #[error("Cancelled")]
    Cancelled,

    #[error("ancestor is archived: {}", .0)]
    HasArchivedParent(TimelineId),

    #[error("HasUnarchivedChildren")]
    HasUnarchivedChildren(Vec<TimelineId>),

    #[error("Timeline archival is already in progress")]
    AlreadyInProgress,

    #[error(transparent)]
    Other(anyhow::Error),
}

impl Debug for TimelineArchivalError {
    fn fmt(&self, f: &mut std::fmt::Formatter<'_>) -> std::fmt::Result {
        match self {
            Self::NotFound => write!(f, "NotFound"),
            Self::Timeout => write!(f, "Timeout"),
            Self::Cancelled => write!(f, "Cancelled"),
            Self::HasArchivedParent(p) => f.debug_tuple("HasArchivedParent").field(p).finish(),
            Self::HasUnarchivedChildren(c) => {
                f.debug_tuple("HasUnarchivedChildren").field(c).finish()
            }
            Self::AlreadyInProgress => f.debug_tuple("AlreadyInProgress").finish(),
            Self::Other(e) => f.debug_tuple("Other").field(e).finish(),
        }
    }
}

pub enum SetStoppingError {
    AlreadyStopping(completion::Barrier),
    Broken,
}

impl Debug for SetStoppingError {
    fn fmt(&self, f: &mut std::fmt::Formatter<'_>) -> std::fmt::Result {
        match self {
            Self::AlreadyStopping(_) => f.debug_tuple("AlreadyStopping").finish(),
            Self::Broken => write!(f, "Broken"),
        }
    }
}

<<<<<<< HEAD
=======
/// Arguments to [`Tenant::create_timeline`].
///
/// Not usable as an idempotency key for timeline creation because if [`CreateTimelineParamsBranch::ancestor_start_lsn`]
/// is `None`, the result of the timeline create call is not deterministic.
///
/// See [`CreateTimelineIdempotency`] for an idempotency key.
>>>>>>> b3bedda6
#[derive(Debug)]
pub(crate) enum CreateTimelineParams {
    Bootstrap(CreateTimelineParamsBootstrap),
    Branch(CreateTimelineParamsBranch),
}

#[derive(Debug)]
pub(crate) struct CreateTimelineParamsBootstrap {
    pub(crate) new_timeline_id: TimelineId,
    pub(crate) existing_initdb_timeline_id: Option<TimelineId>,
    pub(crate) pg_version: u32,
}

<<<<<<< HEAD
=======
/// NB: See comment on [`CreateTimelineIdempotency::Branch`] for why there's no `pg_version` here.
>>>>>>> b3bedda6
#[derive(Debug)]
pub(crate) struct CreateTimelineParamsBranch {
    pub(crate) new_timeline_id: TimelineId,
    pub(crate) ancestor_timeline_id: TimelineId,
    pub(crate) ancestor_start_lsn: Option<Lsn>,
}

<<<<<<< HEAD
pub(crate) struct CreatingTimelineStateBootstrap {
    pub(crate) pg_version: u32,
}

pub(crate) enum CreatingTimelineState {
    Bootstrap(CreatingTimelineStateBootstrap),
=======
/// What is used to determine idempotency of a [`Tenant::create_timeline`] call.
///
/// Unlike [`CreateTimelineParams`], ancestor LSN is fixed, so, branching will be at a deterministic LSN.
///
/// We make some trade-offs though, e.g., [`CreateTimelineParamsBootstrap::existing_initdb_timeline_id`]
/// is not considered for idempotency.
///
/// We can improve on this over time.
pub(crate) enum CreateTimelineIdempotency {
    Bootstrap {
        pg_version: u32,
    },
    /// NB: branches always have the same `pg_version` as their ancestor.
    /// While [`pageserver_api::models::TimelineCreateRequestMode::Branch::pg_version`]
    /// exists as a field, and is set by cplane, it has always been ignored by pageserver when
    /// determining the child branch pg_version.
>>>>>>> b3bedda6
    Branch {
        ancestor_timeline_id: TimelineId,
        ancestor_start_lsn: Lsn,
    },
}

<<<<<<< HEAD
=======
/// What is returned by [`Tenant::start_creating_timeline`].
#[must_use]
enum StartCreatingTimelineResult<'t> {
    CreateGuard(TimelineCreateGuard<'t>),
    Idempotent(Arc<Timeline>),
}

/// What is returned by [`Tenant::create_timeline`].
enum CreateTimelineResult {
    Created(Arc<Timeline>),
    Idempotent(Arc<Timeline>),
}

impl CreateTimelineResult {
    fn timeline(&self) -> &Arc<Timeline> {
        match self {
            Self::Created(t) | Self::Idempotent(t) => t,
        }
    }
    /// Unit test timelines aren't activated, test has to do it if it needs to.
    #[cfg(test)]
    fn into_timeline_for_test(self) -> Arc<Timeline> {
        match self {
            Self::Created(t) | Self::Idempotent(t) => t,
        }
    }
}

>>>>>>> b3bedda6
#[derive(thiserror::Error, Debug)]
pub enum CreateTimelineError {
    #[error("creation of timeline with the given ID is in progress")]
    AlreadyCreating,
    #[error("timeline already exists with different parameters")]
    Conflict,
    #[error(transparent)]
    AncestorLsn(anyhow::Error),
    #[error("ancestor timeline is not active")]
    AncestorNotActive,
    #[error("ancestor timeline is archived")]
    AncestorArchived,
    #[error("tenant shutting down")]
    ShuttingDown,
    #[error(transparent)]
    Other(#[from] anyhow::Error),
}

#[derive(thiserror::Error, Debug)]
enum InitdbError {
    Other(anyhow::Error),
    Cancelled,
    Spawn(std::io::Result<()>),
    Failed(std::process::ExitStatus, Vec<u8>),
}

impl fmt::Display for InitdbError {
    fn fmt(&self, f: &mut fmt::Formatter) -> fmt::Result {
        match self {
            InitdbError::Cancelled => write!(f, "Operation was cancelled"),
            InitdbError::Spawn(e) => write!(f, "Spawn error: {:?}", e),
            InitdbError::Failed(status, stderr) => write!(
                f,
                "Command failed with status {:?}: {}",
                status,
                String::from_utf8_lossy(stderr)
            ),
            InitdbError::Other(e) => write!(f, "Error: {:?}", e),
        }
    }
}

impl From<std::io::Error> for InitdbError {
    fn from(error: std::io::Error) -> Self {
        InitdbError::Spawn(Err(error))
    }
}

enum CreateTimelineCause {
    Load,
    Delete,
}

#[derive(thiserror::Error, Debug)]
pub(crate) enum GcError {
    // The tenant is shutting down
    #[error("tenant shutting down")]
    TenantCancelled,

    // The tenant is shutting down
    #[error("timeline shutting down")]
    TimelineCancelled,

    // The tenant is in a state inelegible to run GC
    #[error("not active")]
    NotActive,

    // A requested GC cutoff LSN was invalid, for example it tried to move backwards
    #[error("not active")]
    BadLsn { why: String },

    // A remote storage error while scheduling updates after compaction
    #[error(transparent)]
    Remote(anyhow::Error),

    // An error reading while calculating GC cutoffs
    #[error(transparent)]
    GcCutoffs(PageReconstructError),

    // If GC was invoked for a particular timeline, this error means it didn't exist
    #[error("timeline not found")]
    TimelineNotFound,
}

impl From<PageReconstructError> for GcError {
    fn from(value: PageReconstructError) -> Self {
        match value {
            PageReconstructError::Cancelled => Self::TimelineCancelled,
            other => Self::GcCutoffs(other),
        }
    }
}

impl From<NotInitialized> for GcError {
    fn from(value: NotInitialized) -> Self {
        match value {
            NotInitialized::Uninitialized => GcError::Remote(value.into()),
            NotInitialized::Stopped | NotInitialized::ShuttingDown => GcError::TimelineCancelled,
        }
    }
}

impl From<timeline::layer_manager::Shutdown> for GcError {
    fn from(_: timeline::layer_manager::Shutdown) -> Self {
        GcError::TimelineCancelled
    }
}

#[derive(thiserror::Error, Debug)]
pub(crate) enum LoadConfigError {
    #[error("TOML deserialization error: '{0}'")]
    DeserializeToml(#[from] toml_edit::de::Error),

    #[error("Config not found at {0}")]
    NotFound(Utf8PathBuf),
}

impl Tenant {
    /// Yet another helper for timeline initialization.
    ///
    /// - Initializes the Timeline struct and inserts it into the tenant's hash map
    /// - Scans the local timeline directory for layer files and builds the layer map
    /// - Downloads remote index file and adds remote files to the layer map
    /// - Schedules remote upload tasks for any files that are present locally but missing from remote storage.
    ///
    /// If the operation fails, the timeline is left in the tenant's hash map in Broken state. On success,
    /// it is marked as Active.
    #[allow(clippy::too_many_arguments)]
    async fn timeline_init_and_sync(
        &self,
        timeline_id: TimelineId,
        resources: TimelineResources,
        index_part: IndexPart,
        metadata: TimelineMetadata,
        ancestor: Option<Arc<Timeline>>,
        _ctx: &RequestContext,
    ) -> anyhow::Result<()> {
        let tenant_id = self.tenant_shard_id;

        let timeline = self.create_timeline_struct(
            timeline_id,
            &metadata,
            ancestor.clone(),
            resources,
            CreateTimelineCause::Load,
        )?;
        let disk_consistent_lsn = timeline.get_disk_consistent_lsn();
        anyhow::ensure!(
            disk_consistent_lsn.is_valid(),
            "Timeline {tenant_id}/{timeline_id} has invalid disk_consistent_lsn"
        );
        assert_eq!(
            disk_consistent_lsn,
            metadata.disk_consistent_lsn(),
            "these are used interchangeably"
        );

        timeline.remote_client.init_upload_queue(&index_part)?;

        timeline
            .load_layer_map(disk_consistent_lsn, index_part)
            .await
            .with_context(|| {
                format!("Failed to load layermap for timeline {tenant_id}/{timeline_id}")
            })?;

        {
            // avoiding holding it across awaits
            let mut timelines_accessor = self.timelines.lock().unwrap();
            match timelines_accessor.entry(timeline_id) {
                // We should never try and load the same timeline twice during startup
                Entry::Occupied(_) => {
                    unreachable!(
                        "Timeline {tenant_id}/{timeline_id} already exists in the tenant map"
                    );
                }
                Entry::Vacant(v) => {
                    v.insert(Arc::clone(&timeline));
                    timeline.maybe_spawn_flush_loop();
                }
            }
        };

        // Sanity check: a timeline should have some content.
        anyhow::ensure!(
            ancestor.is_some()
                || timeline
                    .layers
                    .read()
                    .await
                    .layer_map()
                    .expect("currently loading, layer manager cannot be shutdown already")
                    .iter_historic_layers()
                    .next()
                    .is_some(),
            "Timeline has no ancestor and no layer files"
        );

        Ok(())
    }

    /// Attach a tenant that's available in cloud storage.
    ///
    /// This returns quickly, after just creating the in-memory object
    /// Tenant struct and launching a background task to download
    /// the remote index files.  On return, the tenant is most likely still in
    /// Attaching state, and it will become Active once the background task
    /// finishes. You can use wait_until_active() to wait for the task to
    /// complete.
    ///
    #[allow(clippy::too_many_arguments)]
    pub(crate) fn spawn(
        conf: &'static PageServerConf,
        tenant_shard_id: TenantShardId,
        resources: TenantSharedResources,
        attached_conf: AttachedTenantConf,
        shard_identity: ShardIdentity,
        init_order: Option<InitializationOrder>,
        mode: SpawnMode,
        ctx: &RequestContext,
    ) -> Result<Arc<Tenant>, GlobalShutDown> {
        let wal_redo_manager =
            WalRedoManager::new(PostgresRedoManager::new(conf, tenant_shard_id))?;

        let TenantSharedResources {
            broker_client,
            remote_storage,
            deletion_queue_client,
            l0_flush_global_state,
        } = resources;

        let attach_mode = attached_conf.location.attach_mode;
        let generation = attached_conf.location.generation;

        let tenant = Arc::new(Tenant::new(
            TenantState::Attaching,
            conf,
            attached_conf,
            shard_identity,
            Some(wal_redo_manager),
            tenant_shard_id,
            remote_storage.clone(),
            deletion_queue_client,
            l0_flush_global_state,
        ));

        // The attach task will carry a GateGuard, so that shutdown() reliably waits for it to drop out if
        // we shut down while attaching.
        let attach_gate_guard = tenant
            .gate
            .enter()
            .expect("We just created the Tenant: nothing else can have shut it down yet");

        // Do all the hard work in the background
        let tenant_clone = Arc::clone(&tenant);
        let ctx = ctx.detached_child(TaskKind::Attach, DownloadBehavior::Warn);
        task_mgr::spawn(
            &tokio::runtime::Handle::current(),
            TaskKind::Attach,
            tenant_shard_id,
            None,
            "attach tenant",
            async move {

                info!(
                    ?attach_mode,
                    "Attaching tenant"
                );

                let _gate_guard = attach_gate_guard;

                // Is this tenant being spawned as part of process startup?
                let starting_up = init_order.is_some();
                scopeguard::defer! {
                    if starting_up {
                        TENANT.startup_complete.inc();
                    }
                }

                // Ideally we should use Tenant::set_broken_no_wait, but it is not supposed to be used when tenant is in loading state.
                enum BrokenVerbosity {
                    Error,
                    Info
                }
                let make_broken =
                    |t: &Tenant, err: anyhow::Error, verbosity: BrokenVerbosity| {
                        match verbosity {
                            BrokenVerbosity::Info => {
                                info!("attach cancelled, setting tenant state to Broken: {err}");
                            },
                            BrokenVerbosity::Error => {
                                error!("attach failed, setting tenant state to Broken: {err:?}");
                            }
                        }
                        t.state.send_modify(|state| {
                            // The Stopping case is for when we have passed control on to DeleteTenantFlow:
                            // if it errors, we will call make_broken when tenant is already in Stopping.
                            assert!(
                                matches!(*state, TenantState::Attaching | TenantState::Stopping { .. }),
                                "the attach task owns the tenant state until activation is complete"
                            );

                            *state = TenantState::broken_from_reason(err.to_string());
                        });
                    };

                // TODO: should also be rejecting tenant conf changes that violate this check.
                if let Err(e) = crate::tenant::storage_layer::inmemory_layer::IndexEntry::validate_checkpoint_distance(tenant_clone.get_checkpoint_distance()) {
                    make_broken(&tenant_clone, anyhow::anyhow!(e), BrokenVerbosity::Error);
                    return Ok(());
                }

                let mut init_order = init_order;
                // take the completion because initial tenant loading will complete when all of
                // these tasks complete.
                let _completion = init_order
                    .as_mut()
                    .and_then(|x| x.initial_tenant_load.take());
                let remote_load_completion = init_order
                    .as_mut()
                    .and_then(|x| x.initial_tenant_load_remote.take());

                enum AttachType<'a> {
                    /// We are attaching this tenant lazily in the background.
                    Warmup {
                        _permit: tokio::sync::SemaphorePermit<'a>,
                        during_startup: bool
                    },
                    /// We are attaching this tenant as soon as we can, because for example an
                    /// endpoint tried to access it.
                    OnDemand,
                    /// During normal operations after startup, we are attaching a tenant, and
                    /// eager attach was requested.
                    Normal,
                }

                let attach_type = if matches!(mode, SpawnMode::Lazy) {
                    // Before doing any I/O, wait for at least one of:
                    // - A client attempting to access to this tenant (on-demand loading)
                    // - A permit becoming available in the warmup semaphore (background warmup)

                    tokio::select!(
                        permit = tenant_clone.activate_now_sem.acquire() => {
                            let _ = permit.expect("activate_now_sem is never closed");
                            tracing::info!("Activating tenant (on-demand)");
                            AttachType::OnDemand
                        },
                        permit = conf.concurrent_tenant_warmup.inner().acquire() => {
                            let _permit = permit.expect("concurrent_tenant_warmup semaphore is never closed");
                            tracing::info!("Activating tenant (warmup)");
                            AttachType::Warmup {
                                _permit,
                                during_startup: init_order.is_some()
                            }
                        }
                        _ = tenant_clone.cancel.cancelled() => {
                            // This is safe, but should be pretty rare: it is interesting if a tenant
                            // stayed in Activating for such a long time that shutdown found it in
                            // that state.
                            tracing::info!(state=%tenant_clone.current_state(), "Tenant shut down before activation");
                            // Make the tenant broken so that set_stopping will not hang waiting for it to leave
                            // the Attaching state.  This is an over-reaction (nothing really broke, the tenant is
                            // just shutting down), but ensures progress.
                            make_broken(&tenant_clone, anyhow::anyhow!("Shut down while Attaching"), BrokenVerbosity::Info);
                            return Ok(());
                        },
                    )
                } else {
                    // SpawnMode::{Create,Eager} always cause jumping ahead of the
                    // concurrent_tenant_warmup queue
                    AttachType::Normal
                };

                let preload = match &mode {
                    SpawnMode::Eager | SpawnMode::Lazy => {
                        let _preload_timer = TENANT.preload.start_timer();
                        let res = tenant_clone
                            .preload(&remote_storage, task_mgr::shutdown_token())
                            .await;
                        match res {
                            Ok(p) => Some(p),
                            Err(e) => {
                                make_broken(&tenant_clone, anyhow::anyhow!(e), BrokenVerbosity::Error);
                                return Ok(());
                            }
                        }
                    }

                };

                // Remote preload is complete.
                drop(remote_load_completion);


                // We will time the duration of the attach phase unless this is a creation (attach will do no work)
                let attach_start = std::time::Instant::now();
                let attached = {
                    let _attach_timer = Some(TENANT.attach.start_timer());
                    tenant_clone.attach(preload, &ctx).await
                };
                let attach_duration = attach_start.elapsed();
                _ = tenant_clone.attach_wal_lag_cooldown.set(WalLagCooldown::new(attach_start, attach_duration));

                match attached {
                    Ok(()) => {
                        info!("attach finished, activating");
                        tenant_clone.activate(broker_client, None, &ctx);
                    }
                    Err(e) => {
                        make_broken(&tenant_clone, anyhow::anyhow!(e), BrokenVerbosity::Error);
                    }
                }

                // If we are doing an opportunistic warmup attachment at startup, initialize
                // logical size at the same time.  This is better than starting a bunch of idle tenants
                // with cold caches and then coming back later to initialize their logical sizes.
                //
                // It also prevents the warmup proccess competing with the concurrency limit on
                // logical size calculations: if logical size calculation semaphore is saturated,
                // then warmup will wait for that before proceeding to the next tenant.
                if matches!(attach_type, AttachType::Warmup { during_startup: true, .. }) {
                    let mut futs: FuturesUnordered<_> = tenant_clone.timelines.lock().unwrap().values().cloned().map(|t| t.await_initial_logical_size()).collect();
                    tracing::info!("Waiting for initial logical sizes while warming up...");
                    while futs.next().await.is_some() {}
                    tracing::info!("Warm-up complete");
                }

                Ok(())
            }
            .instrument(tracing::info_span!(parent: None, "attach", tenant_id=%tenant_shard_id.tenant_id, shard_id=%tenant_shard_id.shard_slug(), gen=?generation)),
        );
        Ok(tenant)
    }

    #[instrument(skip_all)]
    pub(crate) async fn preload(
        self: &Arc<Self>,
        remote_storage: &GenericRemoteStorage,
        cancel: CancellationToken,
    ) -> anyhow::Result<TenantPreload> {
        span::debug_assert_current_span_has_tenant_id();
        // Get list of remote timelines
        // download index files for every tenant timeline
        info!("listing remote timelines");
        let (remote_timeline_ids, other_keys) = remote_timeline_client::list_remote_timelines(
            remote_storage,
            self.tenant_shard_id,
            cancel.clone(),
        )
        .await?;
        let (offloaded_add, tenant_manifest) =
            match remote_timeline_client::do_download_tenant_manifest(
                remote_storage,
                &self.tenant_shard_id,
                &cancel,
            )
            .await
            {
                Ok((tenant_manifest, _generation)) => (
                    format!("{} offloaded", tenant_manifest.offloaded_timelines.len()),
                    tenant_manifest,
                ),
                Err(DownloadError::NotFound) => {
                    ("no manifest".to_string(), TenantManifest::empty())
                }
                Err(e) => Err(e)?,
            };

        info!(
            "found {} timelines, and {offloaded_add}",
            remote_timeline_ids.len()
        );

        for k in other_keys {
            warn!("Unexpected non timeline key {k}");
        }

        Ok(TenantPreload {
            tenant_manifest,
            timelines: self
                .load_timelines_metadata(remote_timeline_ids, remote_storage, cancel)
                .await?,
        })
    }

    ///
    /// Background task that downloads all data for a tenant and brings it to Active state.
    ///
    /// No background tasks are started as part of this routine.
    ///
    async fn attach(
        self: &Arc<Tenant>,
        preload: Option<TenantPreload>,
        ctx: &RequestContext,
    ) -> anyhow::Result<()> {
        span::debug_assert_current_span_has_tenant_id();

        failpoint_support::sleep_millis_async!("before-attaching-tenant");

        let Some(preload) = preload else {
            anyhow::bail!("local-only deployment is no longer supported, https://github.com/neondatabase/neon/issues/5624");
        };

        let mut offloaded_timeline_ids = HashSet::new();
        let mut offloaded_timelines_list = Vec::new();
        for timeline_manifest in preload.tenant_manifest.offloaded_timelines.iter() {
            let timeline_id = timeline_manifest.timeline_id;
            let offloaded_timeline =
                OffloadedTimeline::from_manifest(self.tenant_shard_id, timeline_manifest);
            offloaded_timelines_list.push((timeline_id, Arc::new(offloaded_timeline)));
            offloaded_timeline_ids.insert(timeline_id);
        }

        let mut timelines_to_resume_deletions = vec![];

        let mut remote_index_and_client = HashMap::new();
        let mut timeline_ancestors = HashMap::new();
        let mut existent_timelines = HashSet::new();
        for (timeline_id, preload) in preload.timelines {
            if offloaded_timeline_ids.remove(&timeline_id) {
                // The timeline is offloaded, skip loading it.
                continue;
            }
            let index_part = match preload.index_part {
                Ok(i) => {
                    debug!("remote index part exists for timeline {timeline_id}");
                    // We found index_part on the remote, this is the standard case.
                    existent_timelines.insert(timeline_id);
                    i
                }
                Err(DownloadError::NotFound) => {
                    // There is no index_part on the remote. We only get here
                    // if there is some prefix for the timeline in the remote storage.
                    // This can e.g. be the initdb.tar.zst archive, maybe a
                    // remnant from a prior incomplete creation or deletion attempt.
                    // Delete the local directory as the deciding criterion for a
                    // timeline's existence is presence of index_part.
                    info!(%timeline_id, "index_part not found on remote");
                    continue;
                }
                Err(e) => {
                    // Some (possibly ephemeral) error happened during index_part download.
                    // Pretend the timeline exists to not delete the timeline directory,
                    // as it might be a temporary issue and we don't want to re-download
                    // everything after it resolves.
                    warn!(%timeline_id, "Failed to load index_part from remote storage, failed creation? ({e})");

                    existent_timelines.insert(timeline_id);
                    continue;
                }
            };
            match index_part {
                MaybeDeletedIndexPart::IndexPart(index_part) => {
                    timeline_ancestors.insert(timeline_id, index_part.metadata.clone());
                    remote_index_and_client.insert(timeline_id, (index_part, preload.client));
                }
                MaybeDeletedIndexPart::Deleted(index_part) => {
                    info!(
                        "timeline {} is deleted, picking to resume deletion",
                        timeline_id
                    );
                    timelines_to_resume_deletions.push((timeline_id, index_part, preload.client));
                }
            }
        }

        let mut gc_blocks = HashMap::new();

        // For every timeline, download the metadata file, scan the local directory,
        // and build a layer map that contains an entry for each remote and local
        // layer file.
        let sorted_timelines = tree_sort_timelines(timeline_ancestors, |m| m.ancestor_timeline())?;
        for (timeline_id, remote_metadata) in sorted_timelines {
            let (index_part, remote_client) = remote_index_and_client
                .remove(&timeline_id)
                .expect("just put it in above");

            if let Some(blocking) = index_part.gc_blocking.as_ref() {
                // could just filter these away, but it helps while testing
                anyhow::ensure!(
                    !blocking.reasons.is_empty(),
                    "index_part for {timeline_id} is malformed: it should not have gc blocking with zero reasons"
                );
                let prev = gc_blocks.insert(timeline_id, blocking.reasons);
                assert!(prev.is_none());
            }

            // TODO again handle early failure
            self.load_remote_timeline(
                timeline_id,
                index_part,
                remote_metadata,
                TimelineResources {
                    remote_client,
                    timeline_get_throttle: self.timeline_get_throttle.clone(),
                    l0_flush_global_state: self.l0_flush_global_state.clone(),
                },
                ctx,
            )
            .await
            .with_context(|| {
                format!(
                    "failed to load remote timeline {} for tenant {}",
                    timeline_id, self.tenant_shard_id
                )
            })?;
        }

        // Walk through deleted timelines, resume deletion
        for (timeline_id, index_part, remote_timeline_client) in timelines_to_resume_deletions {
            remote_timeline_client
                .init_upload_queue_stopped_to_continue_deletion(&index_part)
                .context("init queue stopped")
                .map_err(LoadLocalTimelineError::ResumeDeletion)?;

            DeleteTimelineFlow::resume_deletion(
                Arc::clone(self),
                timeline_id,
                &index_part.metadata,
                remote_timeline_client,
            )
            .instrument(tracing::info_span!("timeline_delete", %timeline_id))
            .await
            .context("resume_deletion")
            .map_err(LoadLocalTimelineError::ResumeDeletion)?;
        }
        // Complete deletions for offloaded timeline id's.
        offloaded_timelines_list
            .retain(|(offloaded_id, _offloaded)| {
                // At this point, offloaded_timeline_ids has the list of all offloaded timelines
                // without a prefix in S3, so they are inexistent.
                // In the end, existence of a timeline is finally determined by the existence of an index-part.json in remote storage.
                // If there is a dangling reference in another location, they need to be cleaned up.
                let delete = offloaded_timeline_ids.contains(offloaded_id);
                if delete {
                    tracing::info!("Removing offloaded timeline {offloaded_id} from manifest as no remote prefix was found");
                }
                !delete
        });
        if !offloaded_timelines_list.is_empty() {
            tracing::info!(
                "Tenant has {} offloaded timelines",
                offloaded_timelines_list.len()
            );
        }
        {
            let mut offloaded_timelines_accessor = self.timelines_offloaded.lock().unwrap();
            offloaded_timelines_accessor.extend(offloaded_timelines_list.into_iter());
        }
        if !offloaded_timeline_ids.is_empty() {
            let manifest = self.tenant_manifest();
            // TODO: generation support
            let generation = remote_timeline_client::TENANT_MANIFEST_GENERATION;
            upload_tenant_manifest(
                &self.remote_storage,
                &self.tenant_shard_id,
                generation,
                &manifest,
                &self.cancel,
            )
            .await
            .map_err(TimelineArchivalError::Other)?;
        }

        // The local filesystem contents are a cache of what's in the remote IndexPart;
        // IndexPart is the source of truth.
        self.clean_up_timelines(&existent_timelines)?;

        self.gc_block.set_scanned(gc_blocks);

        fail::fail_point!("attach-before-activate", |_| {
            anyhow::bail!("attach-before-activate");
        });
        failpoint_support::sleep_millis_async!("attach-before-activate-sleep", &self.cancel);

        info!("Done");

        Ok(())
    }

    /// Check for any local timeline directories that are temporary, or do not correspond to a
    /// timeline that still exists: this can happen if we crashed during a deletion/creation, or
    /// if a timeline was deleted while the tenant was attached to a different pageserver.
    fn clean_up_timelines(&self, existent_timelines: &HashSet<TimelineId>) -> anyhow::Result<()> {
        let timelines_dir = self.conf.timelines_path(&self.tenant_shard_id);

        let entries = match timelines_dir.read_dir_utf8() {
            Ok(d) => d,
            Err(e) => {
                if e.kind() == std::io::ErrorKind::NotFound {
                    return Ok(());
                } else {
                    return Err(e).context("list timelines directory for tenant");
                }
            }
        };

        for entry in entries {
            let entry = entry.context("read timeline dir entry")?;
            let entry_path = entry.path();

            let purge = if crate::is_temporary(entry_path)
                // TODO: remove uninit mark code (https://github.com/neondatabase/neon/issues/5718)
                || is_uninit_mark(entry_path)
                || crate::is_delete_mark(entry_path)
            {
                true
            } else {
                match TimelineId::try_from(entry_path.file_name()) {
                    Ok(i) => {
                        // Purge if the timeline ID does not exist in remote storage: remote storage is the authority.
                        !existent_timelines.contains(&i)
                    }
                    Err(e) => {
                        tracing::warn!(
                            "Unparseable directory in timelines directory: {entry_path}, ignoring ({e})"
                        );
                        // Do not purge junk: if we don't recognize it, be cautious and leave it for a human.
                        false
                    }
                }
            };

            if purge {
                tracing::info!("Purging stale timeline dentry {entry_path}");
                if let Err(e) = match entry.file_type() {
                    Ok(t) => if t.is_dir() {
                        std::fs::remove_dir_all(entry_path)
                    } else {
                        std::fs::remove_file(entry_path)
                    }
                    .or_else(fs_ext::ignore_not_found),
                    Err(e) => Err(e),
                } {
                    tracing::warn!("Failed to purge stale timeline dentry {entry_path}: {e}");
                }
            }
        }

        Ok(())
    }

    /// Get sum of all remote timelines sizes
    ///
    /// This function relies on the index_part instead of listing the remote storage
    pub fn remote_size(&self) -> u64 {
        let mut size = 0;

        for timeline in self.list_timelines() {
            size += timeline.remote_client.get_remote_physical_size();
        }

        size
    }

    #[instrument(skip_all, fields(timeline_id=%timeline_id))]
    async fn load_remote_timeline(
        &self,
        timeline_id: TimelineId,
        index_part: IndexPart,
        remote_metadata: TimelineMetadata,
        resources: TimelineResources,
        ctx: &RequestContext,
    ) -> anyhow::Result<()> {
        span::debug_assert_current_span_has_tenant_id();

        info!("downloading index file for timeline {}", timeline_id);
        tokio::fs::create_dir_all(self.conf.timeline_path(&self.tenant_shard_id, &timeline_id))
            .await
            .context("Failed to create new timeline directory")?;

        let ancestor = if let Some(ancestor_id) = remote_metadata.ancestor_timeline() {
            let timelines = self.timelines.lock().unwrap();
            Some(Arc::clone(timelines.get(&ancestor_id).ok_or_else(
                || {
                    anyhow::anyhow!(
                        "cannot find ancestor timeline {ancestor_id} for timeline {timeline_id}"
                    )
                },
            )?))
        } else {
            None
        };

        self.timeline_init_and_sync(
            timeline_id,
            resources,
            index_part,
            remote_metadata,
            ancestor,
            ctx,
        )
        .await
    }

    async fn load_timelines_metadata(
        self: &Arc<Tenant>,
        timeline_ids: HashSet<TimelineId>,
        remote_storage: &GenericRemoteStorage,
        cancel: CancellationToken,
    ) -> anyhow::Result<HashMap<TimelineId, TimelinePreload>> {
        let mut part_downloads = JoinSet::new();
        for timeline_id in timeline_ids {
            let cancel_clone = cancel.clone();
            part_downloads.spawn(
                self.load_timeline_metadata(timeline_id, remote_storage.clone(), cancel_clone)
                    .instrument(info_span!("download_index_part", %timeline_id)),
            );
        }

        let mut timeline_preloads: HashMap<TimelineId, TimelinePreload> = HashMap::new();

        loop {
            tokio::select!(
                next = part_downloads.join_next() => {
                    match next {
                        Some(result) => {
                            let preload = result.context("join preload task")?;
                            timeline_preloads.insert(preload.timeline_id, preload);
                        },
                        None => {
                            break;
                        }
                    }
                },
                _ = cancel.cancelled() => {
                    anyhow::bail!("Cancelled while waiting for remote index download")
                }
            )
        }

        Ok(timeline_preloads)
    }

    fn build_timeline_client(
        &self,
        timeline_id: TimelineId,
        remote_storage: GenericRemoteStorage,
    ) -> RemoteTimelineClient {
        RemoteTimelineClient::new(
            remote_storage.clone(),
            self.deletion_queue_client.clone(),
            self.conf,
            self.tenant_shard_id,
            timeline_id,
            self.generation,
        )
    }

    fn load_timeline_metadata(
        self: &Arc<Tenant>,
        timeline_id: TimelineId,
        remote_storage: GenericRemoteStorage,
        cancel: CancellationToken,
    ) -> impl Future<Output = TimelinePreload> {
        let client = self.build_timeline_client(timeline_id, remote_storage);
        async move {
            debug_assert_current_span_has_tenant_and_timeline_id();
            debug!("starting index part download");

            let index_part = client.download_index_file(&cancel).await;

            debug!("finished index part download");

            TimelinePreload {
                client,
                timeline_id,
                index_part,
            }
        }
    }

    fn check_to_be_archived_has_no_unarchived_children(
        timeline_id: TimelineId,
        timelines: &std::sync::MutexGuard<'_, HashMap<TimelineId, Arc<Timeline>>>,
    ) -> Result<(), TimelineArchivalError> {
        let children: Vec<TimelineId> = timelines
            .iter()
            .filter_map(|(id, entry)| {
                if entry.get_ancestor_timeline_id() != Some(timeline_id) {
                    return None;
                }
                if entry.is_archived() == Some(true) {
                    return None;
                }
                Some(*id)
            })
            .collect();

        if !children.is_empty() {
            return Err(TimelineArchivalError::HasUnarchivedChildren(children));
        }
        Ok(())
    }

    fn check_ancestor_of_to_be_unarchived_is_not_archived(
        ancestor_timeline_id: TimelineId,
        timelines: &std::sync::MutexGuard<'_, HashMap<TimelineId, Arc<Timeline>>>,
        offloaded_timelines: &std::sync::MutexGuard<
            '_,
            HashMap<TimelineId, Arc<OffloadedTimeline>>,
        >,
    ) -> Result<(), TimelineArchivalError> {
        let has_archived_parent =
            if let Some(ancestor_timeline) = timelines.get(&ancestor_timeline_id) {
                ancestor_timeline.is_archived() == Some(true)
            } else if offloaded_timelines.contains_key(&ancestor_timeline_id) {
                true
            } else {
                error!("ancestor timeline {ancestor_timeline_id} not found");
                if cfg!(debug_assertions) {
                    panic!("ancestor timeline {ancestor_timeline_id} not found");
                }
                return Err(TimelineArchivalError::NotFound);
            };
        if has_archived_parent {
            return Err(TimelineArchivalError::HasArchivedParent(
                ancestor_timeline_id,
            ));
        }
        Ok(())
    }

    fn check_to_be_unarchived_timeline_has_no_archived_parent(
        timeline: &Arc<Timeline>,
    ) -> Result<(), TimelineArchivalError> {
        if let Some(ancestor_timeline) = timeline.ancestor_timeline() {
            if ancestor_timeline.is_archived() == Some(true) {
                return Err(TimelineArchivalError::HasArchivedParent(
                    ancestor_timeline.timeline_id,
                ));
            }
        }
        Ok(())
    }

    /// Loads the specified (offloaded) timeline from S3 and attaches it as a loaded timeline
    async fn unoffload_timeline(
        self: &Arc<Self>,
        timeline_id: TimelineId,
        broker_client: storage_broker::BrokerClientChannel,
        ctx: RequestContext,
    ) -> Result<Arc<Timeline>, TimelineArchivalError> {
        info!("unoffloading timeline");
        let cancel = self.cancel.clone();
        let timeline_preload = self
            .load_timeline_metadata(timeline_id, self.remote_storage.clone(), cancel.clone())
            .await;

        let index_part = match timeline_preload.index_part {
            Ok(index_part) => {
                debug!("remote index part exists for timeline {timeline_id}");
                index_part
            }
            Err(DownloadError::NotFound) => {
                error!(%timeline_id, "index_part not found on remote");
                return Err(TimelineArchivalError::NotFound);
            }
            Err(DownloadError::Cancelled) => return Err(TimelineArchivalError::Cancelled),
            Err(e) => {
                // Some (possibly ephemeral) error happened during index_part download.
                warn!(%timeline_id, "Failed to load index_part from remote storage, failed creation? ({e})");
                return Err(TimelineArchivalError::Other(
                    anyhow::Error::new(e).context("downloading index_part from remote storage"),
                ));
            }
        };
        let index_part = match index_part {
            MaybeDeletedIndexPart::IndexPart(index_part) => index_part,
            MaybeDeletedIndexPart::Deleted(_index_part) => {
                info!("timeline is deleted according to index_part.json");
                return Err(TimelineArchivalError::NotFound);
            }
        };
        let remote_metadata = index_part.metadata.clone();
        let timeline_resources = self.build_timeline_resources(timeline_id);
        self.load_remote_timeline(
            timeline_id,
            index_part,
            remote_metadata,
            timeline_resources,
            &ctx,
        )
        .await
        .with_context(|| {
            format!(
                "failed to load remote timeline {} for tenant {}",
                timeline_id, self.tenant_shard_id
            )
        })
        .map_err(TimelineArchivalError::Other)?;

        let timeline = {
            let timelines = self.timelines.lock().unwrap();
            let Some(timeline) = timelines.get(&timeline_id) else {
                warn!("timeline not available directly after attach");
                // This is not a panic because no locks are held between `load_remote_timeline`
                // which puts the timeline into timelines, and our look into the timeline map.
                return Err(TimelineArchivalError::Other(anyhow::anyhow!(
                    "timeline not available directly after attach"
                )));
            };
            let mut offloaded_timelines = self.timelines_offloaded.lock().unwrap();
            if offloaded_timelines.remove(&timeline_id).is_none() {
                warn!("timeline already removed from offloaded timelines");
            }
            Arc::clone(timeline)
        };

        // Upload new list of offloaded timelines to S3
        let manifest = self.tenant_manifest();
        // TODO: generation support
        let generation = remote_timeline_client::TENANT_MANIFEST_GENERATION;
        upload_tenant_manifest(
            &self.remote_storage,
            &self.tenant_shard_id,
            generation,
            &manifest,
            &cancel,
        )
        .await
        .map_err(TimelineArchivalError::Other)?;

        // Activate the timeline (if it makes sense)
        if !(timeline.is_broken() || timeline.is_stopping()) {
            let background_jobs_can_start = None;
            timeline.activate(
                self.clone(),
                broker_client.clone(),
                background_jobs_can_start,
                &ctx,
            );
        }

        info!("timeline unoffloading complete");
        Ok(timeline)
    }

    pub(crate) async fn apply_timeline_archival_config(
        self: &Arc<Self>,
        timeline_id: TimelineId,
        new_state: TimelineArchivalState,
        broker_client: storage_broker::BrokerClientChannel,
        ctx: RequestContext,
    ) -> Result<(), TimelineArchivalError> {
        info!("setting timeline archival config");
        // First part: figure out what is needed to do, and do validation
        let timeline_or_unarchive_offloaded = 'outer: {
            let timelines = self.timelines.lock().unwrap();

            let Some(timeline) = timelines.get(&timeline_id) else {
                let offloaded_timelines = self.timelines_offloaded.lock().unwrap();
                let Some(offloaded) = offloaded_timelines.get(&timeline_id) else {
                    return Err(TimelineArchivalError::NotFound);
                };
                if new_state == TimelineArchivalState::Archived {
                    // It's offloaded already, so nothing to do
                    return Ok(());
                }
                if let Some(ancestor_timeline_id) = offloaded.ancestor_timeline_id {
                    Self::check_ancestor_of_to_be_unarchived_is_not_archived(
                        ancestor_timeline_id,
                        &timelines,
                        &offloaded_timelines,
                    )?;
                }
                break 'outer None;
            };

            // Do some validation. We release the timelines lock below, so there is potential
            // for race conditions: these checks are more present to prevent misunderstandings of
            // the API's capabilities, instead of serving as the sole way to defend their invariants.
            match new_state {
                TimelineArchivalState::Unarchived => {
                    Self::check_to_be_unarchived_timeline_has_no_archived_parent(timeline)?
                }
                TimelineArchivalState::Archived => {
                    Self::check_to_be_archived_has_no_unarchived_children(timeline_id, &timelines)?
                }
            }
            Some(Arc::clone(timeline))
        };

        // Second part: unoffload timeline (if needed)
        let timeline = if let Some(timeline) = timeline_or_unarchive_offloaded {
            timeline
        } else {
            // Turn offloaded timeline into a non-offloaded one
            self.unoffload_timeline(timeline_id, broker_client, ctx)
                .await?
        };

        // Third part: upload new timeline archival state and block until it is present in S3
        let upload_needed = match timeline
            .remote_client
            .schedule_index_upload_for_timeline_archival_state(new_state)
        {
            Ok(upload_needed) => upload_needed,
            Err(e) => {
                if timeline.cancel.is_cancelled() {
                    return Err(TimelineArchivalError::Cancelled);
                } else {
                    return Err(TimelineArchivalError::Other(e));
                }
            }
        };

        if upload_needed {
            info!("Uploading new state");
            const MAX_WAIT: Duration = Duration::from_secs(10);
            let Ok(v) =
                tokio::time::timeout(MAX_WAIT, timeline.remote_client.wait_completion()).await
            else {
                tracing::warn!("reached timeout for waiting on upload queue");
                return Err(TimelineArchivalError::Timeout);
            };
            v.map_err(|e| match e {
                WaitCompletionError::NotInitialized(e) => {
                    TimelineArchivalError::Other(anyhow::anyhow!(e))
                }
                WaitCompletionError::UploadQueueShutDownOrStopped => {
                    TimelineArchivalError::Cancelled
                }
            })?;
        }
        Ok(())
    }

    pub fn get_offloaded_timeline(
        &self,
        timeline_id: TimelineId,
    ) -> Result<Arc<OffloadedTimeline>, GetTimelineError> {
        self.timelines_offloaded
            .lock()
            .unwrap()
            .get(&timeline_id)
            .map(Arc::clone)
            .ok_or(GetTimelineError::NotFound {
                tenant_id: self.tenant_shard_id,
                timeline_id,
            })
    }

    pub(crate) fn tenant_shard_id(&self) -> TenantShardId {
        self.tenant_shard_id
    }

    /// Get Timeline handle for given Neon timeline ID.
    /// This function is idempotent. It doesn't change internal state in any way.
    pub fn get_timeline(
        &self,
        timeline_id: TimelineId,
        active_only: bool,
    ) -> Result<Arc<Timeline>, GetTimelineError> {
        let timelines_accessor = self.timelines.lock().unwrap();
        let timeline = timelines_accessor
            .get(&timeline_id)
            .ok_or(GetTimelineError::NotFound {
                tenant_id: self.tenant_shard_id,
                timeline_id,
            })?;

        if active_only && !timeline.is_active() {
            Err(GetTimelineError::NotActive {
                tenant_id: self.tenant_shard_id,
                timeline_id,
                state: timeline.current_state(),
            })
        } else {
            Ok(Arc::clone(timeline))
        }
    }

    /// Lists timelines the tenant contains.
    /// It's up to callers to omit certain timelines that are not considered ready for use.
    pub fn list_timelines(&self) -> Vec<Arc<Timeline>> {
        self.timelines
            .lock()
            .unwrap()
            .values()
            .map(Arc::clone)
            .collect()
    }

    /// Lists timelines the tenant manages, including offloaded ones.
    ///
    /// It's up to callers to omit certain timelines that are not considered ready for use.
    pub fn list_timelines_and_offloaded(
        &self,
    ) -> (Vec<Arc<Timeline>>, Vec<Arc<OffloadedTimeline>>) {
        let timelines = self
            .timelines
            .lock()
            .unwrap()
            .values()
            .map(Arc::clone)
            .collect();
        let offloaded = self
            .timelines_offloaded
            .lock()
            .unwrap()
            .values()
            .map(Arc::clone)
            .collect();
        (timelines, offloaded)
    }

    pub fn list_timeline_ids(&self) -> Vec<TimelineId> {
        self.timelines.lock().unwrap().keys().cloned().collect()
    }

    /// This is used to create the initial 'main' timeline during bootstrapping,
    /// or when importing a new base backup. The caller is expected to load an
    /// initial image of the datadir to the new timeline after this.
    ///
    /// Until that happens, the on-disk state is invalid (disk_consistent_lsn=Lsn(0))
    /// and the timeline will fail to load at a restart.
    ///
    /// For tests, use `DatadirModification::init_empty_test_timeline` + `commit` to setup the
    /// minimum amount of keys required to get a writable timeline.
    /// (Without it, `put` might fail due to `repartition` failing.)
    pub(crate) async fn create_empty_timeline(
        &self,
        new_timeline_id: TimelineId,
        initdb_lsn: Lsn,
        pg_version: u32,
        _ctx: &RequestContext,
    ) -> anyhow::Result<UninitializedTimeline> {
        anyhow::ensure!(
            self.is_active(),
            "Cannot create empty timelines on inactive tenant"
        );

        // Protect against concurrent attempts to use this TimelineId
        let create_guard = self.create_timeline_create_guard(new_timeline_id)?;

        let new_metadata = TimelineMetadata::new(
            // Initialize disk_consistent LSN to 0, The caller must import some data to
            // make it valid, before calling finish_creation()
            Lsn(0),
            None,
            None,
            Lsn(0),
            initdb_lsn,
            initdb_lsn,
            pg_version,
        );
        self.prepare_new_timeline(
            new_timeline_id,
            &new_metadata,
            create_guard,
            initdb_lsn,
            None,
        )
        .await
    }

    /// Helper for unit tests to create an empty timeline.
    ///
    /// The timeline is has state value `Active` but its background loops are not running.
    // This makes the various functions which anyhow::ensure! for Active state work in tests.
    // Our current tests don't need the background loops.
    #[cfg(test)]
    pub async fn create_test_timeline(
        &self,
        new_timeline_id: TimelineId,
        initdb_lsn: Lsn,
        pg_version: u32,
        ctx: &RequestContext,
    ) -> anyhow::Result<Arc<Timeline>> {
        let uninit_tl = self
            .create_empty_timeline(new_timeline_id, initdb_lsn, pg_version, ctx)
            .await?;
        let tline = uninit_tl.raw_timeline().expect("we just created it");
        assert_eq!(tline.get_last_record_lsn(), Lsn(0));

        // Setup minimum keys required for the timeline to be usable.
        let mut modification = tline.begin_modification(initdb_lsn);
        modification
            .init_empty_test_timeline()
            .context("init_empty_test_timeline")?;
        modification
            .commit(ctx)
            .await
            .context("commit init_empty_test_timeline modification")?;

        // Flush to disk so that uninit_tl's check for valid disk_consistent_lsn passes.
        tline.maybe_spawn_flush_loop();
        tline.freeze_and_flush().await.context("freeze_and_flush")?;

        // Make sure the freeze_and_flush reaches remote storage.
        tline.remote_client.wait_completion().await.unwrap();

        let tl = uninit_tl.finish_creation()?;
        // The non-test code would call tl.activate() here.
        tl.set_state(TimelineState::Active);
        Ok(tl)
    }

    /// Helper for unit tests to create a timeline with some pre-loaded states.
    #[cfg(test)]
    #[allow(clippy::too_many_arguments)]
    pub async fn create_test_timeline_with_layers(
        &self,
        new_timeline_id: TimelineId,
        initdb_lsn: Lsn,
        pg_version: u32,
        ctx: &RequestContext,
        delta_layer_desc: Vec<timeline::DeltaLayerTestDesc>,
        image_layer_desc: Vec<(Lsn, Vec<(pageserver_api::key::Key, bytes::Bytes)>)>,
        end_lsn: Lsn,
    ) -> anyhow::Result<Arc<Timeline>> {
        use checks::check_valid_layermap;
        use itertools::Itertools;

        let tline = self
            .create_test_timeline(new_timeline_id, initdb_lsn, pg_version, ctx)
            .await?;
        tline.force_advance_lsn(end_lsn);
        for deltas in delta_layer_desc {
            tline
                .force_create_delta_layer(deltas, Some(initdb_lsn), ctx)
                .await?;
        }
        for (lsn, images) in image_layer_desc {
            tline
                .force_create_image_layer(lsn, images, Some(initdb_lsn), ctx)
                .await?;
        }
        let layer_names = tline
            .layers
            .read()
            .await
            .layer_map()
            .unwrap()
            .iter_historic_layers()
            .map(|layer| layer.layer_name())
            .collect_vec();
        if let Some(err) = check_valid_layermap(&layer_names) {
            bail!("invalid layermap: {err}");
        }
        Ok(tline)
    }

    /// Create a new timeline.
    ///
    /// Returns the new timeline ID and reference to its Timeline object.
    ///
    /// If the caller specified the timeline ID to use (`new_timeline_id`), and timeline with
    /// the same timeline ID already exists, returns CreateTimelineError::AlreadyExists.
    #[allow(clippy::too_many_arguments)]
    pub(crate) async fn create_timeline(
        self: &Arc<Tenant>,
        params: CreateTimelineParams,
        broker_client: storage_broker::BrokerClientChannel,
        ctx: &RequestContext,
    ) -> Result<Arc<Timeline>, CreateTimelineError> {
        if !self.is_active() {
            if matches!(self.current_state(), TenantState::Stopping { .. }) {
                return Err(CreateTimelineError::ShuttingDown);
            } else {
                return Err(CreateTimelineError::Other(anyhow::anyhow!(
                    "Cannot create timelines on inactive tenant"
                )));
            }
        }

        let _gate = self
            .gate
            .enter()
            .map_err(|_| CreateTimelineError::ShuttingDown)?;

<<<<<<< HEAD
        match params {
=======
        let result: CreateTimelineResult = match params {
>>>>>>> b3bedda6
            CreateTimelineParams::Bootstrap(CreateTimelineParamsBootstrap {
                new_timeline_id,
                existing_initdb_timeline_id,
                pg_version,
            }) => {
                self.bootstrap_timeline(
                    new_timeline_id,
                    pg_version,
                    existing_initdb_timeline_id,
<<<<<<< HEAD
                    ActivateTimelineArgs::Yes { broker_client },
                    ctx,
                )
                .await
=======
                    ctx,
                )
                .await?
>>>>>>> b3bedda6
            }
            CreateTimelineParams::Branch(CreateTimelineParamsBranch {
                new_timeline_id,
                ancestor_timeline_id,
                mut ancestor_start_lsn,
            }) => {
                let ancestor_timeline = self
                    .get_timeline(ancestor_timeline_id, false)
                    .context("Cannot branch off the timeline that's not present in pageserver")?;

                // instead of waiting around, just deny the request because ancestor is not yet
                // ready for other purposes either.
                if !ancestor_timeline.is_active() {
                    return Err(CreateTimelineError::AncestorNotActive);
                }

                if ancestor_timeline.is_archived() == Some(true) {
                    info!("tried to branch archived timeline");
                    return Err(CreateTimelineError::AncestorArchived);
                }

                if let Some(lsn) = ancestor_start_lsn.as_mut() {
                    *lsn = lsn.align();

                    let ancestor_ancestor_lsn = ancestor_timeline.get_ancestor_lsn();
                    if ancestor_ancestor_lsn > *lsn {
                        // can we safely just branch from the ancestor instead?
                        return Err(CreateTimelineError::AncestorLsn(anyhow::anyhow!(
                            "invalid start lsn {} for ancestor timeline {}: less than timeline ancestor lsn {}",
                            lsn,
                            ancestor_timeline_id,
                            ancestor_ancestor_lsn,
                        )));
                    }

                    // Wait for the WAL to arrive and be processed on the parent branch up
                    // to the requested branch point. The repository code itself doesn't
                    // require it, but if we start to receive WAL on the new timeline,
                    // decoding the new WAL might need to look up previous pages, relation
                    // sizes etc. and that would get confused if the previous page versions
                    // are not in the repository yet.
                    ancestor_timeline
                        .wait_lsn(*lsn, timeline::WaitLsnWaiter::Tenant, ctx)
                        .await
                        .map_err(|e| match e {
                            e @ (WaitLsnError::Timeout(_) | WaitLsnError::BadState { .. }) => {
                                CreateTimelineError::AncestorLsn(anyhow::anyhow!(e))
                            }
                            WaitLsnError::Shutdown => CreateTimelineError::ShuttingDown,
                        })?;
                }

<<<<<<< HEAD
                self.branch_timeline(
                    &ancestor_timeline,
                    new_timeline_id,
                    ancestor_start_lsn,
                    ActivateTimelineArgs::Yes { broker_client },
                    ctx,
                )
                .await
            }
        }
=======
                self.branch_timeline(&ancestor_timeline, new_timeline_id, ancestor_start_lsn, ctx)
                    .await?
            }
        };

        // At this point we have dropped our guard on [`Self::timelines_creating`], and
        // the timeline is visible in [`Self::timelines`], but it is _not_ durable yet.  We must
        // not send a success to the caller until it is.  The same applies to handling retries,
        // that is done in [`Self::start_creating_timeline`].
        result
            .timeline()
            .remote_client
            .wait_completion()
            .await
            .context("wait for timeline initial uploads to complete")?;

        // The creating task is responsible for activating the timeline.
        // We do this after `wait_completion()` so that we don't spin up tasks that start
        // doing stuff before the IndexPart is durable in S3, which is done by the previous section.
        let activated_timeline = match result {
            CreateTimelineResult::Created(timeline) => {
                timeline.activate(self.clone(), broker_client, None, ctx);
                timeline
            }
            CreateTimelineResult::Idempotent(timeline) => {
                info!(
                    "request was deemed idempotent, activation will be done by the creating task"
                );
                timeline
            }
        };

        Ok(activated_timeline)
>>>>>>> b3bedda6
    }

    pub(crate) async fn delete_timeline(
        self: Arc<Self>,
        timeline_id: TimelineId,
    ) -> Result<(), DeleteTimelineError> {
        DeleteTimelineFlow::run(&self, timeline_id).await?;

        Ok(())
    }

    /// perform one garbage collection iteration, removing old data files from disk.
    /// this function is periodically called by gc task.
    /// also it can be explicitly requested through page server api 'do_gc' command.
    ///
    /// `target_timeline_id` specifies the timeline to GC, or None for all.
    ///
    /// The `horizon` an `pitr` parameters determine how much WAL history needs to be retained.
    /// Also known as the retention period, or the GC cutoff point. `horizon` specifies
    /// the amount of history, as LSN difference from current latest LSN on each timeline.
    /// `pitr` specifies the same as a time difference from the current time. The effective
    /// GC cutoff point is determined conservatively by either `horizon` and `pitr`, whichever
    /// requires more history to be retained.
    //
    pub(crate) async fn gc_iteration(
        &self,
        target_timeline_id: Option<TimelineId>,
        horizon: u64,
        pitr: Duration,
        cancel: &CancellationToken,
        ctx: &RequestContext,
    ) -> Result<GcResult, GcError> {
        // Don't start doing work during shutdown
        if let TenantState::Stopping { .. } = self.current_state() {
            return Ok(GcResult::default());
        }

        // there is a global allowed_error for this
        if !self.is_active() {
            return Err(GcError::NotActive);
        }

        {
            let conf = self.tenant_conf.load();

            if !conf.location.may_delete_layers_hint() {
                info!("Skipping GC in location state {:?}", conf.location);
                return Ok(GcResult::default());
            }

            if conf.is_gc_blocked_by_lsn_lease_deadline() {
                info!("Skipping GC because lsn lease deadline is not reached");
                return Ok(GcResult::default());
            }
        }

        let _guard = match self.gc_block.start().await {
            Ok(guard) => guard,
            Err(reasons) => {
                info!("Skipping GC: {reasons}");
                return Ok(GcResult::default());
            }
        };

        self.gc_iteration_internal(target_timeline_id, horizon, pitr, cancel, ctx)
            .await
    }

    /// Perform one compaction iteration.
    /// This function is periodically called by compactor task.
    /// Also it can be explicitly requested per timeline through page server
    /// api's 'compact' command.
    ///
    /// Returns whether we have pending compaction task.
    async fn compaction_iteration(
        self: &Arc<Self>,
        cancel: &CancellationToken,
        ctx: &RequestContext,
    ) -> Result<bool, timeline::CompactionError> {
        // Don't start doing work during shutdown, or when broken, we do not need those in the logs
        if !self.is_active() {
            return Ok(false);
        }

        {
            let conf = self.tenant_conf.load();
            if !conf.location.may_delete_layers_hint() || !conf.location.may_upload_layers_hint() {
                info!("Skipping compaction in location state {:?}", conf.location);
                return Ok(false);
            }
        }

        // Scan through the hashmap and collect a list of all the timelines,
        // while holding the lock. Then drop the lock and actually perform the
        // compactions.  We don't want to block everything else while the
        // compaction runs.
        let timelines_to_compact_or_offload;
        {
            let timelines = self.timelines.lock().unwrap();
            timelines_to_compact_or_offload = timelines
                .iter()
                .filter_map(|(timeline_id, timeline)| {
                    let (is_active, can_offload) = (timeline.is_active(), timeline.can_offload());
                    let has_no_unoffloaded_children = {
                        !timelines
                            .iter()
                            .any(|(_id, tl)| tl.get_ancestor_timeline_id() == Some(*timeline_id))
                    };
                    let can_offload =
                        can_offload && has_no_unoffloaded_children && self.conf.timeline_offloading;
                    if (is_active, can_offload) == (false, false) {
                        None
                    } else {
                        Some((*timeline_id, timeline.clone(), (is_active, can_offload)))
                    }
                })
                .collect::<Vec<_>>();
            drop(timelines);
        }

        // Before doing any I/O work, check our circuit breaker
        if self.compaction_circuit_breaker.lock().unwrap().is_broken() {
            info!("Skipping compaction due to previous failures");
            return Ok(false);
        }

        let mut has_pending_task = false;

        for (timeline_id, timeline, (can_compact, can_offload)) in &timelines_to_compact_or_offload
        {
            let pending_task_left = if *can_compact {
                Some(
                    timeline
                        .compact(cancel, EnumSet::empty(), ctx)
                        .instrument(info_span!("compact_timeline", %timeline_id))
                        .await
                        .inspect_err(|e| match e {
                            timeline::CompactionError::ShuttingDown => (),
                            timeline::CompactionError::Other(e) => {
                                self.compaction_circuit_breaker
                                    .lock()
                                    .unwrap()
                                    .fail(&CIRCUIT_BREAKERS_BROKEN, e);
                            }
                        })?,
                )
            } else {
                None
            };
            has_pending_task |= pending_task_left.unwrap_or(false);
            if pending_task_left == Some(false) && *can_offload {
                offload_timeline(self, timeline)
                    .instrument(info_span!("offload_timeline", %timeline_id))
                    .await
                    .map_err(timeline::CompactionError::Other)?;
            }
        }

        self.compaction_circuit_breaker
            .lock()
            .unwrap()
            .success(&CIRCUIT_BREAKERS_UNBROKEN);

        Ok(has_pending_task)
    }

    // Call through to all timelines to freeze ephemeral layers if needed.  Usually
    // this happens during ingest: this background housekeeping is for freezing layers
    // that are open but haven't been written to for some time.
    async fn ingest_housekeeping(&self) {
        // Scan through the hashmap and collect a list of all the timelines,
        // while holding the lock. Then drop the lock and actually perform the
        // compactions.  We don't want to block everything else while the
        // compaction runs.
        let timelines = {
            self.timelines
                .lock()
                .unwrap()
                .values()
                .filter_map(|timeline| {
                    if timeline.is_active() {
                        Some(timeline.clone())
                    } else {
                        None
                    }
                })
                .collect::<Vec<_>>()
        };

        for timeline in &timelines {
            timeline.maybe_freeze_ephemeral_layer().await;
        }
    }

    pub fn timeline_has_no_attached_children(&self, timeline_id: TimelineId) -> bool {
        let timelines = self.timelines.lock().unwrap();
        !timelines
            .iter()
            .any(|(_id, tl)| tl.get_ancestor_timeline_id() == Some(timeline_id))
    }

    pub fn current_state(&self) -> TenantState {
        self.state.borrow().clone()
    }

    pub fn is_active(&self) -> bool {
        self.current_state() == TenantState::Active
    }

    pub fn generation(&self) -> Generation {
        self.generation
    }

    pub(crate) fn wal_redo_manager_status(&self) -> Option<WalRedoManagerStatus> {
        self.walredo_mgr.as_ref().and_then(|mgr| mgr.status())
    }

    /// Changes tenant status to active, unless shutdown was already requested.
    ///
    /// `background_jobs_can_start` is an optional barrier set to a value during pageserver startup
    /// to delay background jobs. Background jobs can be started right away when None is given.
    fn activate(
        self: &Arc<Self>,
        broker_client: BrokerClientChannel,
        background_jobs_can_start: Option<&completion::Barrier>,
        ctx: &RequestContext,
    ) {
        span::debug_assert_current_span_has_tenant_id();

        let mut activating = false;
        self.state.send_modify(|current_state| {
            use pageserver_api::models::ActivatingFrom;
            match &*current_state {
                TenantState::Activating(_) | TenantState::Active | TenantState::Broken { .. } | TenantState::Stopping { .. } => {
                    panic!("caller is responsible for calling activate() only on Loading / Attaching tenants, got {state:?}", state = current_state);
                }
                TenantState::Attaching => {
                    *current_state = TenantState::Activating(ActivatingFrom::Attaching);
                }
            }
            debug!(tenant_id = %self.tenant_shard_id.tenant_id, shard_id = %self.tenant_shard_id.shard_slug(), "Activating tenant");
            activating = true;
            // Continue outside the closure. We need to grab timelines.lock()
            // and we plan to turn it into a tokio::sync::Mutex in a future patch.
        });

        if activating {
            let timelines_accessor = self.timelines.lock().unwrap();
            let timelines_offloaded_accessor = self.timelines_offloaded.lock().unwrap();
            let timelines_to_activate = timelines_accessor
                .values()
                .filter(|timeline| !(timeline.is_broken() || timeline.is_stopping()));

            // Before activation, populate each Timeline's GcInfo with information about its children
            self.initialize_gc_info(&timelines_accessor, &timelines_offloaded_accessor);

            // Spawn gc and compaction loops. The loops will shut themselves
            // down when they notice that the tenant is inactive.
            tasks::start_background_loops(self, background_jobs_can_start);

            let mut activated_timelines = 0;

            for timeline in timelines_to_activate {
                timeline.activate(
                    self.clone(),
                    broker_client.clone(),
                    background_jobs_can_start,
                    ctx,
                );
                activated_timelines += 1;
            }

            self.state.send_modify(move |current_state| {
                assert!(
                    matches!(current_state, TenantState::Activating(_)),
                    "set_stopping and set_broken wait for us to leave Activating state",
                );
                *current_state = TenantState::Active;

                let elapsed = self.constructed_at.elapsed();
                let total_timelines = timelines_accessor.len();

                // log a lot of stuff, because some tenants sometimes suffer from user-visible
                // times to activate. see https://github.com/neondatabase/neon/issues/4025
                info!(
                    since_creation_millis = elapsed.as_millis(),
                    tenant_id = %self.tenant_shard_id.tenant_id,
                    shard_id = %self.tenant_shard_id.shard_slug(),
                    activated_timelines,
                    total_timelines,
                    post_state = <&'static str>::from(&*current_state),
                    "activation attempt finished"
                );

                TENANT.activation.observe(elapsed.as_secs_f64());
            });
        }
    }

    /// Shutdown the tenant and join all of the spawned tasks.
    ///
    /// The method caters for all use-cases:
    /// - pageserver shutdown (freeze_and_flush == true)
    /// - detach + ignore (freeze_and_flush == false)
    ///
    /// This will attempt to shutdown even if tenant is broken.
    ///
    /// `shutdown_progress` is a [`completion::Barrier`] for the shutdown initiated by this call.
    /// If the tenant is already shutting down, we return a clone of the first shutdown call's
    /// `Barrier` as an `Err`. This not-first caller can use the returned barrier to join with
    /// the ongoing shutdown.
    async fn shutdown(
        &self,
        shutdown_progress: completion::Barrier,
        shutdown_mode: timeline::ShutdownMode,
    ) -> Result<(), completion::Barrier> {
        span::debug_assert_current_span_has_tenant_id();

        // Set tenant (and its timlines) to Stoppping state.
        //
        // Since we can only transition into Stopping state after activation is complete,
        // run it in a JoinSet so all tenants have a chance to stop before we get SIGKILLed.
        //
        // Transitioning tenants to Stopping state has a couple of non-obvious side effects:
        // 1. Lock out any new requests to the tenants.
        // 2. Signal cancellation to WAL receivers (we wait on it below).
        // 3. Signal cancellation for other tenant background loops.
        // 4. ???
        //
        // The waiting for the cancellation is not done uniformly.
        // We certainly wait for WAL receivers to shut down.
        // That is necessary so that no new data comes in before the freeze_and_flush.
        // But the tenant background loops are joined-on in our caller.
        // It's mesed up.
        // we just ignore the failure to stop

        // If we're still attaching, fire the cancellation token early to drop out: this
        // will prevent us flushing, but ensures timely shutdown if some I/O during attach
        // is very slow.
        let shutdown_mode = if matches!(self.current_state(), TenantState::Attaching) {
            self.cancel.cancel();

            // Having fired our cancellation token, do not try and flush timelines: their cancellation tokens
            // are children of ours, so their flush loops will have shut down already
            timeline::ShutdownMode::Hard
        } else {
            shutdown_mode
        };

        match self.set_stopping(shutdown_progress, false, false).await {
            Ok(()) => {}
            Err(SetStoppingError::Broken) => {
                // assume that this is acceptable
            }
            Err(SetStoppingError::AlreadyStopping(other)) => {
                // give caller the option to wait for this this shutdown
                info!("Tenant::shutdown: AlreadyStopping");
                return Err(other);
            }
        };

        let mut js = tokio::task::JoinSet::new();
        {
            let timelines = self.timelines.lock().unwrap();
            timelines.values().for_each(|timeline| {
                let timeline = Arc::clone(timeline);
                let timeline_id = timeline.timeline_id;
                let span = tracing::info_span!("timeline_shutdown", %timeline_id, ?shutdown_mode);
                js.spawn(async move { timeline.shutdown(shutdown_mode).instrument(span).await });
            })
        };
        // test_long_timeline_create_then_tenant_delete is leaning on this message
        tracing::info!("Waiting for timelines...");
        while let Some(res) = js.join_next().await {
            match res {
                Ok(()) => {}
                Err(je) if je.is_cancelled() => unreachable!("no cancelling used"),
                Err(je) if je.is_panic() => { /* logged already */ }
                Err(je) => warn!("unexpected JoinError: {je:?}"),
            }
        }

        // We cancel the Tenant's cancellation token _after_ the timelines have all shut down.  This permits
        // them to continue to do work during their shutdown methods, e.g. flushing data.
        tracing::debug!("Cancelling CancellationToken");
        self.cancel.cancel();

        // shutdown all tenant and timeline tasks: gc, compaction, page service
        // No new tasks will be started for this tenant because it's in `Stopping` state.
        //
        // this will additionally shutdown and await all timeline tasks.
        tracing::debug!("Waiting for tasks...");
        task_mgr::shutdown_tasks(None, Some(self.tenant_shard_id), None).await;

        if let Some(walredo_mgr) = self.walredo_mgr.as_ref() {
            walredo_mgr.shutdown().await;
        }

        // Wait for any in-flight operations to complete
        self.gate.close().await;

        remove_tenant_metrics(&self.tenant_shard_id);

        Ok(())
    }

    /// Change tenant status to Stopping, to mark that it is being shut down.
    ///
    /// This function waits for the tenant to become active if it isn't already, before transitioning it into Stopping state.
    ///
    /// This function is not cancel-safe!
    ///
    /// `allow_transition_from_loading` is needed for the special case of loading task deleting the tenant.
    /// `allow_transition_from_attaching` is needed for the special case of attaching deleted tenant.
    async fn set_stopping(
        &self,
        progress: completion::Barrier,
        _allow_transition_from_loading: bool,
        allow_transition_from_attaching: bool,
    ) -> Result<(), SetStoppingError> {
        let mut rx = self.state.subscribe();

        // cannot stop before we're done activating, so wait out until we're done activating
        rx.wait_for(|state| match state {
            TenantState::Attaching if allow_transition_from_attaching => true,
            TenantState::Activating(_) | TenantState::Attaching => {
                info!(
                    "waiting for {} to turn Active|Broken|Stopping",
                    <&'static str>::from(state)
                );
                false
            }
            TenantState::Active | TenantState::Broken { .. } | TenantState::Stopping { .. } => true,
        })
        .await
        .expect("cannot drop self.state while on a &self method");

        // we now know we're done activating, let's see whether this task is the winner to transition into Stopping
        let mut err = None;
        let stopping = self.state.send_if_modified(|current_state| match current_state {
            TenantState::Activating(_) => {
                unreachable!("1we ensured above that we're done with activation, and, there is no re-activation")
            }
            TenantState::Attaching => {
                if !allow_transition_from_attaching {
                    unreachable!("2we ensured above that we're done with activation, and, there is no re-activation")
                };
                *current_state = TenantState::Stopping { progress };
                true
            }
            TenantState::Active => {
                // FIXME: due to time-of-check vs time-of-use issues, it can happen that new timelines
                // are created after the transition to Stopping. That's harmless, as the Timelines
                // won't be accessible to anyone afterwards, because the Tenant is in Stopping state.
                *current_state = TenantState::Stopping { progress };
                // Continue stopping outside the closure. We need to grab timelines.lock()
                // and we plan to turn it into a tokio::sync::Mutex in a future patch.
                true
            }
            TenantState::Broken { reason, .. } => {
                info!(
                    "Cannot set tenant to Stopping state, it is in Broken state due to: {reason}"
                );
                err = Some(SetStoppingError::Broken);
                false
            }
            TenantState::Stopping { progress } => {
                info!("Tenant is already in Stopping state");
                err = Some(SetStoppingError::AlreadyStopping(progress.clone()));
                false
            }
        });
        match (stopping, err) {
            (true, None) => {} // continue
            (false, Some(err)) => return Err(err),
            (true, Some(_)) => unreachable!(
                "send_if_modified closure must error out if not transitioning to Stopping"
            ),
            (false, None) => unreachable!(
                "send_if_modified closure must return true if transitioning to Stopping"
            ),
        }

        let timelines_accessor = self.timelines.lock().unwrap();
        let not_broken_timelines = timelines_accessor
            .values()
            .filter(|timeline| !timeline.is_broken());
        for timeline in not_broken_timelines {
            timeline.set_state(TimelineState::Stopping);
        }
        Ok(())
    }

    /// Method for tenant::mgr to transition us into Broken state in case of a late failure in
    /// `remove_tenant_from_memory`
    ///
    /// This function waits for the tenant to become active if it isn't already, before transitioning it into Stopping state.
    ///
    /// In tests, we also use this to set tenants to Broken state on purpose.
    pub(crate) async fn set_broken(&self, reason: String) {
        let mut rx = self.state.subscribe();

        // The load & attach routines own the tenant state until it has reached `Active`.
        // So, wait until it's done.
        rx.wait_for(|state| match state {
            TenantState::Activating(_) | TenantState::Attaching => {
                info!(
                    "waiting for {} to turn Active|Broken|Stopping",
                    <&'static str>::from(state)
                );
                false
            }
            TenantState::Active | TenantState::Broken { .. } | TenantState::Stopping { .. } => true,
        })
        .await
        .expect("cannot drop self.state while on a &self method");

        // we now know we're done activating, let's see whether this task is the winner to transition into Broken
        self.set_broken_no_wait(reason)
    }

    pub(crate) fn set_broken_no_wait(&self, reason: impl Display) {
        let reason = reason.to_string();
        self.state.send_modify(|current_state| {
            match *current_state {
                TenantState::Activating(_) | TenantState::Attaching => {
                    unreachable!("we ensured above that we're done with activation, and, there is no re-activation")
                }
                TenantState::Active => {
                    if cfg!(feature = "testing") {
                        warn!("Changing Active tenant to Broken state, reason: {}", reason);
                        *current_state = TenantState::broken_from_reason(reason);
                    } else {
                        unreachable!("not allowed to call set_broken on Active tenants in non-testing builds")
                    }
                }
                TenantState::Broken { .. } => {
                    warn!("Tenant is already in Broken state");
                }
                // This is the only "expected" path, any other path is a bug.
                TenantState::Stopping { .. } => {
                    warn!(
                        "Marking Stopping tenant as Broken state, reason: {}",
                        reason
                    );
                    *current_state = TenantState::broken_from_reason(reason);
                }
           }
        });
    }

    pub fn subscribe_for_state_updates(&self) -> watch::Receiver<TenantState> {
        self.state.subscribe()
    }

    /// The activate_now semaphore is initialized with zero units.  As soon as
    /// we add a unit, waiters will be able to acquire a unit and proceed.
    pub(crate) fn activate_now(&self) {
        self.activate_now_sem.add_permits(1);
    }

    pub(crate) async fn wait_to_become_active(
        &self,
        timeout: Duration,
    ) -> Result<(), GetActiveTenantError> {
        let mut receiver = self.state.subscribe();
        loop {
            let current_state = receiver.borrow_and_update().clone();
            match current_state {
                TenantState::Attaching | TenantState::Activating(_) => {
                    // in these states, there's a chance that we can reach ::Active
                    self.activate_now();
                    match timeout_cancellable(timeout, &self.cancel, receiver.changed()).await {
                        Ok(r) => {
                            r.map_err(
                            |_e: tokio::sync::watch::error::RecvError|
                                // Tenant existed but was dropped: report it as non-existent
                                GetActiveTenantError::NotFound(GetTenantError::NotFound(self.tenant_shard_id.tenant_id))
                        )?
                        }
                        Err(TimeoutCancellableError::Cancelled) => {
                            return Err(GetActiveTenantError::Cancelled);
                        }
                        Err(TimeoutCancellableError::Timeout) => {
                            return Err(GetActiveTenantError::WaitForActiveTimeout {
                                latest_state: Some(self.current_state()),
                                wait_time: timeout,
                            });
                        }
                    }
                }
                TenantState::Active { .. } => {
                    return Ok(());
                }
                TenantState::Broken { reason, .. } => {
                    // This is fatal, and reported distinctly from the general case of "will never be active" because
                    // it's logically a 500 to external API users (broken is always a bug).
                    return Err(GetActiveTenantError::Broken(reason));
                }
                TenantState::Stopping { .. } => {
                    // There's no chance the tenant can transition back into ::Active
                    return Err(GetActiveTenantError::WillNotBecomeActive(current_state));
                }
            }
        }
    }

    pub(crate) fn get_attach_mode(&self) -> AttachmentMode {
        self.tenant_conf.load().location.attach_mode
    }

    /// For API access: generate a LocationConfig equivalent to the one that would be used to
    /// create a Tenant in the same state.  Do not use this in hot paths: it's for relatively
    /// rare external API calls, like a reconciliation at startup.
    pub(crate) fn get_location_conf(&self) -> models::LocationConfig {
        let conf = self.tenant_conf.load();

        let location_config_mode = match conf.location.attach_mode {
            AttachmentMode::Single => models::LocationConfigMode::AttachedSingle,
            AttachmentMode::Multi => models::LocationConfigMode::AttachedMulti,
            AttachmentMode::Stale => models::LocationConfigMode::AttachedStale,
        };

        // We have a pageserver TenantConf, we need the API-facing TenantConfig.
        let tenant_config: models::TenantConfig = conf.tenant_conf.clone().into();

        models::LocationConfig {
            mode: location_config_mode,
            generation: self.generation.into(),
            secondary_conf: None,
            shard_number: self.shard_identity.number.0,
            shard_count: self.shard_identity.count.literal(),
            shard_stripe_size: self.shard_identity.stripe_size.0,
            tenant_conf: tenant_config,
        }
    }

    pub(crate) fn get_tenant_shard_id(&self) -> &TenantShardId {
        &self.tenant_shard_id
    }

    pub(crate) fn get_shard_stripe_size(&self) -> ShardStripeSize {
        self.shard_identity.stripe_size
    }

    pub(crate) fn get_generation(&self) -> Generation {
        self.generation
    }

    /// This function partially shuts down the tenant (it shuts down the Timelines) and is fallible,
    /// and can leave the tenant in a bad state if it fails.  The caller is responsible for
    /// resetting this tenant to a valid state if we fail.
    pub(crate) async fn split_prepare(
        &self,
        child_shards: &Vec<TenantShardId>,
    ) -> anyhow::Result<()> {
        let timelines = self.timelines.lock().unwrap().clone();
        for timeline in timelines.values() {
            // We do not block timeline creation/deletion during splits inside the pageserver: it is up to higher levels
            // to ensure that they do not start a split if currently in the process of doing these.

            // Upload an index from the parent: this is partly to provide freshness for the
            // child tenants that will copy it, and partly for general ease-of-debugging: there will
            // always be a parent shard index in the same generation as we wrote the child shard index.
            tracing::info!(timeline_id=%timeline.timeline_id, "Uploading index");
            timeline
                .remote_client
                .schedule_index_upload_for_file_changes()?;
            timeline.remote_client.wait_completion().await?;

            // Shut down the timeline's remote client: this means that the indices we write
            // for child shards will not be invalidated by the parent shard deleting layers.
            tracing::info!(timeline_id=%timeline.timeline_id, "Shutting down remote storage client");
            timeline.remote_client.shutdown().await;

            // Download methods can still be used after shutdown, as they don't flow through the remote client's
            // queue.  In principal the RemoteTimelineClient could provide this without downloading it, but this
            // operation is rare, so it's simpler to just download it (and robustly guarantees that the index
            // we use here really is the remotely persistent one).
            tracing::info!(timeline_id=%timeline.timeline_id, "Downloading index_part from parent");
            let result = timeline.remote_client
                .download_index_file(&self.cancel)
                .instrument(info_span!("download_index_file", tenant_id=%self.tenant_shard_id.tenant_id, shard_id=%self.tenant_shard_id.shard_slug(), timeline_id=%timeline.timeline_id))
                .await?;
            let index_part = match result {
                MaybeDeletedIndexPart::Deleted(_) => {
                    anyhow::bail!("Timeline deletion happened concurrently with split")
                }
                MaybeDeletedIndexPart::IndexPart(p) => p,
            };

            for child_shard in child_shards {
                tracing::info!(timeline_id=%timeline.timeline_id, "Uploading index_part for child {}", child_shard.to_index());
                upload_index_part(
                    &self.remote_storage,
                    child_shard,
                    &timeline.timeline_id,
                    self.generation,
                    &index_part,
                    &self.cancel,
                )
                .await?;
            }
        }

        // TODO: also copy index files of offloaded timelines

        let tenant_manifest = self.tenant_manifest();
        // TODO: generation support
        let generation = remote_timeline_client::TENANT_MANIFEST_GENERATION;
        for child_shard in child_shards {
            tracing::info!(
                "Uploading tenant manifest for child {}",
                child_shard.to_index()
            );
            upload_tenant_manifest(
                &self.remote_storage,
                child_shard,
                generation,
                &tenant_manifest,
                &self.cancel,
            )
            .await?;
        }

        Ok(())
    }

    pub(crate) fn get_sizes(&self) -> TopTenantShardItem {
        let mut result = TopTenantShardItem {
            id: self.tenant_shard_id,
            resident_size: 0,
            physical_size: 0,
            max_logical_size: 0,
        };

        for timeline in self.timelines.lock().unwrap().values() {
            result.resident_size += timeline.metrics.resident_physical_size_gauge.get();

            result.physical_size += timeline
                .remote_client
                .metrics
                .remote_physical_size_gauge
                .get();
            result.max_logical_size = std::cmp::max(
                result.max_logical_size,
                timeline.metrics.current_logical_size_gauge.get(),
            );
        }

        result
    }
}

/// Given a Vec of timelines and their ancestors (timeline_id, ancestor_id),
/// perform a topological sort, so that the parent of each timeline comes
/// before the children.
/// E extracts the ancestor from T
/// This allows for T to be different. It can be TimelineMetadata, can be Timeline itself, etc.
fn tree_sort_timelines<T, E>(
    timelines: HashMap<TimelineId, T>,
    extractor: E,
) -> anyhow::Result<Vec<(TimelineId, T)>>
where
    E: Fn(&T) -> Option<TimelineId>,
{
    let mut result = Vec::with_capacity(timelines.len());

    let mut now = Vec::with_capacity(timelines.len());
    // (ancestor, children)
    let mut later: HashMap<TimelineId, Vec<(TimelineId, T)>> =
        HashMap::with_capacity(timelines.len());

    for (timeline_id, value) in timelines {
        if let Some(ancestor_id) = extractor(&value) {
            let children = later.entry(ancestor_id).or_default();
            children.push((timeline_id, value));
        } else {
            now.push((timeline_id, value));
        }
    }

    while let Some((timeline_id, metadata)) = now.pop() {
        result.push((timeline_id, metadata));
        // All children of this can be loaded now
        if let Some(mut children) = later.remove(&timeline_id) {
            now.append(&mut children);
        }
    }

    // All timelines should be visited now. Unless there were timelines with missing ancestors.
    if !later.is_empty() {
        for (missing_id, orphan_ids) in later {
            for (orphan_id, _) in orphan_ids {
                error!("could not load timeline {orphan_id} because its ancestor timeline {missing_id} could not be loaded");
            }
        }
        bail!("could not load tenant because some timelines are missing ancestors");
    }

    Ok(result)
}

enum ActivateTimelineArgs {
    Yes {
        broker_client: storage_broker::BrokerClientChannel,
    },
    #[cfg(test)]
    No,
}

impl Tenant {
    pub fn tenant_specific_overrides(&self) -> TenantConfOpt {
        self.tenant_conf.load().tenant_conf.clone()
    }

    pub fn effective_config(&self) -> TenantConf {
        self.tenant_specific_overrides()
            .merge(self.conf.default_tenant_conf.clone())
    }

    pub fn get_checkpoint_distance(&self) -> u64 {
        let tenant_conf = self.tenant_conf.load().tenant_conf.clone();
        tenant_conf
            .checkpoint_distance
            .unwrap_or(self.conf.default_tenant_conf.checkpoint_distance)
    }

    pub fn get_checkpoint_timeout(&self) -> Duration {
        let tenant_conf = self.tenant_conf.load().tenant_conf.clone();
        tenant_conf
            .checkpoint_timeout
            .unwrap_or(self.conf.default_tenant_conf.checkpoint_timeout)
    }

    pub fn get_compaction_target_size(&self) -> u64 {
        let tenant_conf = self.tenant_conf.load().tenant_conf.clone();
        tenant_conf
            .compaction_target_size
            .unwrap_or(self.conf.default_tenant_conf.compaction_target_size)
    }

    pub fn get_compaction_period(&self) -> Duration {
        let tenant_conf = self.tenant_conf.load().tenant_conf.clone();
        tenant_conf
            .compaction_period
            .unwrap_or(self.conf.default_tenant_conf.compaction_period)
    }

    pub fn get_compaction_threshold(&self) -> usize {
        let tenant_conf = self.tenant_conf.load().tenant_conf.clone();
        tenant_conf
            .compaction_threshold
            .unwrap_or(self.conf.default_tenant_conf.compaction_threshold)
    }

    pub fn get_gc_horizon(&self) -> u64 {
        let tenant_conf = self.tenant_conf.load().tenant_conf.clone();
        tenant_conf
            .gc_horizon
            .unwrap_or(self.conf.default_tenant_conf.gc_horizon)
    }

    pub fn get_gc_period(&self) -> Duration {
        let tenant_conf = self.tenant_conf.load().tenant_conf.clone();
        tenant_conf
            .gc_period
            .unwrap_or(self.conf.default_tenant_conf.gc_period)
    }

    pub fn get_image_creation_threshold(&self) -> usize {
        let tenant_conf = self.tenant_conf.load().tenant_conf.clone();
        tenant_conf
            .image_creation_threshold
            .unwrap_or(self.conf.default_tenant_conf.image_creation_threshold)
    }

    pub fn get_pitr_interval(&self) -> Duration {
        let tenant_conf = self.tenant_conf.load().tenant_conf.clone();
        tenant_conf
            .pitr_interval
            .unwrap_or(self.conf.default_tenant_conf.pitr_interval)
    }

    pub fn get_min_resident_size_override(&self) -> Option<u64> {
        let tenant_conf = self.tenant_conf.load().tenant_conf.clone();
        tenant_conf
            .min_resident_size_override
            .or(self.conf.default_tenant_conf.min_resident_size_override)
    }

    pub fn get_heatmap_period(&self) -> Option<Duration> {
        let tenant_conf = self.tenant_conf.load().tenant_conf.clone();
        let heatmap_period = tenant_conf
            .heatmap_period
            .unwrap_or(self.conf.default_tenant_conf.heatmap_period);
        if heatmap_period.is_zero() {
            None
        } else {
            Some(heatmap_period)
        }
    }

    pub fn get_lsn_lease_length(&self) -> Duration {
        let tenant_conf = self.tenant_conf.load().tenant_conf.clone();
        tenant_conf
            .lsn_lease_length
            .unwrap_or(self.conf.default_tenant_conf.lsn_lease_length)
    }

    pub(crate) fn tenant_manifest(&self) -> TenantManifest {
        let timelines_offloaded = self.timelines_offloaded.lock().unwrap();

        let mut timeline_manifests = timelines_offloaded
            .iter()
            .map(|(_timeline_id, offloaded)| offloaded.manifest())
            .collect::<Vec<_>>();
        // Sort the manifests so that our output is deterministic
        timeline_manifests.sort_by_key(|timeline_manifest| timeline_manifest.timeline_id);

        TenantManifest {
            version: LATEST_TENANT_MANIFEST_VERSION,
            offloaded_timelines: timeline_manifests,
        }
    }

    pub fn set_new_tenant_config(&self, new_tenant_conf: TenantConfOpt) {
        // Use read-copy-update in order to avoid overwriting the location config
        // state if this races with [`Tenant::set_new_location_config`]. Note that
        // this race is not possible if both request types come from the storage
        // controller (as they should!) because an exclusive op lock is required
        // on the storage controller side.
        self.tenant_conf.rcu(|inner| {
            Arc::new(AttachedTenantConf {
                tenant_conf: new_tenant_conf.clone(),
                location: inner.location,
                // Attached location is not changed, no need to update lsn lease deadline.
                lsn_lease_deadline: inner.lsn_lease_deadline,
            })
        });

        self.tenant_conf_updated(&new_tenant_conf);
        // Don't hold self.timelines.lock() during the notifies.
        // There's no risk of deadlock right now, but there could be if we consolidate
        // mutexes in struct Timeline in the future.
        let timelines = self.list_timelines();
        for timeline in timelines {
            timeline.tenant_conf_updated(&new_tenant_conf);
        }
    }

    pub(crate) fn set_new_location_config(&self, new_conf: AttachedTenantConf) {
        let new_tenant_conf = new_conf.tenant_conf.clone();

        self.tenant_conf.store(Arc::new(new_conf));

        self.tenant_conf_updated(&new_tenant_conf);
        // Don't hold self.timelines.lock() during the notifies.
        // There's no risk of deadlock right now, but there could be if we consolidate
        // mutexes in struct Timeline in the future.
        let timelines = self.list_timelines();
        for timeline in timelines {
            timeline.tenant_conf_updated(&new_tenant_conf);
        }
    }

    fn get_timeline_get_throttle_config(
        psconf: &'static PageServerConf,
        overrides: &TenantConfOpt,
    ) -> throttle::Config {
        overrides
            .timeline_get_throttle
            .clone()
            .unwrap_or(psconf.default_tenant_conf.timeline_get_throttle.clone())
    }

    pub(crate) fn tenant_conf_updated(&self, new_conf: &TenantConfOpt) {
        let conf = Self::get_timeline_get_throttle_config(self.conf, new_conf);
        self.timeline_get_throttle.reconfigure(conf)
    }

    /// Helper function to create a new Timeline struct.
    ///
    /// The returned Timeline is in Loading state. The caller is responsible for
    /// initializing any on-disk state, and for inserting the Timeline to the 'timelines'
    /// map.
    ///
    /// `validate_ancestor == false` is used when a timeline is created for deletion
    /// and we might not have the ancestor present anymore which is fine for to be
    /// deleted timelines.
    fn create_timeline_struct(
        &self,
        new_timeline_id: TimelineId,
        new_metadata: &TimelineMetadata,
        ancestor: Option<Arc<Timeline>>,
        resources: TimelineResources,
        cause: CreateTimelineCause,
    ) -> anyhow::Result<Arc<Timeline>> {
        let state = match cause {
            CreateTimelineCause::Load => {
                let ancestor_id = new_metadata.ancestor_timeline();
                anyhow::ensure!(
                    ancestor_id == ancestor.as_ref().map(|t| t.timeline_id),
                    "Timeline's {new_timeline_id} ancestor {ancestor_id:?} was not found"
                );
                TimelineState::Loading
            }
            CreateTimelineCause::Delete => TimelineState::Stopping,
        };

        let pg_version = new_metadata.pg_version();

        let timeline = Timeline::new(
            self.conf,
            Arc::clone(&self.tenant_conf),
            new_metadata,
            ancestor,
            new_timeline_id,
            self.tenant_shard_id,
            self.generation,
            self.shard_identity,
            self.walredo_mgr.clone(),
            resources,
            pg_version,
            state,
            self.attach_wal_lag_cooldown.clone(),
            self.cancel.child_token(),
        );

        Ok(timeline)
    }

    // Allow too_many_arguments because a constructor's argument list naturally grows with the
    // number of attributes in the struct: breaking these out into a builder wouldn't be helpful.
    #[allow(clippy::too_many_arguments)]
    fn new(
        state: TenantState,
        conf: &'static PageServerConf,
        attached_conf: AttachedTenantConf,
        shard_identity: ShardIdentity,
        walredo_mgr: Option<Arc<WalRedoManager>>,
        tenant_shard_id: TenantShardId,
        remote_storage: GenericRemoteStorage,
        deletion_queue_client: DeletionQueueClient,
        l0_flush_global_state: L0FlushGlobalState,
    ) -> Tenant {
        debug_assert!(
            !attached_conf.location.generation.is_none() || conf.control_plane_api.is_none()
        );

        let (state, mut rx) = watch::channel(state);

        tokio::spawn(async move {
            // reflect tenant state in metrics:
            // - global per tenant state: TENANT_STATE_METRIC
            // - "set" of broken tenants: BROKEN_TENANTS_SET
            //
            // set of broken tenants should not have zero counts so that it remains accessible for
            // alerting.

            let tid = tenant_shard_id.to_string();
            let shard_id = tenant_shard_id.shard_slug().to_string();
            let set_key = &[tid.as_str(), shard_id.as_str()][..];

            fn inspect_state(state: &TenantState) -> ([&'static str; 1], bool) {
                ([state.into()], matches!(state, TenantState::Broken { .. }))
            }

            let mut tuple = inspect_state(&rx.borrow_and_update());

            let is_broken = tuple.1;
            let mut counted_broken = if is_broken {
                // add the id to the set right away, there should not be any updates on the channel
                // after before tenant is removed, if ever
                BROKEN_TENANTS_SET.with_label_values(set_key).set(1);
                true
            } else {
                false
            };

            loop {
                let labels = &tuple.0;
                let current = TENANT_STATE_METRIC.with_label_values(labels);
                current.inc();

                if rx.changed().await.is_err() {
                    // tenant has been dropped
                    current.dec();
                    drop(BROKEN_TENANTS_SET.remove_label_values(set_key));
                    break;
                }

                current.dec();
                tuple = inspect_state(&rx.borrow_and_update());

                let is_broken = tuple.1;
                if is_broken && !counted_broken {
                    counted_broken = true;
                    // insert the tenant_id (back) into the set while avoiding needless counter
                    // access
                    BROKEN_TENANTS_SET.with_label_values(set_key).set(1);
                }
            }
        });

        Tenant {
            tenant_shard_id,
            shard_identity,
            generation: attached_conf.location.generation,
            conf,
            // using now here is good enough approximation to catch tenants with really long
            // activation times.
            constructed_at: Instant::now(),
            timelines: Mutex::new(HashMap::new()),
            timelines_creating: Mutex::new(HashSet::new()),
            timelines_offloaded: Mutex::new(HashMap::new()),
            gc_cs: tokio::sync::Mutex::new(()),
            walredo_mgr,
            remote_storage,
            deletion_queue_client,
            state,
            cached_logical_sizes: tokio::sync::Mutex::new(HashMap::new()),
            cached_synthetic_tenant_size: Arc::new(AtomicU64::new(0)),
            eviction_task_tenant_state: tokio::sync::Mutex::new(EvictionTaskTenantState::default()),
            compaction_circuit_breaker: std::sync::Mutex::new(CircuitBreaker::new(
                format!("compaction-{tenant_shard_id}"),
                5,
                // Compaction can be a very expensive operation, and might leak disk space.  It also ought
                // to be infallible, as long as remote storage is available.  So if it repeatedly fails,
                // use an extremely long backoff.
                Some(Duration::from_secs(3600 * 24)),
            )),
            activate_now_sem: tokio::sync::Semaphore::new(0),
            attach_wal_lag_cooldown: Arc::new(std::sync::OnceLock::new()),
            cancel: CancellationToken::default(),
            gate: Gate::default(),
            timeline_get_throttle: Arc::new(throttle::Throttle::new(
                Tenant::get_timeline_get_throttle_config(conf, &attached_conf.tenant_conf),
                crate::metrics::tenant_throttling::TimelineGet::new(&tenant_shard_id),
            )),
            tenant_conf: Arc::new(ArcSwap::from_pointee(attached_conf)),
            ongoing_timeline_detach: std::sync::Mutex::default(),
            gc_block: Default::default(),
            l0_flush_global_state,
        }
    }

    /// Locate and load config
    pub(super) fn load_tenant_config(
        conf: &'static PageServerConf,
        tenant_shard_id: &TenantShardId,
    ) -> Result<LocationConf, LoadConfigError> {
        let config_path = conf.tenant_location_config_path(tenant_shard_id);

        info!("loading tenant configuration from {config_path}");

        // load and parse file
        let config = fs::read_to_string(&config_path).map_err(|e| {
            match e.kind() {
                std::io::ErrorKind::NotFound => {
                    // The config should almost always exist for a tenant directory:
                    //  - When attaching a tenant, the config is the first thing we write
                    //  - When detaching a tenant, we atomically move the directory to a tmp location
                    //    before deleting contents.
                    //
                    // The very rare edge case that can result in a missing config is if we crash during attach
                    // between creating directory and writing config.  Callers should handle that as if the
                    // directory didn't exist.

                    LoadConfigError::NotFound(config_path)
                }
                _ => {
                    // No IO errors except NotFound are acceptable here: other kinds of error indicate local storage or permissions issues
                    // that we cannot cleanly recover
                    crate::virtual_file::on_fatal_io_error(&e, "Reading tenant config file")
                }
            }
        })?;

        Ok(toml_edit::de::from_str::<LocationConf>(&config)?)
    }

    #[tracing::instrument(skip_all, fields(tenant_id=%tenant_shard_id.tenant_id, shard_id=%tenant_shard_id.shard_slug()))]
    pub(super) async fn persist_tenant_config(
        conf: &'static PageServerConf,
        tenant_shard_id: &TenantShardId,
        location_conf: &LocationConf,
    ) -> std::io::Result<()> {
        let config_path = conf.tenant_location_config_path(tenant_shard_id);

        Self::persist_tenant_config_at(tenant_shard_id, &config_path, location_conf).await
    }

    #[tracing::instrument(skip_all, fields(tenant_id=%tenant_shard_id.tenant_id, shard_id=%tenant_shard_id.shard_slug()))]
    pub(super) async fn persist_tenant_config_at(
        tenant_shard_id: &TenantShardId,
        config_path: &Utf8Path,
        location_conf: &LocationConf,
    ) -> std::io::Result<()> {
        debug!("persisting tenantconf to {config_path}");

        let mut conf_content = r#"# This file contains a specific per-tenant's config.
#  It is read in case of pageserver restart.
"#
        .to_string();

        fail::fail_point!("tenant-config-before-write", |_| {
            Err(std::io::Error::new(
                std::io::ErrorKind::Other,
                "tenant-config-before-write",
            ))
        });

        // Convert the config to a toml file.
        conf_content +=
            &toml_edit::ser::to_string_pretty(&location_conf).expect("Config serialization failed");

        let temp_path = path_with_suffix_extension(config_path, TEMP_FILE_SUFFIX);

        let conf_content = conf_content.into_bytes();
        VirtualFile::crashsafe_overwrite(config_path.to_owned(), temp_path, conf_content).await
    }

    //
    // How garbage collection works:
    //
    //                    +--bar------------->
    //                   /
    //             +----+-----foo---------------->
    //            /
    // ----main--+-------------------------->
    //                \
    //                 +-----baz-------->
    //
    //
    // 1. Grab 'gc_cs' mutex to prevent new timelines from being created while Timeline's
    //    `gc_infos` are being refreshed
    // 2. Scan collected timelines, and on each timeline, make note of the
    //    all the points where other timelines have been branched off.
    //    We will refrain from removing page versions at those LSNs.
    // 3. For each timeline, scan all layer files on the timeline.
    //    Remove all files for which a newer file exists and which
    //    don't cover any branch point LSNs.
    //
    // TODO:
    // - if a relation has a non-incremental persistent layer on a child branch, then we
    //   don't need to keep that in the parent anymore. But currently
    //   we do.
    async fn gc_iteration_internal(
        &self,
        target_timeline_id: Option<TimelineId>,
        horizon: u64,
        pitr: Duration,
        cancel: &CancellationToken,
        ctx: &RequestContext,
    ) -> Result<GcResult, GcError> {
        let mut totals: GcResult = Default::default();
        let now = Instant::now();

        let gc_timelines = self
            .refresh_gc_info_internal(target_timeline_id, horizon, pitr, cancel, ctx)
            .await?;

        failpoint_support::sleep_millis_async!("gc_iteration_internal_after_getting_gc_timelines");

        // If there is nothing to GC, we don't want any messages in the INFO log.
        if !gc_timelines.is_empty() {
            info!("{} timelines need GC", gc_timelines.len());
        } else {
            debug!("{} timelines need GC", gc_timelines.len());
        }

        // Perform GC for each timeline.
        //
        // Note that we don't hold the `Tenant::gc_cs` lock here because we don't want to delay the
        // branch creation task, which requires the GC lock. A GC iteration can run concurrently
        // with branch creation.
        //
        // See comments in [`Tenant::branch_timeline`] for more information about why branch
        // creation task can run concurrently with timeline's GC iteration.
        for timeline in gc_timelines {
            if cancel.is_cancelled() {
                // We were requested to shut down. Stop and return with the progress we
                // made.
                break;
            }
            let result = match timeline.gc().await {
                Err(GcError::TimelineCancelled) => {
                    if target_timeline_id.is_some() {
                        // If we were targetting this specific timeline, surface cancellation to caller
                        return Err(GcError::TimelineCancelled);
                    } else {
                        // A timeline may be shutting down independently of the tenant's lifecycle: we should
                        // skip past this and proceed to try GC on other timelines.
                        continue;
                    }
                }
                r => r?,
            };
            totals += result;
        }

        totals.elapsed = now.elapsed();
        Ok(totals)
    }

    /// Refreshes the Timeline::gc_info for all timelines, returning the
    /// vector of timelines which have [`Timeline::get_last_record_lsn`] past
    /// [`Tenant::get_gc_horizon`].
    ///
    /// This is usually executed as part of periodic gc, but can now be triggered more often.
    pub(crate) async fn refresh_gc_info(
        &self,
        cancel: &CancellationToken,
        ctx: &RequestContext,
    ) -> Result<Vec<Arc<Timeline>>, GcError> {
        // since this method can now be called at different rates than the configured gc loop, it
        // might be that these configuration values get applied faster than what it was previously,
        // since these were only read from the gc task.
        let horizon = self.get_gc_horizon();
        let pitr = self.get_pitr_interval();

        // refresh all timelines
        let target_timeline_id = None;

        self.refresh_gc_info_internal(target_timeline_id, horizon, pitr, cancel, ctx)
            .await
    }

    /// Populate all Timelines' `GcInfo` with information about their children.  We do not set the
    /// PITR cutoffs here, because that requires I/O: this is done later, before GC, by [`Self::refresh_gc_info_internal`]
    ///
    /// Subsequently, parent-child relationships are updated incrementally inside [`Timeline::new`] and [`Timeline::drop`].
    fn initialize_gc_info(
        &self,
        timelines: &std::sync::MutexGuard<HashMap<TimelineId, Arc<Timeline>>>,
        timelines_offloaded: &std::sync::MutexGuard<HashMap<TimelineId, Arc<OffloadedTimeline>>>,
    ) {
        // This function must be called before activation: after activation timeline create/delete operations
        // might happen, and this function is not safe to run concurrently with those.
        assert!(!self.is_active());

        // Scan all timelines. For each timeline, remember the timeline ID and
        // the branch point where it was created.
        let mut all_branchpoints: BTreeMap<TimelineId, Vec<(Lsn, TimelineId, MaybeOffloaded)>> =
            BTreeMap::new();
        timelines.iter().for_each(|(timeline_id, timeline_entry)| {
            if let Some(ancestor_timeline_id) = &timeline_entry.get_ancestor_timeline_id() {
                let ancestor_children = all_branchpoints.entry(*ancestor_timeline_id).or_default();
                ancestor_children.push((
                    timeline_entry.get_ancestor_lsn(),
                    *timeline_id,
                    MaybeOffloaded::No,
                ));
            }
        });
        timelines_offloaded
            .iter()
            .for_each(|(timeline_id, timeline_entry)| {
                let Some(ancestor_timeline_id) = &timeline_entry.ancestor_timeline_id else {
                    return;
                };
                let Some(retain_lsn) = timeline_entry.ancestor_retain_lsn else {
                    return;
                };
                let ancestor_children = all_branchpoints.entry(*ancestor_timeline_id).or_default();
                ancestor_children.push((retain_lsn, *timeline_id, MaybeOffloaded::Yes));
            });

        // The number of bytes we always keep, irrespective of PITR: this is a constant across timelines
        let horizon = self.get_gc_horizon();

        // Populate each timeline's GcInfo with information about its child branches
        for timeline in timelines.values() {
            let mut branchpoints: Vec<(Lsn, TimelineId, MaybeOffloaded)> = all_branchpoints
                .remove(&timeline.timeline_id)
                .unwrap_or_default();

            branchpoints.sort_by_key(|b| b.0);

            let mut target = timeline.gc_info.write().unwrap();

            target.retain_lsns = branchpoints;

            let space_cutoff = timeline
                .get_last_record_lsn()
                .checked_sub(horizon)
                .unwrap_or(Lsn(0));

            target.cutoffs = GcCutoffs {
                space: space_cutoff,
                time: Lsn::INVALID,
            };
        }
    }

    async fn refresh_gc_info_internal(
        &self,
        target_timeline_id: Option<TimelineId>,
        horizon: u64,
        pitr: Duration,
        cancel: &CancellationToken,
        ctx: &RequestContext,
    ) -> Result<Vec<Arc<Timeline>>, GcError> {
        // before taking the gc_cs lock, do the heavier weight finding of gc_cutoff points for
        // currently visible timelines.
        let timelines = self
            .timelines
            .lock()
            .unwrap()
            .values()
            .filter(|tl| match target_timeline_id.as_ref() {
                Some(target) => &tl.timeline_id == target,
                None => true,
            })
            .cloned()
            .collect::<Vec<_>>();

        if target_timeline_id.is_some() && timelines.is_empty() {
            // We were to act on a particular timeline and it wasn't found
            return Err(GcError::TimelineNotFound);
        }

        let mut gc_cutoffs: HashMap<TimelineId, GcCutoffs> =
            HashMap::with_capacity(timelines.len());

        for timeline in timelines.iter() {
            let cutoff = timeline
                .get_last_record_lsn()
                .checked_sub(horizon)
                .unwrap_or(Lsn(0));

            let cutoffs = timeline.find_gc_cutoffs(cutoff, pitr, cancel, ctx).await?;
            let old = gc_cutoffs.insert(timeline.timeline_id, cutoffs);
            assert!(old.is_none());
        }

        if !self.is_active() || self.cancel.is_cancelled() {
            return Err(GcError::TenantCancelled);
        }

        // grab mutex to prevent new timelines from being created here; avoid doing long operations
        // because that will stall branch creation.
        let gc_cs = self.gc_cs.lock().await;

        // Ok, we now know all the branch points.
        // Update the GC information for each timeline.
        let mut gc_timelines = Vec::with_capacity(timelines.len());
        for timeline in timelines {
            // We filtered the timeline list above
            if let Some(target_timeline_id) = target_timeline_id {
                assert_eq!(target_timeline_id, timeline.timeline_id);
            }

            {
                let mut target = timeline.gc_info.write().unwrap();

                // Cull any expired leases
                let now = SystemTime::now();
                target.leases.retain(|_, lease| !lease.is_expired(&now));

                timeline
                    .metrics
                    .valid_lsn_lease_count_gauge
                    .set(target.leases.len() as u64);

                // Look up parent's PITR cutoff to update the child's knowledge of whether it is within parent's PITR
                if let Some(ancestor_id) = timeline.get_ancestor_timeline_id() {
                    if let Some(ancestor_gc_cutoffs) = gc_cutoffs.get(&ancestor_id) {
                        target.within_ancestor_pitr =
                            timeline.get_ancestor_lsn() >= ancestor_gc_cutoffs.time;
                    }
                }

                // Update metrics that depend on GC state
                timeline
                    .metrics
                    .archival_size
                    .set(if target.within_ancestor_pitr {
                        timeline.metrics.current_logical_size_gauge.get()
                    } else {
                        0
                    });
                timeline.metrics.pitr_history_size.set(
                    timeline
                        .get_last_record_lsn()
                        .checked_sub(target.cutoffs.time)
                        .unwrap_or(Lsn(0))
                        .0,
                );

                // Apply the cutoffs we found to the Timeline's GcInfo.  Why might we _not_ have cutoffs for a timeline?
                // - this timeline was created while we were finding cutoffs
                // - lsn for timestamp search fails for this timeline repeatedly
                if let Some(cutoffs) = gc_cutoffs.get(&timeline.timeline_id) {
                    target.cutoffs = cutoffs.clone();
                }
            }

            gc_timelines.push(timeline);
        }
        drop(gc_cs);
        Ok(gc_timelines)
    }

    /// A substitute for `branch_timeline` for use in unit tests.
    /// The returned timeline will have state value `Active` to make various `anyhow::ensure!()`
    /// calls pass, but, we do not actually call `.activate()` under the hood. So, none of the
    /// timeline background tasks are launched, except the flush loop.
    #[cfg(test)]
    async fn branch_timeline_test(
        self: &Arc<Self>,
        src_timeline: &Arc<Timeline>,
        dst_id: TimelineId,
        ancestor_lsn: Option<Lsn>,
        ctx: &RequestContext,
    ) -> Result<Arc<Timeline>, CreateTimelineError> {
        let tl = self
<<<<<<< HEAD
            .branch_timeline_impl(
                src_timeline,
                dst_id,
                ancestor_lsn,
                ActivateTimelineArgs::No,
                ctx,
            )
            .await?;
=======
            .branch_timeline_impl(src_timeline, dst_id, ancestor_lsn, ctx)
            .await?
            .into_timeline_for_test();
>>>>>>> b3bedda6
        tl.set_state(TimelineState::Active);
        Ok(tl)
    }

    /// Helper for unit tests to branch a timeline with some pre-loaded states.
    #[cfg(test)]
    #[allow(clippy::too_many_arguments)]
    pub async fn branch_timeline_test_with_layers(
        self: &Arc<Self>,
        src_timeline: &Arc<Timeline>,
        dst_id: TimelineId,
        ancestor_lsn: Option<Lsn>,
        ctx: &RequestContext,
        delta_layer_desc: Vec<timeline::DeltaLayerTestDesc>,
        image_layer_desc: Vec<(Lsn, Vec<(pageserver_api::key::Key, bytes::Bytes)>)>,
        end_lsn: Lsn,
    ) -> anyhow::Result<Arc<Timeline>> {
        use checks::check_valid_layermap;
        use itertools::Itertools;

        let tline = self
            .branch_timeline_test(src_timeline, dst_id, ancestor_lsn, ctx)
            .await?;
        let ancestor_lsn = if let Some(ancestor_lsn) = ancestor_lsn {
            ancestor_lsn
        } else {
            tline.get_last_record_lsn()
        };
        assert!(end_lsn >= ancestor_lsn);
        tline.force_advance_lsn(end_lsn);
        for deltas in delta_layer_desc {
            tline
                .force_create_delta_layer(deltas, Some(ancestor_lsn), ctx)
                .await?;
        }
        for (lsn, images) in image_layer_desc {
            tline
                .force_create_image_layer(lsn, images, Some(ancestor_lsn), ctx)
                .await?;
        }
        let layer_names = tline
            .layers
            .read()
            .await
            .layer_map()
            .unwrap()
            .iter_historic_layers()
            .map(|layer| layer.layer_name())
            .collect_vec();
        if let Some(err) = check_valid_layermap(&layer_names) {
            bail!("invalid layermap: {err}");
        }
        Ok(tline)
    }

    /// Branch an existing timeline.
    async fn branch_timeline(
        self: &Arc<Self>,
        src_timeline: &Arc<Timeline>,
        dst_id: TimelineId,
        start_lsn: Option<Lsn>,
<<<<<<< HEAD
        activate: ActivateTimelineArgs,
        ctx: &RequestContext,
    ) -> Result<Arc<Timeline>, CreateTimelineError> {
        self.branch_timeline_impl(src_timeline, dst_id, start_lsn, activate, ctx)
=======
        ctx: &RequestContext,
    ) -> Result<CreateTimelineResult, CreateTimelineError> {
        self.branch_timeline_impl(src_timeline, dst_id, start_lsn, ctx)
>>>>>>> b3bedda6
            .await
    }

    async fn branch_timeline_impl(
        self: &Arc<Self>,
        src_timeline: &Arc<Timeline>,
        dst_id: TimelineId,
        start_lsn: Option<Lsn>,
<<<<<<< HEAD
        activate: ActivateTimelineArgs,
        ctx: &RequestContext,
    ) -> Result<Arc<Timeline>, CreateTimelineError> {
=======
        _ctx: &RequestContext,
    ) -> Result<CreateTimelineResult, CreateTimelineError> {
>>>>>>> b3bedda6
        let src_id = src_timeline.timeline_id;

        // We will validate our ancestor LSN in this function.  Acquire the GC lock so that
        // this check cannot race with GC, and the ancestor LSN is guaranteed to remain
        // valid while we are creating the branch.
        let _gc_cs = self.gc_cs.lock().await;

        // If no start LSN is specified, we branch the new timeline from the source timeline's last record LSN
        let start_lsn = start_lsn.unwrap_or_else(|| {
            let lsn = src_timeline.get_last_record_lsn();
            info!("branching timeline {dst_id} from timeline {src_id} at last record LSN: {lsn}");
            lsn
        });

        // we finally have determined the ancestor_start_lsn, so we can get claim exclusivity now
        let timeline_create_guard = match self
            .start_creating_timeline(
                dst_id,
<<<<<<< HEAD
                CreatingTimelineState::Branch {
=======
                CreateTimelineIdempotency::Branch {
>>>>>>> b3bedda6
                    ancestor_timeline_id: src_timeline.timeline_id,
                    ancestor_start_lsn: start_lsn,
                },
            )
            .await?
        {
<<<<<<< HEAD
            either::Either::Left(guard) => guard,
            either::Either::Right(timeline) => return Ok(timeline),
=======
            StartCreatingTimelineResult::CreateGuard(guard) => guard,
            StartCreatingTimelineResult::Idempotent(timeline) => {
                return Ok(CreateTimelineResult::Idempotent(timeline));
            }
>>>>>>> b3bedda6
        };

        // Ensure that `start_lsn` is valid, i.e. the LSN is within the PITR
        // horizon on the source timeline
        //
        // We check it against both the planned GC cutoff stored in 'gc_info',
        // and the 'latest_gc_cutoff' of the last GC that was performed.  The
        // planned GC cutoff in 'gc_info' is normally larger than
        // 'latest_gc_cutoff_lsn', but beware of corner cases like if you just
        // changed the GC settings for the tenant to make the PITR window
        // larger, but some of the data was already removed by an earlier GC
        // iteration.

        // check against last actual 'latest_gc_cutoff' first
        let latest_gc_cutoff_lsn = src_timeline.get_latest_gc_cutoff_lsn();
        src_timeline
            .check_lsn_is_in_scope(start_lsn, &latest_gc_cutoff_lsn)
            .context(format!(
                "invalid branch start lsn: less than latest GC cutoff {}",
                *latest_gc_cutoff_lsn,
            ))
            .map_err(CreateTimelineError::AncestorLsn)?;

        // and then the planned GC cutoff
        {
            let gc_info = src_timeline.gc_info.read().unwrap();
            let cutoff = gc_info.min_cutoff();
            if start_lsn < cutoff {
                return Err(CreateTimelineError::AncestorLsn(anyhow::anyhow!(
                    "invalid branch start lsn: less than planned GC cutoff {cutoff}"
                )));
            }
        }

        //
        // The branch point is valid, and we are still holding the 'gc_cs' lock
        // so that GC cannot advance the GC cutoff until we are finished.
        // Proceed with the branch creation.
        //

        // Determine prev-LSN for the new timeline. We can only determine it if
        // the timeline was branched at the current end of the source timeline.
        let RecordLsn {
            last: src_last,
            prev: src_prev,
        } = src_timeline.get_last_record_rlsn();
        let dst_prev = if src_last == start_lsn {
            Some(src_prev)
        } else {
            None
        };

        // Create the metadata file, noting the ancestor of the new timeline.
        // There is initially no data in it, but all the read-calls know to look
        // into the ancestor.
        let metadata = TimelineMetadata::new(
            start_lsn,
            dst_prev,
            Some(src_id),
            start_lsn,
            *src_timeline.latest_gc_cutoff_lsn.read(), // FIXME: should we hold onto this guard longer?
            src_timeline.initdb_lsn,
            src_timeline.pg_version,
        );

        let uninitialized_timeline = self
            .prepare_new_timeline(
                dst_id,
                &metadata,
                timeline_create_guard,
                start_lsn + 1,
                Some(Arc::clone(src_timeline)),
            )
            .await?;

        let new_timeline = uninitialized_timeline.finish_creation()?;

        // Root timeline gets its layers during creation and uploads them along with the metadata.
        // A branch timeline though, when created, can get no writes for some time, hence won't get any layers created.
        // We still need to upload its metadata eagerly: if other nodes `attach` the tenant and miss this timeline, their GC
        // could get incorrect information and remove more layers, than needed.
        // See also https://github.com/neondatabase/neon/issues/3865
        new_timeline
            .remote_client
            .schedule_index_upload_for_full_metadata_update(&metadata)
            .context("branch initial metadata upload")?;

<<<<<<< HEAD
        // At this point we have dropped our guard on [`Self::timelines_creating`], and
        // the timeline is visible in [`Self::timelines`], but it is _not_ durable yet.  We must
        // not send a success to the caller until it is.  The same applies to handling retries,
        // that is done in [`Self::start_creating_timeline`].
        new_timeline
            .remote_client
            .wait_completion()
            .await
            .context("wait for timeline initial uploads to complete")?;

        match activate {
            ActivateTimelineArgs::Yes { broker_client } => {
                new_timeline.activate(self.clone(), broker_client, None, ctx);
            }
            #[cfg(test)]
            ActivateTimelineArgs::No => {}
        }

        Ok(new_timeline)
=======
        Ok(CreateTimelineResult::Created(new_timeline))
>>>>>>> b3bedda6
    }

    /// For unit tests, make this visible so that other modules can directly create timelines
    #[cfg(test)]
    #[tracing::instrument(skip_all, fields(tenant_id=%self.tenant_shard_id.tenant_id, shard_id=%self.tenant_shard_id.shard_slug(), %timeline_id))]
    pub(crate) async fn bootstrap_timeline_test(
        self: &Arc<Self>,
        timeline_id: TimelineId,
        pg_version: u32,
        load_existing_initdb: Option<TimelineId>,
        ctx: &RequestContext,
    ) -> anyhow::Result<Arc<Timeline>> {
<<<<<<< HEAD
        self.bootstrap_timeline(
            timeline_id,
            pg_version,
            load_existing_initdb,
            ActivateTimelineArgs::No,
            ctx,
        )
        .await
        .map_err(anyhow::Error::new)
=======
        self.bootstrap_timeline(timeline_id, pg_version, load_existing_initdb, ctx)
            .await
            .map_err(anyhow::Error::new)
            .map(|r| r.into_timeline_for_test())
>>>>>>> b3bedda6
    }

    /// Get exclusive access to the timeline ID for creation.
    ///
    /// Timeline-creating code paths must use this function before making changes
    /// to in-memory or persistent state.
    ///
    /// The `state` parameter is a description of the timeline creation operation
    /// we intend to perform.
    /// If the timeline was already created in the meantime, we check whether this
    /// request conflicts or is idempotent , based on `state`.
    async fn start_creating_timeline(
        &self,
        new_timeline_id: TimelineId,
<<<<<<< HEAD
        state: CreatingTimelineState,
    ) -> Result<either::Either<TimelineCreateGuard<'_>, Arc<Timeline>>, CreateTimelineError> {
        match self.create_timeline_create_guard(new_timeline_id) {
            Ok(create_guard) => {
                pausable_failpoint!("timeline-creation-after-uninit");
                Ok(either::Either::Left(create_guard))
=======
        idempotency: CreateTimelineIdempotency,
    ) -> Result<StartCreatingTimelineResult<'_>, CreateTimelineError> {
        match self.create_timeline_create_guard(new_timeline_id) {
            Ok(create_guard) => {
                pausable_failpoint!("timeline-creation-after-uninit");
                Ok(StartCreatingTimelineResult::CreateGuard(create_guard))
>>>>>>> b3bedda6
            }
            Err(TimelineExclusionError::AlreadyCreating) => {
                // Creation is in progress, we cannot create it again, and we cannot
                // check if this request matches the existing one, so caller must try
                // again later.
                Err(CreateTimelineError::AlreadyCreating)
            }
            Err(TimelineExclusionError::Other(e)) => Err(CreateTimelineError::Other(e)),
            Err(TimelineExclusionError::AlreadyExists(existing)) => {
                debug!("timeline already exists");

                // Idempotency: creating the same timeline twice is not an error, unless
                // the second creation has different parameters.
                //
                // TODO: this is a crutch; we should store the CreateTimelineState as an
                // immutable attribute in the index part, and compare them using derive(`Eq`).
<<<<<<< HEAD
                match state {
                    CreatingTimelineState::Bootstrap(CreatingTimelineStateBootstrap {
                        pg_version,
                    }) => {
=======
                match idempotency {
                    CreateTimelineIdempotency::Bootstrap { pg_version } => {
>>>>>>> b3bedda6
                        if existing.pg_version != pg_version {
                            info!("timeline already exists with different pg_version");
                            return Err(CreateTimelineError::Conflict);
                        }
                        if existing.get_ancestor_timeline_id().is_some() {
                            info!("timeline already exists with an ancestor");
                            return Err(CreateTimelineError::Conflict);
                        }
                        if existing.get_ancestor_lsn() != Lsn::INVALID {
                            info!("timeline already exists with an ancestor LSN");
                            return Err(CreateTimelineError::Conflict);
                        }
                    }
<<<<<<< HEAD
                    CreatingTimelineState::Branch {
=======
                    CreateTimelineIdempotency::Branch {
>>>>>>> b3bedda6
                        ancestor_timeline_id,
                        ancestor_start_lsn,
                    } => {
                        if existing.get_ancestor_timeline_id() != Some(ancestor_timeline_id) {
                            info!("timeline already exists with different ancestor");
                            return Err(CreateTimelineError::Conflict);
                        }
                        if existing.get_ancestor_lsn() != ancestor_start_lsn {
                            info!("timeline already exists with different ancestor LSN");
                            return Err(CreateTimelineError::Conflict);
                        }
                    }
                }

                // Wait for uploads to complete, so that when we return Ok, the timeline
                // is known to be durable on remote storage. Just like we do at the end of
                // this function, after we have created the timeline ourselves.
                //
                // We only really care that the initial version of `index_part.json` has
                // been uploaded. That's enough to remember that the timeline
                // exists. However, there is no function to wait specifically for that so
                // we just wait for all in-progress uploads to finish.
                existing
                    .remote_client
                    .wait_completion()
                    .await
                    .context("wait for timeline uploads to complete")?;

                // TODO: shouldn't we also wait for timeline to become active?
                // Code before this(https://github.com/neondatabase/neon/pull/9366) refactoring
                // didn't do it.

<<<<<<< HEAD
                Ok(either::Either::Right(existing))
=======
                Ok(StartCreatingTimelineResult::Idempotent(existing))
>>>>>>> b3bedda6
            }
        }
    }

    async fn upload_initdb(
        &self,
        timelines_path: &Utf8PathBuf,
        pgdata_path: &Utf8PathBuf,
        timeline_id: &TimelineId,
    ) -> anyhow::Result<()> {
        let temp_path = timelines_path.join(format!(
            "{INITDB_PATH}.upload-{timeline_id}.{TEMP_FILE_SUFFIX}"
        ));

        scopeguard::defer! {
            if let Err(e) = fs::remove_file(&temp_path) {
                error!("Failed to remove temporary initdb archive '{temp_path}': {e}");
            }
        }

        let (pgdata_zstd, tar_zst_size) = create_zst_tarball(pgdata_path, &temp_path).await?;
        const INITDB_TAR_ZST_WARN_LIMIT: u64 = 2 * 1024 * 1024;
        if tar_zst_size > INITDB_TAR_ZST_WARN_LIMIT {
            warn!(
                "compressed {temp_path} size of {tar_zst_size} is above limit {INITDB_TAR_ZST_WARN_LIMIT}."
            );
        }

        pausable_failpoint!("before-initdb-upload");

        backoff::retry(
            || async {
                self::remote_timeline_client::upload_initdb_dir(
                    &self.remote_storage,
                    &self.tenant_shard_id.tenant_id,
                    timeline_id,
                    pgdata_zstd.try_clone().await?,
                    tar_zst_size,
                    &self.cancel,
                )
                .await
            },
            |_| false,
            3,
            u32::MAX,
            "persist_initdb_tar_zst",
            &self.cancel,
        )
        .await
        .ok_or_else(|| anyhow::Error::new(TimeoutOrCancel::Cancel))
        .and_then(|x| x)
    }

    /// - run initdb to init temporary instance and get bootstrap data
    /// - after initialization completes, tar up the temp dir and upload it to S3.
    async fn bootstrap_timeline(
        self: &Arc<Self>,
        timeline_id: TimelineId,
        pg_version: u32,
        load_existing_initdb: Option<TimelineId>,
<<<<<<< HEAD
        activate: ActivateTimelineArgs,
        ctx: &RequestContext,
    ) -> Result<Arc<Timeline>, CreateTimelineError> {
        let timeline_create_guard = match self
            .start_creating_timeline(
                timeline_id,
                CreatingTimelineState::Bootstrap(CreatingTimelineStateBootstrap { pg_version }),
            )
            .await?
        {
            either::Either::Left(guard) => guard,
            either::Either::Right(timeline) => return Ok(timeline),
=======
        ctx: &RequestContext,
    ) -> Result<CreateTimelineResult, CreateTimelineError> {
        let timeline_create_guard = match self
            .start_creating_timeline(
                timeline_id,
                CreateTimelineIdempotency::Bootstrap { pg_version },
            )
            .await?
        {
            StartCreatingTimelineResult::CreateGuard(guard) => guard,
            StartCreatingTimelineResult::Idempotent(timeline) => {
                return Ok(CreateTimelineResult::Idempotent(timeline))
            }
>>>>>>> b3bedda6
        };

        // create a `tenant/{tenant_id}/timelines/basebackup-{timeline_id}.{TEMP_FILE_SUFFIX}/`
        // temporary directory for basebackup files for the given timeline.

        let timelines_path = self.conf.timelines_path(&self.tenant_shard_id);
        let pgdata_path = path_with_suffix_extension(
            timelines_path.join(format!("basebackup-{timeline_id}")),
            TEMP_FILE_SUFFIX,
        );

        // Remove whatever was left from the previous runs: safe because TimelineCreateGuard guarantees
        // we won't race with other creations or existent timelines with the same path.
        if pgdata_path.exists() {
            fs::remove_dir_all(&pgdata_path).with_context(|| {
                format!("Failed to remove already existing initdb directory: {pgdata_path}")
            })?;
        }

        // this new directory is very temporary, set to remove it immediately after bootstrap, we don't need it
        scopeguard::defer! {
            if let Err(e) = fs::remove_dir_all(&pgdata_path) {
                // this is unlikely, but we will remove the directory on pageserver restart or another bootstrap call
                error!("Failed to remove temporary initdb directory '{pgdata_path}': {e}");
            }
        }
        if let Some(existing_initdb_timeline_id) = load_existing_initdb {
            if existing_initdb_timeline_id != timeline_id {
                let source_path = &remote_initdb_archive_path(
                    &self.tenant_shard_id.tenant_id,
                    &existing_initdb_timeline_id,
                );
                let dest_path =
                    &remote_initdb_archive_path(&self.tenant_shard_id.tenant_id, &timeline_id);

                // if this fails, it will get retried by retried control plane requests
                self.remote_storage
                    .copy_object(source_path, dest_path, &self.cancel)
                    .await
                    .context("copy initdb tar")?;
            }
            let (initdb_tar_zst_path, initdb_tar_zst) =
                self::remote_timeline_client::download_initdb_tar_zst(
                    self.conf,
                    &self.remote_storage,
                    &self.tenant_shard_id,
                    &existing_initdb_timeline_id,
                    &self.cancel,
                )
                .await
                .context("download initdb tar")?;

            scopeguard::defer! {
                if let Err(e) = fs::remove_file(&initdb_tar_zst_path) {
                    error!("Failed to remove temporary initdb archive '{initdb_tar_zst_path}': {e}");
                }
            }

            let buf_read =
                BufReader::with_capacity(remote_timeline_client::BUFFER_SIZE, initdb_tar_zst);
            extract_zst_tarball(&pgdata_path, buf_read)
                .await
                .context("extract initdb tar")?;
        } else {
            // Init temporarily repo to get bootstrap data, this creates a directory in the `pgdata_path` path
            run_initdb(self.conf, &pgdata_path, pg_version, &self.cancel)
                .await
                .context("run initdb")?;

            // Upload the created data dir to S3
            if self.tenant_shard_id().is_shard_zero() {
                self.upload_initdb(&timelines_path, &pgdata_path, &timeline_id)
                    .await?;
            }
        }
        let pgdata_lsn = import_datadir::get_lsn_from_controlfile(&pgdata_path)?.align();

        // Import the contents of the data directory at the initial checkpoint
        // LSN, and any WAL after that.
        // Initdb lsn will be equal to last_record_lsn which will be set after import.
        // Because we know it upfront avoid having an option or dummy zero value by passing it to the metadata.
        let new_metadata = TimelineMetadata::new(
            Lsn(0),
            None,
            None,
            Lsn(0),
            pgdata_lsn,
            pgdata_lsn,
            pg_version,
        );
        let raw_timeline = self
            .prepare_new_timeline(
                timeline_id,
                &new_metadata,
                timeline_create_guard,
                pgdata_lsn,
                None,
            )
            .await?;

        let tenant_shard_id = raw_timeline.owning_tenant.tenant_shard_id;
        let unfinished_timeline = raw_timeline.raw_timeline()?;

        // Flush the new layer files to disk, before we make the timeline as available to
        // the outside world.
        //
        // Flush loop needs to be spawned in order to be able to flush.
        unfinished_timeline.maybe_spawn_flush_loop();

        import_datadir::import_timeline_from_postgres_datadir(
            unfinished_timeline,
            &pgdata_path,
            pgdata_lsn,
            ctx,
        )
        .await
        .with_context(|| {
            format!("Failed to import pgdatadir for timeline {tenant_shard_id}/{timeline_id}")
        })?;

        fail::fail_point!("before-checkpoint-new-timeline", |_| {
            Err(CreateTimelineError::Other(anyhow::anyhow!(
                "failpoint before-checkpoint-new-timeline"
            )))
        });

        unfinished_timeline
            .freeze_and_flush()
            .await
            .with_context(|| {
                format!(
                    "Failed to flush after pgdatadir import for timeline {tenant_shard_id}/{timeline_id}"
                )
            })?;

        // All done!
        let timeline = raw_timeline.finish_creation()?;

<<<<<<< HEAD
        // At this point we have dropped our guard on [`Self::timelines_creating`], and
        // the timeline is visible in [`Self::timelines`], but it is _not_ durable yet.  We must
        // not send a success to the caller until it is.  The same applies to handling retries,
        // that is done in [`Self::start_creating_timeline`].
        timeline
            .remote_client
            .wait_completion()
            .await
            .context("wait for timeline initial uploads to complete")?;

        match activate {
            ActivateTimelineArgs::Yes { broker_client } => {
                timeline.activate(self.clone(), broker_client, None, ctx);
            }
            #[cfg(test)]
            ActivateTimelineArgs::No => {}
        }

        Ok(timeline)
=======
        Ok(CreateTimelineResult::Created(timeline))
>>>>>>> b3bedda6
    }

    fn build_timeline_remote_client(&self, timeline_id: TimelineId) -> RemoteTimelineClient {
        RemoteTimelineClient::new(
            self.remote_storage.clone(),
            self.deletion_queue_client.clone(),
            self.conf,
            self.tenant_shard_id,
            timeline_id,
            self.generation,
        )
    }

    /// Call this before constructing a timeline, to build its required structures
    fn build_timeline_resources(&self, timeline_id: TimelineId) -> TimelineResources {
        TimelineResources {
            remote_client: self.build_timeline_remote_client(timeline_id),
            timeline_get_throttle: self.timeline_get_throttle.clone(),
            l0_flush_global_state: self.l0_flush_global_state.clone(),
        }
    }

    /// Creates intermediate timeline structure and its files.
    ///
    /// An empty layer map is initialized, and new data and WAL can be imported starting
    /// at 'disk_consistent_lsn'. After any initial data has been imported, call
    /// `finish_creation` to insert the Timeline into the timelines map.
    async fn prepare_new_timeline<'a>(
        &'a self,
        new_timeline_id: TimelineId,
        new_metadata: &TimelineMetadata,
        create_guard: TimelineCreateGuard<'a>,
        start_lsn: Lsn,
        ancestor: Option<Arc<Timeline>>,
    ) -> anyhow::Result<UninitializedTimeline<'a>> {
        let tenant_shard_id = self.tenant_shard_id;

        let resources = self.build_timeline_resources(new_timeline_id);
        resources
            .remote_client
            .init_upload_queue_for_empty_remote(new_metadata)?;

        let timeline_struct = self
            .create_timeline_struct(
                new_timeline_id,
                new_metadata,
                ancestor,
                resources,
                CreateTimelineCause::Load,
            )
            .context("Failed to create timeline data structure")?;

        timeline_struct.init_empty_layer_map(start_lsn);

        if let Err(e) = self
            .create_timeline_files(&create_guard.timeline_path)
            .await
        {
            error!("Failed to create initial files for timeline {tenant_shard_id}/{new_timeline_id}, cleaning up: {e:?}");
            cleanup_timeline_directory(create_guard);
            return Err(e);
        }

        debug!(
            "Successfully created initial files for timeline {tenant_shard_id}/{new_timeline_id}"
        );

        Ok(UninitializedTimeline::new(
            self,
            new_timeline_id,
            Some((timeline_struct, create_guard)),
        ))
    }

    async fn create_timeline_files(&self, timeline_path: &Utf8Path) -> anyhow::Result<()> {
        crashsafe::create_dir(timeline_path).context("Failed to create timeline directory")?;

        fail::fail_point!("after-timeline-dir-creation", |_| {
            anyhow::bail!("failpoint after-timeline-dir-creation");
        });

        Ok(())
    }

    /// Get a guard that provides exclusive access to the timeline directory, preventing
    /// concurrent attempts to create the same timeline.
    fn create_timeline_create_guard(
        &self,
        timeline_id: TimelineId,
    ) -> Result<TimelineCreateGuard, TimelineExclusionError> {
        let tenant_shard_id = self.tenant_shard_id;

        let timeline_path = self.conf.timeline_path(&tenant_shard_id, &timeline_id);

        let create_guard = TimelineCreateGuard::new(self, timeline_id, timeline_path.clone())?;

        // At this stage, we have got exclusive access to in-memory state for this timeline ID
        // for creation.
        // A timeline directory should never exist on disk already:
        // - a previous failed creation would have cleaned up after itself
        // - a pageserver restart would clean up timeline directories that don't have valid remote state
        //
        // Therefore it is an unexpected internal error to encounter a timeline directory already existing here,
        // this error may indicate a bug in cleanup on failed creations.
        if timeline_path.exists() {
            return Err(TimelineExclusionError::Other(anyhow::anyhow!(
                "Timeline directory already exists! This is a bug."
            )));
        }

        Ok(create_guard)
    }

    /// Gathers inputs from all of the timelines to produce a sizing model input.
    ///
    /// Future is cancellation safe. Only one calculation can be running at once per tenant.
    #[instrument(skip_all, fields(tenant_id=%self.tenant_shard_id.tenant_id, shard_id=%self.tenant_shard_id.shard_slug()))]
    pub async fn gather_size_inputs(
        &self,
        // `max_retention_period` overrides the cutoff that is used to calculate the size
        // (only if it is shorter than the real cutoff).
        max_retention_period: Option<u64>,
        cause: LogicalSizeCalculationCause,
        cancel: &CancellationToken,
        ctx: &RequestContext,
    ) -> Result<size::ModelInputs, size::CalculateSyntheticSizeError> {
        let logical_sizes_at_once = self
            .conf
            .concurrent_tenant_size_logical_size_queries
            .inner();

        // TODO: Having a single mutex block concurrent reads is not great for performance.
        //
        // But the only case where we need to run multiple of these at once is when we
        // request a size for a tenant manually via API, while another background calculation
        // is in progress (which is not a common case).
        //
        // See more for on the issue #2748 condenced out of the initial PR review.
        let mut shared_cache = tokio::select! {
            locked = self.cached_logical_sizes.lock() => locked,
            _ = cancel.cancelled() => return Err(size::CalculateSyntheticSizeError::Cancelled),
            _ = self.cancel.cancelled() => return Err(size::CalculateSyntheticSizeError::Cancelled),
        };

        size::gather_inputs(
            self,
            logical_sizes_at_once,
            max_retention_period,
            &mut shared_cache,
            cause,
            cancel,
            ctx,
        )
        .await
    }

    /// Calculate synthetic tenant size and cache the result.
    /// This is periodically called by background worker.
    /// result is cached in tenant struct
    #[instrument(skip_all, fields(tenant_id=%self.tenant_shard_id.tenant_id, shard_id=%self.tenant_shard_id.shard_slug()))]
    pub async fn calculate_synthetic_size(
        &self,
        cause: LogicalSizeCalculationCause,
        cancel: &CancellationToken,
        ctx: &RequestContext,
    ) -> Result<u64, size::CalculateSyntheticSizeError> {
        let inputs = self.gather_size_inputs(None, cause, cancel, ctx).await?;

        let size = inputs.calculate();

        self.set_cached_synthetic_size(size);

        Ok(size)
    }

    /// Cache given synthetic size and update the metric value
    pub fn set_cached_synthetic_size(&self, size: u64) {
        self.cached_synthetic_tenant_size
            .store(size, Ordering::Relaxed);

        // Only shard zero should be calculating synthetic sizes
        debug_assert!(self.shard_identity.is_shard_zero());

        TENANT_SYNTHETIC_SIZE_METRIC
            .get_metric_with_label_values(&[&self.tenant_shard_id.tenant_id.to_string()])
            .unwrap()
            .set(size);
    }

    pub fn cached_synthetic_size(&self) -> u64 {
        self.cached_synthetic_tenant_size.load(Ordering::Relaxed)
    }

    /// Flush any in-progress layers, schedule uploads, and wait for uploads to complete.
    ///
    /// This function can take a long time: callers should wrap it in a timeout if calling
    /// from an external API handler.
    ///
    /// Cancel-safety: cancelling this function may leave I/O running, but such I/O is
    /// still bounded by tenant/timeline shutdown.
    #[tracing::instrument(skip_all)]
    pub(crate) async fn flush_remote(&self) -> anyhow::Result<()> {
        let timelines = self.timelines.lock().unwrap().clone();

        async fn flush_timeline(_gate: GateGuard, timeline: Arc<Timeline>) -> anyhow::Result<()> {
            tracing::info!(timeline_id=%timeline.timeline_id, "Flushing...");
            timeline.freeze_and_flush().await?;
            tracing::info!(timeline_id=%timeline.timeline_id, "Waiting for uploads...");
            timeline.remote_client.wait_completion().await?;

            Ok(())
        }

        // We do not use a JoinSet for these tasks, because we don't want them to be
        // aborted when this function's future is cancelled: they should stay alive
        // holding their GateGuard until they complete, to ensure their I/Os complete
        // before Timeline shutdown completes.
        let mut results = FuturesUnordered::new();

        for (_timeline_id, timeline) in timelines {
            // Run each timeline's flush in a task holding the timeline's gate: this
            // means that if this function's future is cancelled, the Timeline shutdown
            // will still wait for any I/O in here to complete.
            let Ok(gate) = timeline.gate.enter() else {
                continue;
            };
            let jh = tokio::task::spawn(async move { flush_timeline(gate, timeline).await });
            results.push(jh);
        }

        while let Some(r) = results.next().await {
            if let Err(e) = r {
                if !e.is_cancelled() && !e.is_panic() {
                    tracing::error!("unexpected join error: {e:?}");
                }
            }
        }

        // The flushes we did above were just writes, but the Tenant might have had
        // pending deletions as well from recent compaction/gc: we want to flush those
        // as well.  This requires flushing the global delete queue.  This is cheap
        // because it's typically a no-op.
        match self.deletion_queue_client.flush_execute().await {
            Ok(_) => {}
            Err(DeletionQueueError::ShuttingDown) => {}
        }

        Ok(())
    }

    pub(crate) fn get_tenant_conf(&self) -> TenantConfOpt {
        self.tenant_conf.load().tenant_conf.clone()
    }

    /// How much local storage would this tenant like to have?  It can cope with
    /// less than this (via eviction and on-demand downloads), but this function enables
    /// the Tenant to advertise how much storage it would prefer to have to provide fast I/O
    /// by keeping important things on local disk.
    ///
    /// This is a heuristic, not a guarantee: tenants that are long-idle will actually use less
    /// than they report here, due to layer eviction.  Tenants with many active branches may
    /// actually use more than they report here.
    pub(crate) fn local_storage_wanted(&self) -> u64 {
        let timelines = self.timelines.lock().unwrap();

        // Heuristic: we use the max() of the timelines' visible sizes, rather than the sum.  This
        // reflects the observation that on tenants with multiple large branches, typically only one
        // of them is used actively enough to occupy space on disk.
        timelines
            .values()
            .map(|t| t.metrics.visible_physical_size_gauge.get())
            .max()
            .unwrap_or(0)
    }
}

/// Create the cluster temporarily in 'initdbpath' directory inside the repository
/// to get bootstrap data for timeline initialization.
async fn run_initdb(
    conf: &'static PageServerConf,
    initdb_target_dir: &Utf8Path,
    pg_version: u32,
    cancel: &CancellationToken,
) -> Result<(), InitdbError> {
    let initdb_bin_path = conf
        .pg_bin_dir(pg_version)
        .map_err(InitdbError::Other)?
        .join("initdb");
    let initdb_lib_dir = conf.pg_lib_dir(pg_version).map_err(InitdbError::Other)?;
    info!(
        "running {} in {}, libdir: {}",
        initdb_bin_path, initdb_target_dir, initdb_lib_dir,
    );

    let _permit = INIT_DB_SEMAPHORE.acquire().await;

    let initdb_command = tokio::process::Command::new(&initdb_bin_path)
        .args(["--pgdata", initdb_target_dir.as_ref()])
        .args(["--username", &conf.superuser])
        .args(["--encoding", "utf8"])
        .arg("--no-instructions")
        .arg("--no-sync")
        .env_clear()
        .env("LD_LIBRARY_PATH", &initdb_lib_dir)
        .env("DYLD_LIBRARY_PATH", &initdb_lib_dir)
        .stdin(std::process::Stdio::null())
        // stdout invocation produces the same output every time, we don't need it
        .stdout(std::process::Stdio::null())
        // we would be interested in the stderr output, if there was any
        .stderr(std::process::Stdio::piped())
        .spawn()?;

    // Ideally we'd select here with the cancellation token, but the problem is that
    // we can't safely terminate initdb: it launches processes of its own, and killing
    // initdb doesn't kill them. After we return from this function, we want the target
    // directory to be able to be cleaned up.
    // See https://github.com/neondatabase/neon/issues/6385
    let initdb_output = initdb_command.wait_with_output().await?;
    if !initdb_output.status.success() {
        return Err(InitdbError::Failed(
            initdb_output.status,
            initdb_output.stderr,
        ));
    }

    // This isn't true cancellation support, see above. Still return an error to
    // excercise the cancellation code path.
    if cancel.is_cancelled() {
        return Err(InitdbError::Cancelled);
    }

    Ok(())
}

/// Dump contents of a layer file to stdout.
pub async fn dump_layerfile_from_path(
    path: &Utf8Path,
    verbose: bool,
    ctx: &RequestContext,
) -> anyhow::Result<()> {
    use std::os::unix::fs::FileExt;

    // All layer files start with a two-byte "magic" value, to identify the kind of
    // file.
    let file = File::open(path)?;
    let mut header_buf = [0u8; 2];
    file.read_exact_at(&mut header_buf, 0)?;

    match u16::from_be_bytes(header_buf) {
        crate::IMAGE_FILE_MAGIC => {
            ImageLayer::new_for_path(path, file)?
                .dump(verbose, ctx)
                .await?
        }
        crate::DELTA_FILE_MAGIC => {
            DeltaLayer::new_for_path(path, file)?
                .dump(verbose, ctx)
                .await?
        }
        magic => bail!("unrecognized magic identifier: {:?}", magic),
    }

    Ok(())
}

#[cfg(test)]
pub(crate) mod harness {
    use bytes::{Bytes, BytesMut};
    use once_cell::sync::OnceCell;
    use pageserver_api::models::ShardParameters;
    use pageserver_api::shard::ShardIndex;
    use utils::logging;

    use crate::deletion_queue::mock::MockDeletionQueue;
    use crate::l0_flush::L0FlushConfig;
    use crate::walredo::apply_neon;
    use crate::{repository::Key, walrecord::NeonWalRecord};

    use super::*;
    use hex_literal::hex;
    use utils::id::TenantId;

    pub const TIMELINE_ID: TimelineId =
        TimelineId::from_array(hex!("11223344556677881122334455667788"));
    pub const NEW_TIMELINE_ID: TimelineId =
        TimelineId::from_array(hex!("AA223344556677881122334455667788"));

    /// Convenience function to create a page image with given string as the only content
    pub fn test_img(s: &str) -> Bytes {
        let mut buf = BytesMut::new();
        buf.extend_from_slice(s.as_bytes());
        buf.resize(64, 0);

        buf.freeze()
    }

    impl From<TenantConf> for TenantConfOpt {
        fn from(tenant_conf: TenantConf) -> Self {
            Self {
                checkpoint_distance: Some(tenant_conf.checkpoint_distance),
                checkpoint_timeout: Some(tenant_conf.checkpoint_timeout),
                compaction_target_size: Some(tenant_conf.compaction_target_size),
                compaction_period: Some(tenant_conf.compaction_period),
                compaction_threshold: Some(tenant_conf.compaction_threshold),
                compaction_algorithm: Some(tenant_conf.compaction_algorithm),
                gc_horizon: Some(tenant_conf.gc_horizon),
                gc_period: Some(tenant_conf.gc_period),
                image_creation_threshold: Some(tenant_conf.image_creation_threshold),
                pitr_interval: Some(tenant_conf.pitr_interval),
                walreceiver_connect_timeout: Some(tenant_conf.walreceiver_connect_timeout),
                lagging_wal_timeout: Some(tenant_conf.lagging_wal_timeout),
                max_lsn_wal_lag: Some(tenant_conf.max_lsn_wal_lag),
                eviction_policy: Some(tenant_conf.eviction_policy),
                min_resident_size_override: tenant_conf.min_resident_size_override,
                evictions_low_residence_duration_metric_threshold: Some(
                    tenant_conf.evictions_low_residence_duration_metric_threshold,
                ),
                heatmap_period: Some(tenant_conf.heatmap_period),
                lazy_slru_download: Some(tenant_conf.lazy_slru_download),
                timeline_get_throttle: Some(tenant_conf.timeline_get_throttle),
                image_layer_creation_check_threshold: Some(
                    tenant_conf.image_layer_creation_check_threshold,
                ),
                switch_aux_file_policy: Some(tenant_conf.switch_aux_file_policy),
                lsn_lease_length: Some(tenant_conf.lsn_lease_length),
                lsn_lease_length_for_ts: Some(tenant_conf.lsn_lease_length_for_ts),
            }
        }
    }

    pub struct TenantHarness {
        pub conf: &'static PageServerConf,
        pub tenant_conf: TenantConf,
        pub tenant_shard_id: TenantShardId,
        pub generation: Generation,
        pub shard: ShardIndex,
        pub remote_storage: GenericRemoteStorage,
        pub remote_fs_dir: Utf8PathBuf,
        pub deletion_queue: MockDeletionQueue,
    }

    static LOG_HANDLE: OnceCell<()> = OnceCell::new();

    pub(crate) fn setup_logging() {
        LOG_HANDLE.get_or_init(|| {
            logging::init(
                logging::LogFormat::Test,
                // enable it in case the tests exercise code paths that use
                // debug_assert_current_span_has_tenant_and_timeline_id
                logging::TracingErrorLayerEnablement::EnableWithRustLogFilter,
                logging::Output::Stdout,
            )
            .expect("Failed to init test logging")
        });
    }

    impl TenantHarness {
        pub async fn create_custom(
            test_name: &'static str,
            tenant_conf: TenantConf,
            tenant_id: TenantId,
            shard_identity: ShardIdentity,
            generation: Generation,
        ) -> anyhow::Result<Self> {
            setup_logging();

            let repo_dir = PageServerConf::test_repo_dir(test_name);
            let _ = fs::remove_dir_all(&repo_dir);
            fs::create_dir_all(&repo_dir)?;

            let conf = PageServerConf::dummy_conf(repo_dir);
            // Make a static copy of the config. This can never be free'd, but that's
            // OK in a test.
            let conf: &'static PageServerConf = Box::leak(Box::new(conf));

            let shard = shard_identity.shard_index();
            let tenant_shard_id = TenantShardId {
                tenant_id,
                shard_number: shard.shard_number,
                shard_count: shard.shard_count,
            };
            fs::create_dir_all(conf.tenant_path(&tenant_shard_id))?;
            fs::create_dir_all(conf.timelines_path(&tenant_shard_id))?;

            use remote_storage::{RemoteStorageConfig, RemoteStorageKind};
            let remote_fs_dir = conf.workdir.join("localfs");
            std::fs::create_dir_all(&remote_fs_dir).unwrap();
            let config = RemoteStorageConfig {
                storage: RemoteStorageKind::LocalFs {
                    local_path: remote_fs_dir.clone(),
                },
                timeout: RemoteStorageConfig::DEFAULT_TIMEOUT,
            };
            let remote_storage = GenericRemoteStorage::from_config(&config).await.unwrap();
            let deletion_queue = MockDeletionQueue::new(Some(remote_storage.clone()));

            Ok(Self {
                conf,
                tenant_conf,
                tenant_shard_id,
                generation,
                shard,
                remote_storage,
                remote_fs_dir,
                deletion_queue,
            })
        }

        pub async fn create(test_name: &'static str) -> anyhow::Result<Self> {
            // Disable automatic GC and compaction to make the unit tests more deterministic.
            // The tests perform them manually if needed.
            let tenant_conf = TenantConf {
                gc_period: Duration::ZERO,
                compaction_period: Duration::ZERO,
                ..TenantConf::default()
            };
            let tenant_id = TenantId::generate();
            let shard = ShardIdentity::unsharded();
            Self::create_custom(
                test_name,
                tenant_conf,
                tenant_id,
                shard,
                Generation::new(0xdeadbeef),
            )
            .await
        }

        pub fn span(&self) -> tracing::Span {
            info_span!("TenantHarness", tenant_id=%self.tenant_shard_id.tenant_id, shard_id=%self.tenant_shard_id.shard_slug())
        }

        pub(crate) async fn load(&self) -> (Arc<Tenant>, RequestContext) {
            let ctx = RequestContext::new(TaskKind::UnitTest, DownloadBehavior::Error);
            (
                self.do_try_load(&ctx)
                    .await
                    .expect("failed to load test tenant"),
                ctx,
            )
        }

        #[instrument(skip_all, fields(tenant_id=%self.tenant_shard_id.tenant_id, shard_id=%self.tenant_shard_id.shard_slug()))]
        pub(crate) async fn do_try_load(
            &self,
            ctx: &RequestContext,
        ) -> anyhow::Result<Arc<Tenant>> {
            let walredo_mgr = Arc::new(WalRedoManager::from(TestRedoManager));

            let tenant = Arc::new(Tenant::new(
                TenantState::Attaching,
                self.conf,
                AttachedTenantConf::try_from(LocationConf::attached_single(
                    TenantConfOpt::from(self.tenant_conf.clone()),
                    self.generation,
                    &ShardParameters::default(),
                ))
                .unwrap(),
                // This is a legacy/test code path: sharding isn't supported here.
                ShardIdentity::unsharded(),
                Some(walredo_mgr),
                self.tenant_shard_id,
                self.remote_storage.clone(),
                self.deletion_queue.new_client(),
                // TODO: ideally we should run all unit tests with both configs
                L0FlushGlobalState::new(L0FlushConfig::default()),
            ));

            let preload = tenant
                .preload(&self.remote_storage, CancellationToken::new())
                .await?;
            tenant.attach(Some(preload), ctx).await?;

            tenant.state.send_replace(TenantState::Active);
            for timeline in tenant.timelines.lock().unwrap().values() {
                timeline.set_state(TimelineState::Active);
            }
            Ok(tenant)
        }

        pub fn timeline_path(&self, timeline_id: &TimelineId) -> Utf8PathBuf {
            self.conf.timeline_path(&self.tenant_shard_id, timeline_id)
        }
    }

    // Mock WAL redo manager that doesn't do much
    pub(crate) struct TestRedoManager;

    impl TestRedoManager {
        /// # Cancel-Safety
        ///
        /// This method is cancellation-safe.
        pub async fn request_redo(
            &self,
            key: Key,
            lsn: Lsn,
            base_img: Option<(Lsn, Bytes)>,
            records: Vec<(Lsn, NeonWalRecord)>,
            _pg_version: u32,
        ) -> Result<Bytes, walredo::Error> {
            let records_neon = records.iter().all(|r| apply_neon::can_apply_in_neon(&r.1));
            if records_neon {
                // For Neon wal records, we can decode without spawning postgres, so do so.
                let mut page = match (base_img, records.first()) {
                    (Some((_lsn, img)), _) => {
                        let mut page = BytesMut::new();
                        page.extend_from_slice(&img);
                        page
                    }
                    (_, Some((_lsn, rec))) if rec.will_init() => BytesMut::new(),
                    _ => {
                        panic!("Neon WAL redo requires base image or will init record");
                    }
                };

                for (record_lsn, record) in records {
                    apply_neon::apply_in_neon(&record, record_lsn, key, &mut page)?;
                }
                Ok(page.freeze())
            } else {
                // We never spawn a postgres walredo process in unit tests: just log what we might have done.
                let s = format!(
                    "redo for {} to get to {}, with {} and {} records",
                    key,
                    lsn,
                    if base_img.is_some() {
                        "base image"
                    } else {
                        "no base image"
                    },
                    records.len()
                );
                println!("{s}");

                Ok(test_img(&s))
            }
        }
    }
}

#[cfg(test)]
mod tests {
    use std::collections::{BTreeMap, BTreeSet};

    use super::*;
    use crate::keyspace::KeySpaceAccum;
    use crate::repository::{Key, Value};
    use crate::tenant::harness::*;
    use crate::tenant::timeline::CompactFlags;
    use crate::walrecord::NeonWalRecord;
    use crate::DEFAULT_PG_VERSION;
    use bytes::{Bytes, BytesMut};
    use hex_literal::hex;
    use itertools::Itertools;
    use pageserver_api::key::{AUX_KEY_PREFIX, NON_INHERITED_RANGE};
    use pageserver_api::keyspace::KeySpace;
    use pageserver_api::models::{CompactionAlgorithm, CompactionAlgorithmSettings};
    use rand::{thread_rng, Rng};
    use storage_layer::PersistentLayerKey;
    use tests::storage_layer::ValuesReconstructState;
    use tests::timeline::{GetVectoredError, ShutdownMode};
    use timeline::compaction::{KeyHistoryRetention, KeyLogAtLsn};
    use timeline::{DeltaLayerTestDesc, GcInfo};
    use utils::id::TenantId;

    static TEST_KEY: Lazy<Key> =
        Lazy::new(|| Key::from_slice(&hex!("010000000033333333444444445500000001")));

    #[tokio::test]
    async fn test_basic() -> anyhow::Result<()> {
        let (tenant, ctx) = TenantHarness::create("test_basic").await?.load().await;
        let tline = tenant
            .create_test_timeline(TIMELINE_ID, Lsn(0x08), DEFAULT_PG_VERSION, &ctx)
            .await?;

        let mut writer = tline.writer().await;
        writer
            .put(
                *TEST_KEY,
                Lsn(0x10),
                &Value::Image(test_img("foo at 0x10")),
                &ctx,
            )
            .await?;
        writer.finish_write(Lsn(0x10));
        drop(writer);

        let mut writer = tline.writer().await;
        writer
            .put(
                *TEST_KEY,
                Lsn(0x20),
                &Value::Image(test_img("foo at 0x20")),
                &ctx,
            )
            .await?;
        writer.finish_write(Lsn(0x20));
        drop(writer);

        assert_eq!(
            tline.get(*TEST_KEY, Lsn(0x10), &ctx).await?,
            test_img("foo at 0x10")
        );
        assert_eq!(
            tline.get(*TEST_KEY, Lsn(0x1f), &ctx).await?,
            test_img("foo at 0x10")
        );
        assert_eq!(
            tline.get(*TEST_KEY, Lsn(0x20), &ctx).await?,
            test_img("foo at 0x20")
        );

        Ok(())
    }

    #[tokio::test]
    async fn no_duplicate_timelines() -> anyhow::Result<()> {
        let (tenant, ctx) = TenantHarness::create("no_duplicate_timelines")
            .await?
            .load()
            .await;
        let _ = tenant
            .create_test_timeline(TIMELINE_ID, Lsn(0x10), DEFAULT_PG_VERSION, &ctx)
            .await?;

        match tenant
            .create_empty_timeline(TIMELINE_ID, Lsn(0x10), DEFAULT_PG_VERSION, &ctx)
            .await
        {
            Ok(_) => panic!("duplicate timeline creation should fail"),
            Err(e) => assert_eq!(e.to_string(), "Already exists".to_string()),
        }

        Ok(())
    }

    /// Convenience function to create a page image with given string as the only content
    pub fn test_value(s: &str) -> Value {
        let mut buf = BytesMut::new();
        buf.extend_from_slice(s.as_bytes());
        Value::Image(buf.freeze())
    }

    ///
    /// Test branch creation
    ///
    #[tokio::test]
    async fn test_branch() -> anyhow::Result<()> {
        use std::str::from_utf8;

        let (tenant, ctx) = TenantHarness::create("test_branch").await?.load().await;
        let tline = tenant
            .create_test_timeline(TIMELINE_ID, Lsn(0x10), DEFAULT_PG_VERSION, &ctx)
            .await?;
        let mut writer = tline.writer().await;

        #[allow(non_snake_case)]
        let TEST_KEY_A: Key = Key::from_hex("110000000033333333444444445500000001").unwrap();
        #[allow(non_snake_case)]
        let TEST_KEY_B: Key = Key::from_hex("110000000033333333444444445500000002").unwrap();

        // Insert a value on the timeline
        writer
            .put(TEST_KEY_A, Lsn(0x20), &test_value("foo at 0x20"), &ctx)
            .await?;
        writer
            .put(TEST_KEY_B, Lsn(0x20), &test_value("foobar at 0x20"), &ctx)
            .await?;
        writer.finish_write(Lsn(0x20));

        writer
            .put(TEST_KEY_A, Lsn(0x30), &test_value("foo at 0x30"), &ctx)
            .await?;
        writer.finish_write(Lsn(0x30));
        writer
            .put(TEST_KEY_A, Lsn(0x40), &test_value("foo at 0x40"), &ctx)
            .await?;
        writer.finish_write(Lsn(0x40));

        //assert_current_logical_size(&tline, Lsn(0x40));

        // Branch the history, modify relation differently on the new timeline
        tenant
            .branch_timeline_test(&tline, NEW_TIMELINE_ID, Some(Lsn(0x30)), &ctx)
            .await?;
        let newtline = tenant
            .get_timeline(NEW_TIMELINE_ID, true)
            .expect("Should have a local timeline");
        let mut new_writer = newtline.writer().await;
        new_writer
            .put(TEST_KEY_A, Lsn(0x40), &test_value("bar at 0x40"), &ctx)
            .await?;
        new_writer.finish_write(Lsn(0x40));

        // Check page contents on both branches
        assert_eq!(
            from_utf8(&tline.get(TEST_KEY_A, Lsn(0x40), &ctx).await?)?,
            "foo at 0x40"
        );
        assert_eq!(
            from_utf8(&newtline.get(TEST_KEY_A, Lsn(0x40), &ctx).await?)?,
            "bar at 0x40"
        );
        assert_eq!(
            from_utf8(&newtline.get(TEST_KEY_B, Lsn(0x40), &ctx).await?)?,
            "foobar at 0x20"
        );

        //assert_current_logical_size(&tline, Lsn(0x40));

        Ok(())
    }

    async fn make_some_layers(
        tline: &Timeline,
        start_lsn: Lsn,
        ctx: &RequestContext,
    ) -> anyhow::Result<()> {
        let mut lsn = start_lsn;
        {
            let mut writer = tline.writer().await;
            // Create a relation on the timeline
            writer
                .put(
                    *TEST_KEY,
                    lsn,
                    &Value::Image(test_img(&format!("foo at {}", lsn))),
                    ctx,
                )
                .await?;
            writer.finish_write(lsn);
            lsn += 0x10;
            writer
                .put(
                    *TEST_KEY,
                    lsn,
                    &Value::Image(test_img(&format!("foo at {}", lsn))),
                    ctx,
                )
                .await?;
            writer.finish_write(lsn);
            lsn += 0x10;
        }
        tline.freeze_and_flush().await?;
        {
            let mut writer = tline.writer().await;
            writer
                .put(
                    *TEST_KEY,
                    lsn,
                    &Value::Image(test_img(&format!("foo at {}", lsn))),
                    ctx,
                )
                .await?;
            writer.finish_write(lsn);
            lsn += 0x10;
            writer
                .put(
                    *TEST_KEY,
                    lsn,
                    &Value::Image(test_img(&format!("foo at {}", lsn))),
                    ctx,
                )
                .await?;
            writer.finish_write(lsn);
        }
        tline.freeze_and_flush().await.map_err(|e| e.into())
    }

    #[tokio::test(start_paused = true)]
    async fn test_prohibit_branch_creation_on_garbage_collected_data() -> anyhow::Result<()> {
        let (tenant, ctx) =
            TenantHarness::create("test_prohibit_branch_creation_on_garbage_collected_data")
                .await?
                .load()
                .await;
        // Advance to the lsn lease deadline so that GC is not blocked by
        // initial transition into AttachedSingle.
        tokio::time::advance(tenant.get_lsn_lease_length()).await;
        tokio::time::resume();
        let tline = tenant
            .create_test_timeline(TIMELINE_ID, Lsn(0x10), DEFAULT_PG_VERSION, &ctx)
            .await?;
        make_some_layers(tline.as_ref(), Lsn(0x20), &ctx).await?;

        // this removes layers before lsn 40 (50 minus 10), so there are two remaining layers, image and delta for 31-50
        // FIXME: this doesn't actually remove any layer currently, given how the flushing
        // and compaction works. But it does set the 'cutoff' point so that the cross check
        // below should fail.
        tenant
            .gc_iteration(
                Some(TIMELINE_ID),
                0x10,
                Duration::ZERO,
                &CancellationToken::new(),
                &ctx,
            )
            .await?;

        // try to branch at lsn 25, should fail because we already garbage collected the data
        match tenant
            .branch_timeline_test(&tline, NEW_TIMELINE_ID, Some(Lsn(0x25)), &ctx)
            .await
        {
            Ok(_) => panic!("branching should have failed"),
            Err(err) => {
                let CreateTimelineError::AncestorLsn(err) = err else {
                    panic!("wrong error type")
                };
                assert!(err.to_string().contains("invalid branch start lsn"));
                assert!(err
                    .source()
                    .unwrap()
                    .to_string()
                    .contains("we might've already garbage collected needed data"))
            }
        }

        Ok(())
    }

    #[tokio::test]
    async fn test_prohibit_branch_creation_on_pre_initdb_lsn() -> anyhow::Result<()> {
        let (tenant, ctx) =
            TenantHarness::create("test_prohibit_branch_creation_on_pre_initdb_lsn")
                .await?
                .load()
                .await;

        let tline = tenant
            .create_test_timeline(TIMELINE_ID, Lsn(0x50), DEFAULT_PG_VERSION, &ctx)
            .await?;
        // try to branch at lsn 0x25, should fail because initdb lsn is 0x50
        match tenant
            .branch_timeline_test(&tline, NEW_TIMELINE_ID, Some(Lsn(0x25)), &ctx)
            .await
        {
            Ok(_) => panic!("branching should have failed"),
            Err(err) => {
                let CreateTimelineError::AncestorLsn(err) = err else {
                    panic!("wrong error type");
                };
                assert!(&err.to_string().contains("invalid branch start lsn"));
                assert!(&err
                    .source()
                    .unwrap()
                    .to_string()
                    .contains("is earlier than latest GC cutoff"));
            }
        }

        Ok(())
    }

    /*
    // FIXME: This currently fails to error out. Calling GC doesn't currently
    // remove the old value, we'd need to work a little harder
    #[tokio::test]
    async fn test_prohibit_get_for_garbage_collected_data() -> anyhow::Result<()> {
        let repo =
            RepoHarness::create("test_prohibit_get_for_garbage_collected_data")?
            .load();

        let tline = repo.create_empty_timeline(TIMELINE_ID, Lsn(0), DEFAULT_PG_VERSION)?;
        make_some_layers(tline.as_ref(), Lsn(0x20), &ctx).await?;

        repo.gc_iteration(Some(TIMELINE_ID), 0x10, Duration::ZERO)?;
        let latest_gc_cutoff_lsn = tline.get_latest_gc_cutoff_lsn();
        assert!(*latest_gc_cutoff_lsn > Lsn(0x25));
        match tline.get(*TEST_KEY, Lsn(0x25)) {
            Ok(_) => panic!("request for page should have failed"),
            Err(err) => assert!(err.to_string().contains("not found at")),
        }
        Ok(())
    }
     */

    #[tokio::test]
    async fn test_get_branchpoints_from_an_inactive_timeline() -> anyhow::Result<()> {
        let (tenant, ctx) =
            TenantHarness::create("test_get_branchpoints_from_an_inactive_timeline")
                .await?
                .load()
                .await;
        let tline = tenant
            .create_test_timeline(TIMELINE_ID, Lsn(0x10), DEFAULT_PG_VERSION, &ctx)
            .await?;
        make_some_layers(tline.as_ref(), Lsn(0x20), &ctx).await?;

        tenant
            .branch_timeline_test(&tline, NEW_TIMELINE_ID, Some(Lsn(0x40)), &ctx)
            .await?;
        let newtline = tenant
            .get_timeline(NEW_TIMELINE_ID, true)
            .expect("Should have a local timeline");

        make_some_layers(newtline.as_ref(), Lsn(0x60), &ctx).await?;

        tline.set_broken("test".to_owned());

        tenant
            .gc_iteration(
                Some(TIMELINE_ID),
                0x10,
                Duration::ZERO,
                &CancellationToken::new(),
                &ctx,
            )
            .await?;

        // The branchpoints should contain all timelines, even ones marked
        // as Broken.
        {
            let branchpoints = &tline.gc_info.read().unwrap().retain_lsns;
            assert_eq!(branchpoints.len(), 1);
            assert_eq!(
                branchpoints[0],
                (Lsn(0x40), NEW_TIMELINE_ID, MaybeOffloaded::No)
            );
        }

        // You can read the key from the child branch even though the parent is
        // Broken, as long as you don't need to access data from the parent.
        assert_eq!(
            newtline.get(*TEST_KEY, Lsn(0x70), &ctx).await?,
            test_img(&format!("foo at {}", Lsn(0x70)))
        );

        // This needs to traverse to the parent, and fails.
        let err = newtline.get(*TEST_KEY, Lsn(0x50), &ctx).await.unwrap_err();
        assert!(
            err.to_string().starts_with(&format!(
                "bad state on timeline {}: Broken",
                tline.timeline_id
            )),
            "{err}"
        );

        Ok(())
    }

    #[tokio::test]
    async fn test_retain_data_in_parent_which_is_needed_for_child() -> anyhow::Result<()> {
        let (tenant, ctx) =
            TenantHarness::create("test_retain_data_in_parent_which_is_needed_for_child")
                .await?
                .load()
                .await;
        let tline = tenant
            .create_test_timeline(TIMELINE_ID, Lsn(0x10), DEFAULT_PG_VERSION, &ctx)
            .await?;
        make_some_layers(tline.as_ref(), Lsn(0x20), &ctx).await?;

        tenant
            .branch_timeline_test(&tline, NEW_TIMELINE_ID, Some(Lsn(0x40)), &ctx)
            .await?;
        let newtline = tenant
            .get_timeline(NEW_TIMELINE_ID, true)
            .expect("Should have a local timeline");
        // this removes layers before lsn 40 (50 minus 10), so there are two remaining layers, image and delta for 31-50
        tenant
            .gc_iteration(
                Some(TIMELINE_ID),
                0x10,
                Duration::ZERO,
                &CancellationToken::new(),
                &ctx,
            )
            .await?;
        assert!(newtline.get(*TEST_KEY, Lsn(0x25), &ctx).await.is_ok());

        Ok(())
    }
    #[tokio::test]
    async fn test_parent_keeps_data_forever_after_branching() -> anyhow::Result<()> {
        let (tenant, ctx) = TenantHarness::create("test_parent_keeps_data_forever_after_branching")
            .await?
            .load()
            .await;
        let tline = tenant
            .create_test_timeline(TIMELINE_ID, Lsn(0x10), DEFAULT_PG_VERSION, &ctx)
            .await?;
        make_some_layers(tline.as_ref(), Lsn(0x20), &ctx).await?;

        tenant
            .branch_timeline_test(&tline, NEW_TIMELINE_ID, Some(Lsn(0x40)), &ctx)
            .await?;
        let newtline = tenant
            .get_timeline(NEW_TIMELINE_ID, true)
            .expect("Should have a local timeline");

        make_some_layers(newtline.as_ref(), Lsn(0x60), &ctx).await?;

        // run gc on parent
        tenant
            .gc_iteration(
                Some(TIMELINE_ID),
                0x10,
                Duration::ZERO,
                &CancellationToken::new(),
                &ctx,
            )
            .await?;

        // Check that the data is still accessible on the branch.
        assert_eq!(
            newtline.get(*TEST_KEY, Lsn(0x50), &ctx).await?,
            test_img(&format!("foo at {}", Lsn(0x40)))
        );

        Ok(())
    }

    #[tokio::test]
    async fn timeline_load() -> anyhow::Result<()> {
        const TEST_NAME: &str = "timeline_load";
        let harness = TenantHarness::create(TEST_NAME).await?;
        {
            let (tenant, ctx) = harness.load().await;
            let tline = tenant
                .create_test_timeline(TIMELINE_ID, Lsn(0x7000), DEFAULT_PG_VERSION, &ctx)
                .await?;
            make_some_layers(tline.as_ref(), Lsn(0x8000), &ctx).await?;
            // so that all uploads finish & we can call harness.load() below again
            tenant
                .shutdown(Default::default(), ShutdownMode::FreezeAndFlush)
                .instrument(harness.span())
                .await
                .ok()
                .unwrap();
        }

        let (tenant, _ctx) = harness.load().await;
        tenant
            .get_timeline(TIMELINE_ID, true)
            .expect("cannot load timeline");

        Ok(())
    }

    #[tokio::test]
    async fn timeline_load_with_ancestor() -> anyhow::Result<()> {
        const TEST_NAME: &str = "timeline_load_with_ancestor";
        let harness = TenantHarness::create(TEST_NAME).await?;
        // create two timelines
        {
            let (tenant, ctx) = harness.load().await;
            let tline = tenant
                .create_test_timeline(TIMELINE_ID, Lsn(0x10), DEFAULT_PG_VERSION, &ctx)
                .await?;

            make_some_layers(tline.as_ref(), Lsn(0x20), &ctx).await?;

            let child_tline = tenant
                .branch_timeline_test(&tline, NEW_TIMELINE_ID, Some(Lsn(0x40)), &ctx)
                .await?;
            child_tline.set_state(TimelineState::Active);

            let newtline = tenant
                .get_timeline(NEW_TIMELINE_ID, true)
                .expect("Should have a local timeline");

            make_some_layers(newtline.as_ref(), Lsn(0x60), &ctx).await?;

            // so that all uploads finish & we can call harness.load() below again
            tenant
                .shutdown(Default::default(), ShutdownMode::FreezeAndFlush)
                .instrument(harness.span())
                .await
                .ok()
                .unwrap();
        }

        // check that both of them are initially unloaded
        let (tenant, _ctx) = harness.load().await;

        // check that both, child and ancestor are loaded
        let _child_tline = tenant
            .get_timeline(NEW_TIMELINE_ID, true)
            .expect("cannot get child timeline loaded");

        let _ancestor_tline = tenant
            .get_timeline(TIMELINE_ID, true)
            .expect("cannot get ancestor timeline loaded");

        Ok(())
    }

    #[tokio::test]
    async fn delta_layer_dumping() -> anyhow::Result<()> {
        use storage_layer::AsLayerDesc;
        let (tenant, ctx) = TenantHarness::create("test_layer_dumping")
            .await?
            .load()
            .await;
        let tline = tenant
            .create_test_timeline(TIMELINE_ID, Lsn(0x10), DEFAULT_PG_VERSION, &ctx)
            .await?;
        make_some_layers(tline.as_ref(), Lsn(0x20), &ctx).await?;

        let layer_map = tline.layers.read().await;
        let level0_deltas = layer_map
            .layer_map()?
            .level0_deltas()
            .iter()
            .map(|desc| layer_map.get_from_desc(desc))
            .collect::<Vec<_>>();

        assert!(!level0_deltas.is_empty());

        for delta in level0_deltas {
            // Ensure we are dumping a delta layer here
            assert!(delta.layer_desc().is_delta);
            delta.dump(true, &ctx).await.unwrap();
        }

        Ok(())
    }

    #[tokio::test]
    async fn test_images() -> anyhow::Result<()> {
        let (tenant, ctx) = TenantHarness::create("test_images").await?.load().await;
        let tline = tenant
            .create_test_timeline(TIMELINE_ID, Lsn(0x08), DEFAULT_PG_VERSION, &ctx)
            .await?;

        let mut writer = tline.writer().await;
        writer
            .put(
                *TEST_KEY,
                Lsn(0x10),
                &Value::Image(test_img("foo at 0x10")),
                &ctx,
            )
            .await?;
        writer.finish_write(Lsn(0x10));
        drop(writer);

        tline.freeze_and_flush().await?;
        tline
            .compact(&CancellationToken::new(), EnumSet::empty(), &ctx)
            .await?;

        let mut writer = tline.writer().await;
        writer
            .put(
                *TEST_KEY,
                Lsn(0x20),
                &Value::Image(test_img("foo at 0x20")),
                &ctx,
            )
            .await?;
        writer.finish_write(Lsn(0x20));
        drop(writer);

        tline.freeze_and_flush().await?;
        tline
            .compact(&CancellationToken::new(), EnumSet::empty(), &ctx)
            .await?;

        let mut writer = tline.writer().await;
        writer
            .put(
                *TEST_KEY,
                Lsn(0x30),
                &Value::Image(test_img("foo at 0x30")),
                &ctx,
            )
            .await?;
        writer.finish_write(Lsn(0x30));
        drop(writer);

        tline.freeze_and_flush().await?;
        tline
            .compact(&CancellationToken::new(), EnumSet::empty(), &ctx)
            .await?;

        let mut writer = tline.writer().await;
        writer
            .put(
                *TEST_KEY,
                Lsn(0x40),
                &Value::Image(test_img("foo at 0x40")),
                &ctx,
            )
            .await?;
        writer.finish_write(Lsn(0x40));
        drop(writer);

        tline.freeze_and_flush().await?;
        tline
            .compact(&CancellationToken::new(), EnumSet::empty(), &ctx)
            .await?;

        assert_eq!(
            tline.get(*TEST_KEY, Lsn(0x10), &ctx).await?,
            test_img("foo at 0x10")
        );
        assert_eq!(
            tline.get(*TEST_KEY, Lsn(0x1f), &ctx).await?,
            test_img("foo at 0x10")
        );
        assert_eq!(
            tline.get(*TEST_KEY, Lsn(0x20), &ctx).await?,
            test_img("foo at 0x20")
        );
        assert_eq!(
            tline.get(*TEST_KEY, Lsn(0x30), &ctx).await?,
            test_img("foo at 0x30")
        );
        assert_eq!(
            tline.get(*TEST_KEY, Lsn(0x40), &ctx).await?,
            test_img("foo at 0x40")
        );

        Ok(())
    }

    async fn bulk_insert_compact_gc(
        tenant: &Tenant,
        timeline: &Arc<Timeline>,
        ctx: &RequestContext,
        lsn: Lsn,
        repeat: usize,
        key_count: usize,
    ) -> anyhow::Result<HashMap<Key, BTreeSet<Lsn>>> {
        let compact = true;
        bulk_insert_maybe_compact_gc(tenant, timeline, ctx, lsn, repeat, key_count, compact).await
    }

    async fn bulk_insert_maybe_compact_gc(
        tenant: &Tenant,
        timeline: &Arc<Timeline>,
        ctx: &RequestContext,
        mut lsn: Lsn,
        repeat: usize,
        key_count: usize,
        compact: bool,
    ) -> anyhow::Result<HashMap<Key, BTreeSet<Lsn>>> {
        let mut inserted: HashMap<Key, BTreeSet<Lsn>> = Default::default();

        let mut test_key = Key::from_hex("010000000033333333444444445500000000").unwrap();
        let mut blknum = 0;

        // Enforce that key range is monotonously increasing
        let mut keyspace = KeySpaceAccum::new();

        let cancel = CancellationToken::new();

        for _ in 0..repeat {
            for _ in 0..key_count {
                test_key.field6 = blknum;
                let mut writer = timeline.writer().await;
                writer
                    .put(
                        test_key,
                        lsn,
                        &Value::Image(test_img(&format!("{} at {}", blknum, lsn))),
                        ctx,
                    )
                    .await?;
                inserted.entry(test_key).or_default().insert(lsn);
                writer.finish_write(lsn);
                drop(writer);

                keyspace.add_key(test_key);

                lsn = Lsn(lsn.0 + 0x10);
                blknum += 1;
            }

            timeline.freeze_and_flush().await?;
            if compact {
                // this requires timeline to be &Arc<Timeline>
                timeline.compact(&cancel, EnumSet::empty(), ctx).await?;
            }

            // this doesn't really need to use the timeline_id target, but it is closer to what it
            // originally was.
            let res = tenant
                .gc_iteration(Some(timeline.timeline_id), 0, Duration::ZERO, &cancel, ctx)
                .await?;

            assert_eq!(res.layers_removed, 0, "this never removes anything");
        }

        Ok(inserted)
    }

    //
    // Insert 1000 key-value pairs with increasing keys, flush, compact, GC.
    // Repeat 50 times.
    //
    #[tokio::test]
    async fn test_bulk_insert() -> anyhow::Result<()> {
        let harness = TenantHarness::create("test_bulk_insert").await?;
        let (tenant, ctx) = harness.load().await;
        let tline = tenant
            .create_test_timeline(TIMELINE_ID, Lsn(0x08), DEFAULT_PG_VERSION, &ctx)
            .await?;

        let lsn = Lsn(0x10);
        bulk_insert_compact_gc(&tenant, &tline, &ctx, lsn, 50, 10000).await?;

        Ok(())
    }

    // Test the vectored get real implementation against a simple sequential implementation.
    //
    // The test generates a keyspace by repeatedly flushing the in-memory layer and compacting.
    // Projected to 2D the key space looks like below. Lsn grows upwards on the Y axis and keys
    // grow to the right on the X axis.
    //                       [Delta]
    //                 [Delta]
    //           [Delta]
    //    [Delta]
    // ------------ Image ---------------
    //
    // After layer generation we pick the ranges to query as follows:
    // 1. The beginning of each delta layer
    // 2. At the seam between two adjacent delta layers
    //
    // There's one major downside to this test: delta layers only contains images,
    // so the search can stop at the first delta layer and doesn't traverse any deeper.
    #[tokio::test]
    async fn test_get_vectored() -> anyhow::Result<()> {
        let harness = TenantHarness::create("test_get_vectored").await?;
        let (tenant, ctx) = harness.load().await;
        let tline = tenant
            .create_test_timeline(TIMELINE_ID, Lsn(0x08), DEFAULT_PG_VERSION, &ctx)
            .await?;

        let lsn = Lsn(0x10);
        let inserted = bulk_insert_compact_gc(&tenant, &tline, &ctx, lsn, 50, 10000).await?;

        let guard = tline.layers.read().await;
        let lm = guard.layer_map()?;

        lm.dump(true, &ctx).await?;

        let mut reads = Vec::new();
        let mut prev = None;
        lm.iter_historic_layers().for_each(|desc| {
            if !desc.is_delta() {
                prev = Some(desc.clone());
                return;
            }

            let start = desc.key_range.start;
            let end = desc
                .key_range
                .start
                .add(Timeline::MAX_GET_VECTORED_KEYS.try_into().unwrap());
            reads.push(KeySpace {
                ranges: vec![start..end],
            });

            if let Some(prev) = &prev {
                if !prev.is_delta() {
                    return;
                }

                let first_range = Key {
                    field6: prev.key_range.end.field6 - 4,
                    ..prev.key_range.end
                }..prev.key_range.end;

                let second_range = desc.key_range.start..Key {
                    field6: desc.key_range.start.field6 + 4,
                    ..desc.key_range.start
                };

                reads.push(KeySpace {
                    ranges: vec![first_range, second_range],
                });
            };

            prev = Some(desc.clone());
        });

        drop(guard);

        // Pick a big LSN such that we query over all the changes.
        let reads_lsn = Lsn(u64::MAX - 1);

        for read in reads {
            info!("Doing vectored read on {:?}", read);

            let vectored_res = tline
                .get_vectored_impl(
                    read.clone(),
                    reads_lsn,
                    &mut ValuesReconstructState::new(),
                    &ctx,
                )
                .await;

            let mut expected_lsns: HashMap<Key, Lsn> = Default::default();
            let mut expect_missing = false;
            let mut key = read.start().unwrap();
            while key != read.end().unwrap() {
                if let Some(lsns) = inserted.get(&key) {
                    let expected_lsn = lsns.iter().rfind(|lsn| **lsn <= reads_lsn);
                    match expected_lsn {
                        Some(lsn) => {
                            expected_lsns.insert(key, *lsn);
                        }
                        None => {
                            expect_missing = true;
                            break;
                        }
                    }
                } else {
                    expect_missing = true;
                    break;
                }

                key = key.next();
            }

            if expect_missing {
                assert!(matches!(vectored_res, Err(GetVectoredError::MissingKey(_))));
            } else {
                for (key, image) in vectored_res? {
                    let expected_lsn = expected_lsns.get(&key).expect("determined above");
                    let expected_image = test_img(&format!("{} at {}", key.field6, expected_lsn));
                    assert_eq!(image?, expected_image);
                }
            }
        }

        Ok(())
    }

    #[tokio::test]
    async fn test_get_vectored_aux_files() -> anyhow::Result<()> {
        let harness = TenantHarness::create("test_get_vectored_aux_files").await?;

        let (tenant, ctx) = harness.load().await;
        let tline = tenant
            .create_empty_timeline(TIMELINE_ID, Lsn(0), DEFAULT_PG_VERSION, &ctx)
            .await?;
        let tline = tline.raw_timeline().unwrap();

        let mut modification = tline.begin_modification(Lsn(0x1000));
        modification.put_file("foo/bar1", b"content1", &ctx).await?;
        modification.set_lsn(Lsn(0x1008))?;
        modification.put_file("foo/bar2", b"content2", &ctx).await?;
        modification.commit(&ctx).await?;

        let child_timeline_id = TimelineId::generate();
        tenant
            .branch_timeline_test(
                tline,
                child_timeline_id,
                Some(tline.get_last_record_lsn()),
                &ctx,
            )
            .await?;

        let child_timeline = tenant
            .get_timeline(child_timeline_id, true)
            .expect("Should have the branched timeline");

        let aux_keyspace = KeySpace {
            ranges: vec![NON_INHERITED_RANGE],
        };
        let read_lsn = child_timeline.get_last_record_lsn();

        let vectored_res = child_timeline
            .get_vectored_impl(
                aux_keyspace.clone(),
                read_lsn,
                &mut ValuesReconstructState::new(),
                &ctx,
            )
            .await;

        let images = vectored_res?;
        assert!(images.is_empty());
        Ok(())
    }

    // Test that vectored get handles layer gaps correctly
    // by advancing into the next ancestor timeline if required.
    //
    // The test generates timelines that look like the diagram below.
    // We leave a gap in one of the L1 layers at `gap_at_key` (`/` in the diagram).
    // The reconstruct data for that key lies in the ancestor timeline (`X` in the diagram).
    //
    // ```
    //-------------------------------+
    //                          ...  |
    //               [   L1   ]      |
    //     [ / L1   ]                | Child Timeline
    // ...                           |
    // ------------------------------+
    //     [ X L1   ]                | Parent Timeline
    // ------------------------------+
    // ```
    #[tokio::test]
    async fn test_get_vectored_key_gap() -> anyhow::Result<()> {
        let tenant_conf = TenantConf {
            // Make compaction deterministic
            gc_period: Duration::ZERO,
            compaction_period: Duration::ZERO,
            // Encourage creation of L1 layers
            checkpoint_distance: 16 * 1024,
            compaction_target_size: 8 * 1024,
            ..TenantConf::default()
        };

        let harness = TenantHarness::create_custom(
            "test_get_vectored_key_gap",
            tenant_conf,
            TenantId::generate(),
            ShardIdentity::unsharded(),
            Generation::new(0xdeadbeef),
        )
        .await?;
        let (tenant, ctx) = harness.load().await;

        let mut current_key = Key::from_hex("010000000033333333444444445500000000").unwrap();
        let gap_at_key = current_key.add(100);
        let mut current_lsn = Lsn(0x10);

        const KEY_COUNT: usize = 10_000;

        let timeline_id = TimelineId::generate();
        let current_timeline = tenant
            .create_test_timeline(timeline_id, current_lsn, DEFAULT_PG_VERSION, &ctx)
            .await?;

        current_lsn += 0x100;

        let mut writer = current_timeline.writer().await;
        writer
            .put(
                gap_at_key,
                current_lsn,
                &Value::Image(test_img(&format!("{} at {}", gap_at_key, current_lsn))),
                &ctx,
            )
            .await?;
        writer.finish_write(current_lsn);
        drop(writer);

        let mut latest_lsns = HashMap::new();
        latest_lsns.insert(gap_at_key, current_lsn);

        current_timeline.freeze_and_flush().await?;

        let child_timeline_id = TimelineId::generate();

        tenant
            .branch_timeline_test(
                &current_timeline,
                child_timeline_id,
                Some(current_lsn),
                &ctx,
            )
            .await?;
        let child_timeline = tenant
            .get_timeline(child_timeline_id, true)
            .expect("Should have the branched timeline");

        for i in 0..KEY_COUNT {
            if current_key == gap_at_key {
                current_key = current_key.next();
                continue;
            }

            current_lsn += 0x10;

            let mut writer = child_timeline.writer().await;
            writer
                .put(
                    current_key,
                    current_lsn,
                    &Value::Image(test_img(&format!("{} at {}", current_key, current_lsn))),
                    &ctx,
                )
                .await?;
            writer.finish_write(current_lsn);
            drop(writer);

            latest_lsns.insert(current_key, current_lsn);
            current_key = current_key.next();

            // Flush every now and then to encourage layer file creation.
            if i % 500 == 0 {
                child_timeline.freeze_and_flush().await?;
            }
        }

        child_timeline.freeze_and_flush().await?;
        let mut flags = EnumSet::new();
        flags.insert(CompactFlags::ForceRepartition);
        child_timeline
            .compact(&CancellationToken::new(), flags, &ctx)
            .await?;

        let key_near_end = {
            let mut tmp = current_key;
            tmp.field6 -= 10;
            tmp
        };

        let key_near_gap = {
            let mut tmp = gap_at_key;
            tmp.field6 -= 10;
            tmp
        };

        let read = KeySpace {
            ranges: vec![key_near_gap..gap_at_key.next(), key_near_end..current_key],
        };
        let results = child_timeline
            .get_vectored_impl(
                read.clone(),
                current_lsn,
                &mut ValuesReconstructState::new(),
                &ctx,
            )
            .await?;

        for (key, img_res) in results {
            let expected = test_img(&format!("{} at {}", key, latest_lsns[&key]));
            assert_eq!(img_res?, expected);
        }

        Ok(())
    }

    // Test that vectored get descends into ancestor timelines correctly and
    // does not return an image that's newer than requested.
    //
    // The diagram below ilustrates an interesting case. We have a parent timeline
    // (top of the Lsn range) and a child timeline. The request key cannot be reconstructed
    // from the child timeline, so the parent timeline must be visited. When advacing into
    // the child timeline, the read path needs to remember what the requested Lsn was in
    // order to avoid returning an image that's too new. The test below constructs such
    // a timeline setup and does a few queries around the Lsn of each page image.
    // ```
    //    LSN
    //     ^
    //     |
    //     |
    // 500 | --------------------------------------> branch point
    // 400 |        X
    // 300 |        X
    // 200 | --------------------------------------> requested lsn
    // 100 |        X
    //     |---------------------------------------> Key
    //              |
    //              ------> requested key
    //
    // Legend:
    // * X - page images
    // ```
    #[tokio::test]
    async fn test_get_vectored_ancestor_descent() -> anyhow::Result<()> {
        let harness = TenantHarness::create("test_get_vectored_on_lsn_axis").await?;
        let (tenant, ctx) = harness.load().await;

        let start_key = Key::from_hex("010000000033333333444444445500000000").unwrap();
        let end_key = start_key.add(1000);
        let child_gap_at_key = start_key.add(500);
        let mut parent_gap_lsns: BTreeMap<Lsn, String> = BTreeMap::new();

        let mut current_lsn = Lsn(0x10);

        let timeline_id = TimelineId::generate();
        let parent_timeline = tenant
            .create_test_timeline(timeline_id, current_lsn, DEFAULT_PG_VERSION, &ctx)
            .await?;

        current_lsn += 0x100;

        for _ in 0..3 {
            let mut key = start_key;
            while key < end_key {
                current_lsn += 0x10;

                let image_value = format!("{} at {}", child_gap_at_key, current_lsn);

                let mut writer = parent_timeline.writer().await;
                writer
                    .put(
                        key,
                        current_lsn,
                        &Value::Image(test_img(&image_value)),
                        &ctx,
                    )
                    .await?;
                writer.finish_write(current_lsn);

                if key == child_gap_at_key {
                    parent_gap_lsns.insert(current_lsn, image_value);
                }

                key = key.next();
            }

            parent_timeline.freeze_and_flush().await?;
        }

        let child_timeline_id = TimelineId::generate();

        let child_timeline = tenant
            .branch_timeline_test(&parent_timeline, child_timeline_id, Some(current_lsn), &ctx)
            .await?;

        let mut key = start_key;
        while key < end_key {
            if key == child_gap_at_key {
                key = key.next();
                continue;
            }

            current_lsn += 0x10;

            let mut writer = child_timeline.writer().await;
            writer
                .put(
                    key,
                    current_lsn,
                    &Value::Image(test_img(&format!("{} at {}", key, current_lsn))),
                    &ctx,
                )
                .await?;
            writer.finish_write(current_lsn);

            key = key.next();
        }

        child_timeline.freeze_and_flush().await?;

        let lsn_offsets: [i64; 5] = [-10, -1, 0, 1, 10];
        let mut query_lsns = Vec::new();
        for image_lsn in parent_gap_lsns.keys().rev() {
            for offset in lsn_offsets {
                query_lsns.push(Lsn(image_lsn
                    .0
                    .checked_add_signed(offset)
                    .expect("Shouldn't overflow")));
            }
        }

        for query_lsn in query_lsns {
            let results = child_timeline
                .get_vectored_impl(
                    KeySpace {
                        ranges: vec![child_gap_at_key..child_gap_at_key.next()],
                    },
                    query_lsn,
                    &mut ValuesReconstructState::new(),
                    &ctx,
                )
                .await;

            let expected_item = parent_gap_lsns
                .iter()
                .rev()
                .find(|(lsn, _)| **lsn <= query_lsn);

            info!(
                "Doing vectored read at LSN {}. Expecting image to be: {:?}",
                query_lsn, expected_item
            );

            match expected_item {
                Some((_, img_value)) => {
                    let key_results = results.expect("No vectored get error expected");
                    let key_result = &key_results[&child_gap_at_key];
                    let returned_img = key_result
                        .as_ref()
                        .expect("No page reconstruct error expected");

                    info!(
                        "Vectored read at LSN {} returned image {}",
                        query_lsn,
                        std::str::from_utf8(returned_img)?
                    );
                    assert_eq!(*returned_img, test_img(img_value));
                }
                None => {
                    assert!(matches!(results, Err(GetVectoredError::MissingKey(_))));
                }
            }
        }

        Ok(())
    }

    #[tokio::test]
    async fn test_random_updates() -> anyhow::Result<()> {
        let names_algorithms = [
            ("test_random_updates_legacy", CompactionAlgorithm::Legacy),
            ("test_random_updates_tiered", CompactionAlgorithm::Tiered),
        ];
        for (name, algorithm) in names_algorithms {
            test_random_updates_algorithm(name, algorithm).await?;
        }
        Ok(())
    }

    async fn test_random_updates_algorithm(
        name: &'static str,
        compaction_algorithm: CompactionAlgorithm,
    ) -> anyhow::Result<()> {
        let mut harness = TenantHarness::create(name).await?;
        harness.tenant_conf.compaction_algorithm = CompactionAlgorithmSettings {
            kind: compaction_algorithm,
        };
        let (tenant, ctx) = harness.load().await;
        let tline = tenant
            .create_test_timeline(TIMELINE_ID, Lsn(0x10), DEFAULT_PG_VERSION, &ctx)
            .await?;

        const NUM_KEYS: usize = 1000;
        let cancel = CancellationToken::new();

        let mut test_key = Key::from_hex("010000000033333333444444445500000000").unwrap();
        let mut test_key_end = test_key;
        test_key_end.field6 = NUM_KEYS as u32;
        tline.add_extra_test_dense_keyspace(KeySpace::single(test_key..test_key_end));

        let mut keyspace = KeySpaceAccum::new();

        // Track when each page was last modified. Used to assert that
        // a read sees the latest page version.
        let mut updated = [Lsn(0); NUM_KEYS];

        let mut lsn = Lsn(0x10);
        #[allow(clippy::needless_range_loop)]
        for blknum in 0..NUM_KEYS {
            lsn = Lsn(lsn.0 + 0x10);
            test_key.field6 = blknum as u32;
            let mut writer = tline.writer().await;
            writer
                .put(
                    test_key,
                    lsn,
                    &Value::Image(test_img(&format!("{} at {}", blknum, lsn))),
                    &ctx,
                )
                .await?;
            writer.finish_write(lsn);
            updated[blknum] = lsn;
            drop(writer);

            keyspace.add_key(test_key);
        }

        for _ in 0..50 {
            for _ in 0..NUM_KEYS {
                lsn = Lsn(lsn.0 + 0x10);
                let blknum = thread_rng().gen_range(0..NUM_KEYS);
                test_key.field6 = blknum as u32;
                let mut writer = tline.writer().await;
                writer
                    .put(
                        test_key,
                        lsn,
                        &Value::Image(test_img(&format!("{} at {}", blknum, lsn))),
                        &ctx,
                    )
                    .await?;
                writer.finish_write(lsn);
                drop(writer);
                updated[blknum] = lsn;
            }

            // Read all the blocks
            for (blknum, last_lsn) in updated.iter().enumerate() {
                test_key.field6 = blknum as u32;
                assert_eq!(
                    tline.get(test_key, lsn, &ctx).await?,
                    test_img(&format!("{} at {}", blknum, last_lsn))
                );
            }

            // Perform a cycle of flush, and GC
            tline.freeze_and_flush().await?;
            tenant
                .gc_iteration(Some(tline.timeline_id), 0, Duration::ZERO, &cancel, &ctx)
                .await?;
        }

        Ok(())
    }

    #[tokio::test]
    async fn test_traverse_branches() -> anyhow::Result<()> {
        let (tenant, ctx) = TenantHarness::create("test_traverse_branches")
            .await?
            .load()
            .await;
        let mut tline = tenant
            .create_test_timeline(TIMELINE_ID, Lsn(0x10), DEFAULT_PG_VERSION, &ctx)
            .await?;

        const NUM_KEYS: usize = 1000;

        let mut test_key = Key::from_hex("010000000033333333444444445500000000").unwrap();

        let mut keyspace = KeySpaceAccum::new();

        let cancel = CancellationToken::new();

        // Track when each page was last modified. Used to assert that
        // a read sees the latest page version.
        let mut updated = [Lsn(0); NUM_KEYS];

        let mut lsn = Lsn(0x10);
        #[allow(clippy::needless_range_loop)]
        for blknum in 0..NUM_KEYS {
            lsn = Lsn(lsn.0 + 0x10);
            test_key.field6 = blknum as u32;
            let mut writer = tline.writer().await;
            writer
                .put(
                    test_key,
                    lsn,
                    &Value::Image(test_img(&format!("{} at {}", blknum, lsn))),
                    &ctx,
                )
                .await?;
            writer.finish_write(lsn);
            updated[blknum] = lsn;
            drop(writer);

            keyspace.add_key(test_key);
        }

        for _ in 0..50 {
            let new_tline_id = TimelineId::generate();
            tenant
                .branch_timeline_test(&tline, new_tline_id, Some(lsn), &ctx)
                .await?;
            tline = tenant
                .get_timeline(new_tline_id, true)
                .expect("Should have the branched timeline");

            for _ in 0..NUM_KEYS {
                lsn = Lsn(lsn.0 + 0x10);
                let blknum = thread_rng().gen_range(0..NUM_KEYS);
                test_key.field6 = blknum as u32;
                let mut writer = tline.writer().await;
                writer
                    .put(
                        test_key,
                        lsn,
                        &Value::Image(test_img(&format!("{} at {}", blknum, lsn))),
                        &ctx,
                    )
                    .await?;
                println!("updating {} at {}", blknum, lsn);
                writer.finish_write(lsn);
                drop(writer);
                updated[blknum] = lsn;
            }

            // Read all the blocks
            for (blknum, last_lsn) in updated.iter().enumerate() {
                test_key.field6 = blknum as u32;
                assert_eq!(
                    tline.get(test_key, lsn, &ctx).await?,
                    test_img(&format!("{} at {}", blknum, last_lsn))
                );
            }

            // Perform a cycle of flush, compact, and GC
            tline.freeze_and_flush().await?;
            tline.compact(&cancel, EnumSet::empty(), &ctx).await?;
            tenant
                .gc_iteration(Some(tline.timeline_id), 0, Duration::ZERO, &cancel, &ctx)
                .await?;
        }

        Ok(())
    }

    #[tokio::test]
    async fn test_traverse_ancestors() -> anyhow::Result<()> {
        let (tenant, ctx) = TenantHarness::create("test_traverse_ancestors")
            .await?
            .load()
            .await;
        let mut tline = tenant
            .create_test_timeline(TIMELINE_ID, Lsn(0x10), DEFAULT_PG_VERSION, &ctx)
            .await?;

        const NUM_KEYS: usize = 100;
        const NUM_TLINES: usize = 50;

        let mut test_key = Key::from_hex("010000000033333333444444445500000000").unwrap();
        // Track page mutation lsns across different timelines.
        let mut updated = [[Lsn(0); NUM_KEYS]; NUM_TLINES];

        let mut lsn = Lsn(0x10);

        #[allow(clippy::needless_range_loop)]
        for idx in 0..NUM_TLINES {
            let new_tline_id = TimelineId::generate();
            tenant
                .branch_timeline_test(&tline, new_tline_id, Some(lsn), &ctx)
                .await?;
            tline = tenant
                .get_timeline(new_tline_id, true)
                .expect("Should have the branched timeline");

            for _ in 0..NUM_KEYS {
                lsn = Lsn(lsn.0 + 0x10);
                let blknum = thread_rng().gen_range(0..NUM_KEYS);
                test_key.field6 = blknum as u32;
                let mut writer = tline.writer().await;
                writer
                    .put(
                        test_key,
                        lsn,
                        &Value::Image(test_img(&format!("{} {} at {}", idx, blknum, lsn))),
                        &ctx,
                    )
                    .await?;
                println!("updating [{}][{}] at {}", idx, blknum, lsn);
                writer.finish_write(lsn);
                drop(writer);
                updated[idx][blknum] = lsn;
            }
        }

        // Read pages from leaf timeline across all ancestors.
        for (idx, lsns) in updated.iter().enumerate() {
            for (blknum, lsn) in lsns.iter().enumerate() {
                // Skip empty mutations.
                if lsn.0 == 0 {
                    continue;
                }
                println!("checking [{idx}][{blknum}] at {lsn}");
                test_key.field6 = blknum as u32;
                assert_eq!(
                    tline.get(test_key, *lsn, &ctx).await?,
                    test_img(&format!("{idx} {blknum} at {lsn}"))
                );
            }
        }
        Ok(())
    }

    #[tokio::test]
    async fn test_write_at_initdb_lsn_takes_optimization_code_path() -> anyhow::Result<()> {
        let (tenant, ctx) = TenantHarness::create("test_empty_test_timeline_is_usable")
            .await?
            .load()
            .await;

        let initdb_lsn = Lsn(0x20);
        let utline = tenant
            .create_empty_timeline(TIMELINE_ID, initdb_lsn, DEFAULT_PG_VERSION, &ctx)
            .await?;
        let tline = utline.raw_timeline().unwrap();

        // Spawn flush loop now so that we can set the `expect_initdb_optimization`
        tline.maybe_spawn_flush_loop();

        // Make sure the timeline has the minimum set of required keys for operation.
        // The only operation you can always do on an empty timeline is to `put` new data.
        // Except if you `put` at `initdb_lsn`.
        // In that case, there's an optimization to directly create image layers instead of delta layers.
        // It uses `repartition()`, which assumes some keys to be present.
        // Let's make sure the test timeline can handle that case.
        {
            let mut state = tline.flush_loop_state.lock().unwrap();
            assert_eq!(
                timeline::FlushLoopState::Running {
                    expect_initdb_optimization: false,
                    initdb_optimization_count: 0,
                },
                *state
            );
            *state = timeline::FlushLoopState::Running {
                expect_initdb_optimization: true,
                initdb_optimization_count: 0,
            };
        }

        // Make writes at the initdb_lsn. When we flush it below, it should be handled by the optimization.
        // As explained above, the optimization requires some keys to be present.
        // As per `create_empty_timeline` documentation, use init_empty to set them.
        // This is what `create_test_timeline` does, by the way.
        let mut modification = tline.begin_modification(initdb_lsn);
        modification
            .init_empty_test_timeline()
            .context("init_empty_test_timeline")?;
        modification
            .commit(&ctx)
            .await
            .context("commit init_empty_test_timeline modification")?;

        // Do the flush. The flush code will check the expectations that we set above.
        tline.freeze_and_flush().await?;

        // assert freeze_and_flush exercised the initdb optimization
        {
            let state = tline.flush_loop_state.lock().unwrap();
            let timeline::FlushLoopState::Running {
                expect_initdb_optimization,
                initdb_optimization_count,
            } = *state
            else {
                panic!("unexpected state: {:?}", *state);
            };
            assert!(expect_initdb_optimization);
            assert!(initdb_optimization_count > 0);
        }
        Ok(())
    }

    #[tokio::test]
    async fn test_create_guard_crash() -> anyhow::Result<()> {
        let name = "test_create_guard_crash";
        let harness = TenantHarness::create(name).await?;
        {
            let (tenant, ctx) = harness.load().await;
            let tline = tenant
                .create_empty_timeline(TIMELINE_ID, Lsn(0), DEFAULT_PG_VERSION, &ctx)
                .await?;
            // Leave the timeline ID in [`Tenant::timelines_creating`] to exclude attempting to create it again
            let raw_tline = tline.raw_timeline().unwrap();
            raw_tline
                .shutdown(super::timeline::ShutdownMode::Hard)
                .instrument(info_span!("test_shutdown", tenant_id=%raw_tline.tenant_shard_id, shard_id=%raw_tline.tenant_shard_id.shard_slug(), timeline_id=%TIMELINE_ID))
                .await;
            std::mem::forget(tline);
        }

        let (tenant, _) = harness.load().await;
        match tenant.get_timeline(TIMELINE_ID, false) {
            Ok(_) => panic!("timeline should've been removed during load"),
            Err(e) => {
                assert_eq!(
                    e,
                    GetTimelineError::NotFound {
                        tenant_id: tenant.tenant_shard_id,
                        timeline_id: TIMELINE_ID,
                    }
                )
            }
        }

        assert!(!harness
            .conf
            .timeline_path(&tenant.tenant_shard_id, &TIMELINE_ID)
            .exists());

        Ok(())
    }

    #[tokio::test]
    async fn test_read_at_max_lsn() -> anyhow::Result<()> {
        let names_algorithms = [
            ("test_read_at_max_lsn_legacy", CompactionAlgorithm::Legacy),
            ("test_read_at_max_lsn_tiered", CompactionAlgorithm::Tiered),
        ];
        for (name, algorithm) in names_algorithms {
            test_read_at_max_lsn_algorithm(name, algorithm).await?;
        }
        Ok(())
    }

    async fn test_read_at_max_lsn_algorithm(
        name: &'static str,
        compaction_algorithm: CompactionAlgorithm,
    ) -> anyhow::Result<()> {
        let mut harness = TenantHarness::create(name).await?;
        harness.tenant_conf.compaction_algorithm = CompactionAlgorithmSettings {
            kind: compaction_algorithm,
        };
        let (tenant, ctx) = harness.load().await;
        let tline = tenant
            .create_test_timeline(TIMELINE_ID, Lsn(0x08), DEFAULT_PG_VERSION, &ctx)
            .await?;

        let lsn = Lsn(0x10);
        let compact = false;
        bulk_insert_maybe_compact_gc(&tenant, &tline, &ctx, lsn, 50, 10000, compact).await?;

        let test_key = Key::from_hex("010000000033333333444444445500000000").unwrap();
        let read_lsn = Lsn(u64::MAX - 1);

        let result = tline.get(test_key, read_lsn, &ctx).await;
        assert!(result.is_ok(), "result is not Ok: {}", result.unwrap_err());

        Ok(())
    }

    #[tokio::test]
    async fn test_metadata_scan() -> anyhow::Result<()> {
        let harness = TenantHarness::create("test_metadata_scan").await?;
        let (tenant, ctx) = harness.load().await;
        let tline = tenant
            .create_test_timeline(TIMELINE_ID, Lsn(0x10), DEFAULT_PG_VERSION, &ctx)
            .await?;

        const NUM_KEYS: usize = 1000;
        const STEP: usize = 10000; // random update + scan base_key + idx * STEP

        let cancel = CancellationToken::new();

        let mut base_key = Key::from_hex("000000000033333333444444445500000000").unwrap();
        base_key.field1 = AUX_KEY_PREFIX;
        let mut test_key = base_key;

        // Track when each page was last modified. Used to assert that
        // a read sees the latest page version.
        let mut updated = [Lsn(0); NUM_KEYS];

        let mut lsn = Lsn(0x10);
        #[allow(clippy::needless_range_loop)]
        for blknum in 0..NUM_KEYS {
            lsn = Lsn(lsn.0 + 0x10);
            test_key.field6 = (blknum * STEP) as u32;
            let mut writer = tline.writer().await;
            writer
                .put(
                    test_key,
                    lsn,
                    &Value::Image(test_img(&format!("{} at {}", blknum, lsn))),
                    &ctx,
                )
                .await?;
            writer.finish_write(lsn);
            updated[blknum] = lsn;
            drop(writer);
        }

        let keyspace = KeySpace::single(base_key..base_key.add((NUM_KEYS * STEP) as u32));

        for iter in 0..=10 {
            // Read all the blocks
            for (blknum, last_lsn) in updated.iter().enumerate() {
                test_key.field6 = (blknum * STEP) as u32;
                assert_eq!(
                    tline.get(test_key, lsn, &ctx).await?,
                    test_img(&format!("{} at {}", blknum, last_lsn))
                );
            }

            let mut cnt = 0;
            for (key, value) in tline
                .get_vectored_impl(
                    keyspace.clone(),
                    lsn,
                    &mut ValuesReconstructState::default(),
                    &ctx,
                )
                .await?
            {
                let blknum = key.field6 as usize;
                let value = value?;
                assert!(blknum % STEP == 0);
                let blknum = blknum / STEP;
                assert_eq!(
                    value,
                    test_img(&format!("{} at {}", blknum, updated[blknum]))
                );
                cnt += 1;
            }

            assert_eq!(cnt, NUM_KEYS);

            for _ in 0..NUM_KEYS {
                lsn = Lsn(lsn.0 + 0x10);
                let blknum = thread_rng().gen_range(0..NUM_KEYS);
                test_key.field6 = (blknum * STEP) as u32;
                let mut writer = tline.writer().await;
                writer
                    .put(
                        test_key,
                        lsn,
                        &Value::Image(test_img(&format!("{} at {}", blknum, lsn))),
                        &ctx,
                    )
                    .await?;
                writer.finish_write(lsn);
                drop(writer);
                updated[blknum] = lsn;
            }

            // Perform two cycles of flush, compact, and GC
            for round in 0..2 {
                tline.freeze_and_flush().await?;
                tline
                    .compact(
                        &cancel,
                        if iter % 5 == 0 && round == 0 {
                            let mut flags = EnumSet::new();
                            flags.insert(CompactFlags::ForceImageLayerCreation);
                            flags.insert(CompactFlags::ForceRepartition);
                            flags
                        } else {
                            EnumSet::empty()
                        },
                        &ctx,
                    )
                    .await?;
                tenant
                    .gc_iteration(Some(tline.timeline_id), 0, Duration::ZERO, &cancel, &ctx)
                    .await?;
            }
        }

        Ok(())
    }

    #[tokio::test]
    async fn test_metadata_compaction_trigger() -> anyhow::Result<()> {
        let harness = TenantHarness::create("test_metadata_compaction_trigger").await?;
        let (tenant, ctx) = harness.load().await;
        let tline = tenant
            .create_test_timeline(TIMELINE_ID, Lsn(0x10), DEFAULT_PG_VERSION, &ctx)
            .await?;

        let cancel = CancellationToken::new();

        let mut base_key = Key::from_hex("000000000033333333444444445500000000").unwrap();
        base_key.field1 = AUX_KEY_PREFIX;
        let test_key = base_key;
        let mut lsn = Lsn(0x10);

        for _ in 0..20 {
            lsn = Lsn(lsn.0 + 0x10);
            let mut writer = tline.writer().await;
            writer
                .put(
                    test_key,
                    lsn,
                    &Value::Image(test_img(&format!("{} at {}", 0, lsn))),
                    &ctx,
                )
                .await?;
            writer.finish_write(lsn);
            drop(writer);
            tline.freeze_and_flush().await?; // force create a delta layer
        }

        let before_num_l0_delta_files =
            tline.layers.read().await.layer_map()?.level0_deltas().len();

        tline.compact(&cancel, EnumSet::empty(), &ctx).await?;

        let after_num_l0_delta_files = tline.layers.read().await.layer_map()?.level0_deltas().len();

        assert!(after_num_l0_delta_files < before_num_l0_delta_files, "after_num_l0_delta_files={after_num_l0_delta_files}, before_num_l0_delta_files={before_num_l0_delta_files}");

        assert_eq!(
            tline.get(test_key, lsn, &ctx).await?,
            test_img(&format!("{} at {}", 0, lsn))
        );

        Ok(())
    }

    #[tokio::test]
    async fn test_aux_file_e2e() {
        let harness = TenantHarness::create("test_aux_file_e2e").await.unwrap();

        let (tenant, ctx) = harness.load().await;

        let mut lsn = Lsn(0x08);

        let tline: Arc<Timeline> = tenant
            .create_test_timeline(TIMELINE_ID, lsn, DEFAULT_PG_VERSION, &ctx)
            .await
            .unwrap();

        {
            lsn += 8;
            let mut modification = tline.begin_modification(lsn);
            modification
                .put_file("pg_logical/mappings/test1", b"first", &ctx)
                .await
                .unwrap();
            modification.commit(&ctx).await.unwrap();
        }

        // we can read everything from the storage
        let files = tline.list_aux_files(lsn, &ctx).await.unwrap();
        assert_eq!(
            files.get("pg_logical/mappings/test1"),
            Some(&bytes::Bytes::from_static(b"first"))
        );

        {
            lsn += 8;
            let mut modification = tline.begin_modification(lsn);
            modification
                .put_file("pg_logical/mappings/test2", b"second", &ctx)
                .await
                .unwrap();
            modification.commit(&ctx).await.unwrap();
        }

        let files = tline.list_aux_files(lsn, &ctx).await.unwrap();
        assert_eq!(
            files.get("pg_logical/mappings/test2"),
            Some(&bytes::Bytes::from_static(b"second"))
        );

        let child = tenant
            .branch_timeline_test(&tline, NEW_TIMELINE_ID, Some(lsn), &ctx)
            .await
            .unwrap();

        let files = child.list_aux_files(lsn, &ctx).await.unwrap();
        assert_eq!(files.get("pg_logical/mappings/test1"), None);
        assert_eq!(files.get("pg_logical/mappings/test2"), None);
    }

    #[tokio::test]
    async fn test_metadata_image_creation() -> anyhow::Result<()> {
        let harness = TenantHarness::create("test_metadata_image_creation").await?;
        let (tenant, ctx) = harness.load().await;
        let tline = tenant
            .create_test_timeline(TIMELINE_ID, Lsn(0x10), DEFAULT_PG_VERSION, &ctx)
            .await?;

        const NUM_KEYS: usize = 1000;
        const STEP: usize = 10000; // random update + scan base_key + idx * STEP

        let cancel = CancellationToken::new();

        let base_key = Key::from_hex("620000000033333333444444445500000000").unwrap();
        assert_eq!(base_key.field1, AUX_KEY_PREFIX); // in case someone accidentally changed the prefix...
        let mut test_key = base_key;
        let mut lsn = Lsn(0x10);

        async fn scan_with_statistics(
            tline: &Timeline,
            keyspace: &KeySpace,
            lsn: Lsn,
            ctx: &RequestContext,
        ) -> anyhow::Result<(BTreeMap<Key, Result<Bytes, PageReconstructError>>, usize)> {
            let mut reconstruct_state = ValuesReconstructState::default();
            let res = tline
                .get_vectored_impl(keyspace.clone(), lsn, &mut reconstruct_state, ctx)
                .await?;
            Ok((res, reconstruct_state.get_delta_layers_visited() as usize))
        }

        #[allow(clippy::needless_range_loop)]
        for blknum in 0..NUM_KEYS {
            lsn = Lsn(lsn.0 + 0x10);
            test_key.field6 = (blknum * STEP) as u32;
            let mut writer = tline.writer().await;
            writer
                .put(
                    test_key,
                    lsn,
                    &Value::Image(test_img(&format!("{} at {}", blknum, lsn))),
                    &ctx,
                )
                .await?;
            writer.finish_write(lsn);
            drop(writer);
        }

        let keyspace = KeySpace::single(base_key..base_key.add((NUM_KEYS * STEP) as u32));

        for iter in 1..=10 {
            for _ in 0..NUM_KEYS {
                lsn = Lsn(lsn.0 + 0x10);
                let blknum = thread_rng().gen_range(0..NUM_KEYS);
                test_key.field6 = (blknum * STEP) as u32;
                let mut writer = tline.writer().await;
                writer
                    .put(
                        test_key,
                        lsn,
                        &Value::Image(test_img(&format!("{} at {}", blknum, lsn))),
                        &ctx,
                    )
                    .await?;
                writer.finish_write(lsn);
                drop(writer);
            }

            tline.freeze_and_flush().await?;

            if iter % 5 == 0 {
                let (_, before_delta_file_accessed) =
                    scan_with_statistics(&tline, &keyspace, lsn, &ctx).await?;
                tline
                    .compact(
                        &cancel,
                        {
                            let mut flags = EnumSet::new();
                            flags.insert(CompactFlags::ForceImageLayerCreation);
                            flags.insert(CompactFlags::ForceRepartition);
                            flags
                        },
                        &ctx,
                    )
                    .await?;
                let (_, after_delta_file_accessed) =
                    scan_with_statistics(&tline, &keyspace, lsn, &ctx).await?;
                assert!(after_delta_file_accessed < before_delta_file_accessed, "after_delta_file_accessed={after_delta_file_accessed}, before_delta_file_accessed={before_delta_file_accessed}");
                // Given that we already produced an image layer, there should be no delta layer needed for the scan, but still setting a low threshold there for unforeseen circumstances.
                assert!(
                    after_delta_file_accessed <= 2,
                    "after_delta_file_accessed={after_delta_file_accessed}"
                );
            }
        }

        Ok(())
    }

    #[tokio::test]
    async fn test_vectored_missing_data_key_reads() -> anyhow::Result<()> {
        let harness = TenantHarness::create("test_vectored_missing_data_key_reads").await?;
        let (tenant, ctx) = harness.load().await;

        let base_key = Key::from_hex("000000000033333333444444445500000000").unwrap();
        let base_key_child = Key::from_hex("000000000033333333444444445500000001").unwrap();
        let base_key_nonexist = Key::from_hex("000000000033333333444444445500000002").unwrap();

        let tline = tenant
            .create_test_timeline_with_layers(
                TIMELINE_ID,
                Lsn(0x10),
                DEFAULT_PG_VERSION,
                &ctx,
                Vec::new(), // delta layers
                vec![(Lsn(0x20), vec![(base_key, test_img("data key 1"))])], // image layers
                Lsn(0x20), // it's fine to not advance LSN to 0x30 while using 0x30 to get below because `get_vectored_impl` does not wait for LSN
            )
            .await?;
        tline.add_extra_test_dense_keyspace(KeySpace::single(base_key..(base_key_nonexist.next())));

        let child = tenant
            .branch_timeline_test_with_layers(
                &tline,
                NEW_TIMELINE_ID,
                Some(Lsn(0x20)),
                &ctx,
                Vec::new(), // delta layers
                vec![(Lsn(0x30), vec![(base_key_child, test_img("data key 2"))])], // image layers
                Lsn(0x30),
            )
            .await
            .unwrap();

        let lsn = Lsn(0x30);

        // test vectored get on parent timeline
        assert_eq!(
            get_vectored_impl_wrapper(&tline, base_key, lsn, &ctx).await?,
            Some(test_img("data key 1"))
        );
        assert!(get_vectored_impl_wrapper(&tline, base_key_child, lsn, &ctx)
            .await
            .unwrap_err()
            .is_missing_key_error());
        assert!(
            get_vectored_impl_wrapper(&tline, base_key_nonexist, lsn, &ctx)
                .await
                .unwrap_err()
                .is_missing_key_error()
        );

        // test vectored get on child timeline
        assert_eq!(
            get_vectored_impl_wrapper(&child, base_key, lsn, &ctx).await?,
            Some(test_img("data key 1"))
        );
        assert_eq!(
            get_vectored_impl_wrapper(&child, base_key_child, lsn, &ctx).await?,
            Some(test_img("data key 2"))
        );
        assert!(
            get_vectored_impl_wrapper(&child, base_key_nonexist, lsn, &ctx)
                .await
                .unwrap_err()
                .is_missing_key_error()
        );

        Ok(())
    }

    #[tokio::test]
    async fn test_vectored_missing_metadata_key_reads() -> anyhow::Result<()> {
        let harness = TenantHarness::create("test_vectored_missing_metadata_key_reads").await?;
        let (tenant, ctx) = harness.load().await;

        let base_key = Key::from_hex("620000000033333333444444445500000000").unwrap();
        let base_key_child = Key::from_hex("620000000033333333444444445500000001").unwrap();
        let base_key_nonexist = Key::from_hex("620000000033333333444444445500000002").unwrap();
        assert_eq!(base_key.field1, AUX_KEY_PREFIX); // in case someone accidentally changed the prefix...

        let tline = tenant
            .create_test_timeline_with_layers(
                TIMELINE_ID,
                Lsn(0x10),
                DEFAULT_PG_VERSION,
                &ctx,
                Vec::new(), // delta layers
                vec![(Lsn(0x20), vec![(base_key, test_img("metadata key 1"))])], // image layers
                Lsn(0x20), // it's fine to not advance LSN to 0x30 while using 0x30 to get below because `get_vectored_impl` does not wait for LSN
            )
            .await?;

        let child = tenant
            .branch_timeline_test_with_layers(
                &tline,
                NEW_TIMELINE_ID,
                Some(Lsn(0x20)),
                &ctx,
                Vec::new(), // delta layers
                vec![(
                    Lsn(0x30),
                    vec![(base_key_child, test_img("metadata key 2"))],
                )], // image layers
                Lsn(0x30),
            )
            .await
            .unwrap();

        let lsn = Lsn(0x30);

        // test vectored get on parent timeline
        assert_eq!(
            get_vectored_impl_wrapper(&tline, base_key, lsn, &ctx).await?,
            Some(test_img("metadata key 1"))
        );
        assert_eq!(
            get_vectored_impl_wrapper(&tline, base_key_child, lsn, &ctx).await?,
            None
        );
        assert_eq!(
            get_vectored_impl_wrapper(&tline, base_key_nonexist, lsn, &ctx).await?,
            None
        );

        // test vectored get on child timeline
        assert_eq!(
            get_vectored_impl_wrapper(&child, base_key, lsn, &ctx).await?,
            None
        );
        assert_eq!(
            get_vectored_impl_wrapper(&child, base_key_child, lsn, &ctx).await?,
            Some(test_img("metadata key 2"))
        );
        assert_eq!(
            get_vectored_impl_wrapper(&child, base_key_nonexist, lsn, &ctx).await?,
            None
        );

        Ok(())
    }

    async fn get_vectored_impl_wrapper(
        tline: &Arc<Timeline>,
        key: Key,
        lsn: Lsn,
        ctx: &RequestContext,
    ) -> Result<Option<Bytes>, GetVectoredError> {
        let mut reconstruct_state = ValuesReconstructState::new();
        let mut res = tline
            .get_vectored_impl(
                KeySpace::single(key..key.next()),
                lsn,
                &mut reconstruct_state,
                ctx,
            )
            .await?;
        Ok(res.pop_last().map(|(k, v)| {
            assert_eq!(k, key);
            v.unwrap()
        }))
    }

    #[tokio::test]
    async fn test_metadata_tombstone_reads() -> anyhow::Result<()> {
        let harness = TenantHarness::create("test_metadata_tombstone_reads").await?;
        let (tenant, ctx) = harness.load().await;
        let key0 = Key::from_hex("620000000033333333444444445500000000").unwrap();
        let key1 = Key::from_hex("620000000033333333444444445500000001").unwrap();
        let key2 = Key::from_hex("620000000033333333444444445500000002").unwrap();
        let key3 = Key::from_hex("620000000033333333444444445500000003").unwrap();

        // We emulate the situation that the compaction algorithm creates an image layer that removes the tombstones
        // Lsn 0x30 key0, key3, no key1+key2
        // Lsn 0x20 key1+key2 tomestones
        // Lsn 0x10 key1 in image, key2 in delta
        let tline = tenant
            .create_test_timeline_with_layers(
                TIMELINE_ID,
                Lsn(0x10),
                DEFAULT_PG_VERSION,
                &ctx,
                // delta layers
                vec![
                    DeltaLayerTestDesc::new_with_inferred_key_range(
                        Lsn(0x10)..Lsn(0x20),
                        vec![(key2, Lsn(0x10), Value::Image(test_img("metadata key 2")))],
                    ),
                    DeltaLayerTestDesc::new_with_inferred_key_range(
                        Lsn(0x20)..Lsn(0x30),
                        vec![(key1, Lsn(0x20), Value::Image(Bytes::new()))],
                    ),
                    DeltaLayerTestDesc::new_with_inferred_key_range(
                        Lsn(0x20)..Lsn(0x30),
                        vec![(key2, Lsn(0x20), Value::Image(Bytes::new()))],
                    ),
                ],
                // image layers
                vec![
                    (Lsn(0x10), vec![(key1, test_img("metadata key 1"))]),
                    (
                        Lsn(0x30),
                        vec![
                            (key0, test_img("metadata key 0")),
                            (key3, test_img("metadata key 3")),
                        ],
                    ),
                ],
                Lsn(0x30),
            )
            .await?;

        let lsn = Lsn(0x30);
        let old_lsn = Lsn(0x20);

        assert_eq!(
            get_vectored_impl_wrapper(&tline, key0, lsn, &ctx).await?,
            Some(test_img("metadata key 0"))
        );
        assert_eq!(
            get_vectored_impl_wrapper(&tline, key1, lsn, &ctx).await?,
            None,
        );
        assert_eq!(
            get_vectored_impl_wrapper(&tline, key2, lsn, &ctx).await?,
            None,
        );
        assert_eq!(
            get_vectored_impl_wrapper(&tline, key1, old_lsn, &ctx).await?,
            Some(Bytes::new()),
        );
        assert_eq!(
            get_vectored_impl_wrapper(&tline, key2, old_lsn, &ctx).await?,
            Some(Bytes::new()),
        );
        assert_eq!(
            get_vectored_impl_wrapper(&tline, key3, lsn, &ctx).await?,
            Some(test_img("metadata key 3"))
        );

        Ok(())
    }

    #[tokio::test]
    async fn test_metadata_tombstone_image_creation() {
        let harness = TenantHarness::create("test_metadata_tombstone_image_creation")
            .await
            .unwrap();
        let (tenant, ctx) = harness.load().await;

        let key0 = Key::from_hex("620000000033333333444444445500000000").unwrap();
        let key1 = Key::from_hex("620000000033333333444444445500000001").unwrap();
        let key2 = Key::from_hex("620000000033333333444444445500000002").unwrap();
        let key3 = Key::from_hex("620000000033333333444444445500000003").unwrap();

        let tline = tenant
            .create_test_timeline_with_layers(
                TIMELINE_ID,
                Lsn(0x10),
                DEFAULT_PG_VERSION,
                &ctx,
                // delta layers
                vec![
                    DeltaLayerTestDesc::new_with_inferred_key_range(
                        Lsn(0x10)..Lsn(0x20),
                        vec![(key2, Lsn(0x10), Value::Image(test_img("metadata key 2")))],
                    ),
                    DeltaLayerTestDesc::new_with_inferred_key_range(
                        Lsn(0x20)..Lsn(0x30),
                        vec![(key1, Lsn(0x20), Value::Image(Bytes::new()))],
                    ),
                    DeltaLayerTestDesc::new_with_inferred_key_range(
                        Lsn(0x20)..Lsn(0x30),
                        vec![(key2, Lsn(0x20), Value::Image(Bytes::new()))],
                    ),
                    DeltaLayerTestDesc::new_with_inferred_key_range(
                        Lsn(0x30)..Lsn(0x40),
                        vec![
                            (key0, Lsn(0x30), Value::Image(test_img("metadata key 0"))),
                            (key3, Lsn(0x30), Value::Image(test_img("metadata key 3"))),
                        ],
                    ),
                ],
                // image layers
                vec![(Lsn(0x10), vec![(key1, test_img("metadata key 1"))])],
                Lsn(0x40),
            )
            .await
            .unwrap();

        let cancel = CancellationToken::new();

        tline
            .compact(
                &cancel,
                {
                    let mut flags = EnumSet::new();
                    flags.insert(CompactFlags::ForceImageLayerCreation);
                    flags.insert(CompactFlags::ForceRepartition);
                    flags
                },
                &ctx,
            )
            .await
            .unwrap();

        // Image layers are created at last_record_lsn
        let images = tline
            .inspect_image_layers(Lsn(0x40), &ctx)
            .await
            .unwrap()
            .into_iter()
            .filter(|(k, _)| k.is_metadata_key())
            .collect::<Vec<_>>();
        assert_eq!(images.len(), 2); // the image layer should only contain two existing keys, tombstones should be removed.
    }

    #[tokio::test]
    async fn test_metadata_tombstone_empty_image_creation() {
        let harness = TenantHarness::create("test_metadata_tombstone_empty_image_creation")
            .await
            .unwrap();
        let (tenant, ctx) = harness.load().await;

        let key1 = Key::from_hex("620000000033333333444444445500000001").unwrap();
        let key2 = Key::from_hex("620000000033333333444444445500000002").unwrap();

        let tline = tenant
            .create_test_timeline_with_layers(
                TIMELINE_ID,
                Lsn(0x10),
                DEFAULT_PG_VERSION,
                &ctx,
                // delta layers
                vec![
                    DeltaLayerTestDesc::new_with_inferred_key_range(
                        Lsn(0x10)..Lsn(0x20),
                        vec![(key2, Lsn(0x10), Value::Image(test_img("metadata key 2")))],
                    ),
                    DeltaLayerTestDesc::new_with_inferred_key_range(
                        Lsn(0x20)..Lsn(0x30),
                        vec![(key1, Lsn(0x20), Value::Image(Bytes::new()))],
                    ),
                    DeltaLayerTestDesc::new_with_inferred_key_range(
                        Lsn(0x20)..Lsn(0x30),
                        vec![(key2, Lsn(0x20), Value::Image(Bytes::new()))],
                    ),
                ],
                // image layers
                vec![(Lsn(0x10), vec![(key1, test_img("metadata key 1"))])],
                Lsn(0x30),
            )
            .await
            .unwrap();

        let cancel = CancellationToken::new();

        tline
            .compact(
                &cancel,
                {
                    let mut flags = EnumSet::new();
                    flags.insert(CompactFlags::ForceImageLayerCreation);
                    flags.insert(CompactFlags::ForceRepartition);
                    flags
                },
                &ctx,
            )
            .await
            .unwrap();

        // Image layers are created at last_record_lsn
        let images = tline
            .inspect_image_layers(Lsn(0x30), &ctx)
            .await
            .unwrap()
            .into_iter()
            .filter(|(k, _)| k.is_metadata_key())
            .collect::<Vec<_>>();
        assert_eq!(images.len(), 0); // the image layer should not contain tombstones, or it is not created
    }

    #[tokio::test]
    async fn test_simple_bottom_most_compaction_images() -> anyhow::Result<()> {
        let harness = TenantHarness::create("test_simple_bottom_most_compaction_images").await?;
        let (tenant, ctx) = harness.load().await;

        fn get_key(id: u32) -> Key {
            // using aux key here b/c they are guaranteed to be inside `collect_keyspace`.
            let mut key = Key::from_hex("620000000033333333444444445500000000").unwrap();
            key.field6 = id;
            key
        }

        // We create
        // - one bottom-most image layer,
        // - a delta layer D1 crossing the GC horizon with data below and above the horizon,
        // - a delta layer D2 crossing the GC horizon with data only below the horizon,
        // - a delta layer D3 above the horizon.
        //
        //                             | D3 |
        //  | D1 |
        // -|    |-- gc horizon -----------------
        //  |    |                | D2 |
        // --------- img layer ------------------
        //
        // What we should expact from this compaction is:
        //                             | D3 |
        //  | Part of D1 |
        // --------- img layer with D1+D2 at GC horizon------------------

        // img layer at 0x10
        let img_layer = (0..10)
            .map(|id| (get_key(id), Bytes::from(format!("value {id}@0x10"))))
            .collect_vec();

        let delta1 = vec![
            (
                get_key(1),
                Lsn(0x20),
                Value::Image(Bytes::from("value 1@0x20")),
            ),
            (
                get_key(2),
                Lsn(0x30),
                Value::Image(Bytes::from("value 2@0x30")),
            ),
            (
                get_key(3),
                Lsn(0x40),
                Value::Image(Bytes::from("value 3@0x40")),
            ),
        ];
        let delta2 = vec![
            (
                get_key(5),
                Lsn(0x20),
                Value::Image(Bytes::from("value 5@0x20")),
            ),
            (
                get_key(6),
                Lsn(0x20),
                Value::Image(Bytes::from("value 6@0x20")),
            ),
        ];
        let delta3 = vec![
            (
                get_key(8),
                Lsn(0x48),
                Value::Image(Bytes::from("value 8@0x48")),
            ),
            (
                get_key(9),
                Lsn(0x48),
                Value::Image(Bytes::from("value 9@0x48")),
            ),
        ];

        let tline = tenant
            .create_test_timeline_with_layers(
                TIMELINE_ID,
                Lsn(0x10),
                DEFAULT_PG_VERSION,
                &ctx,
                vec![
                    DeltaLayerTestDesc::new_with_inferred_key_range(Lsn(0x20)..Lsn(0x48), delta1),
                    DeltaLayerTestDesc::new_with_inferred_key_range(Lsn(0x20)..Lsn(0x48), delta2),
                    DeltaLayerTestDesc::new_with_inferred_key_range(Lsn(0x48)..Lsn(0x50), delta3),
                ], // delta layers
                vec![(Lsn(0x10), img_layer)], // image layers
                Lsn(0x50),
            )
            .await?;
        {
            // Update GC info
            let mut guard = tline.gc_info.write().unwrap();
            guard.cutoffs.time = Lsn(0x30);
            guard.cutoffs.space = Lsn(0x30);
        }

        let expected_result = [
            Bytes::from_static(b"value 0@0x10"),
            Bytes::from_static(b"value 1@0x20"),
            Bytes::from_static(b"value 2@0x30"),
            Bytes::from_static(b"value 3@0x40"),
            Bytes::from_static(b"value 4@0x10"),
            Bytes::from_static(b"value 5@0x20"),
            Bytes::from_static(b"value 6@0x20"),
            Bytes::from_static(b"value 7@0x10"),
            Bytes::from_static(b"value 8@0x48"),
            Bytes::from_static(b"value 9@0x48"),
        ];

        for (idx, expected) in expected_result.iter().enumerate() {
            assert_eq!(
                tline
                    .get(get_key(idx as u32), Lsn(0x50), &ctx)
                    .await
                    .unwrap(),
                expected
            );
        }

        let cancel = CancellationToken::new();
        tline
            .compact_with_gc(&cancel, EnumSet::new(), &ctx)
            .await
            .unwrap();

        for (idx, expected) in expected_result.iter().enumerate() {
            assert_eq!(
                tline
                    .get(get_key(idx as u32), Lsn(0x50), &ctx)
                    .await
                    .unwrap(),
                expected
            );
        }

        // Check if the image layer at the GC horizon contains exactly what we want
        let image_at_gc_horizon = tline
            .inspect_image_layers(Lsn(0x30), &ctx)
            .await
            .unwrap()
            .into_iter()
            .filter(|(k, _)| k.is_metadata_key())
            .collect::<Vec<_>>();

        assert_eq!(image_at_gc_horizon.len(), 10);
        let expected_result = [
            Bytes::from_static(b"value 0@0x10"),
            Bytes::from_static(b"value 1@0x20"),
            Bytes::from_static(b"value 2@0x30"),
            Bytes::from_static(b"value 3@0x10"),
            Bytes::from_static(b"value 4@0x10"),
            Bytes::from_static(b"value 5@0x20"),
            Bytes::from_static(b"value 6@0x20"),
            Bytes::from_static(b"value 7@0x10"),
            Bytes::from_static(b"value 8@0x10"),
            Bytes::from_static(b"value 9@0x10"),
        ];
        for idx in 0..10 {
            assert_eq!(
                image_at_gc_horizon[idx],
                (get_key(idx as u32), expected_result[idx].clone())
            );
        }

        // Check if old layers are removed / new layers have the expected LSN
        let mut all_layers = tline.inspect_historic_layers().await.unwrap();
        all_layers.sort_by(|k1, k2| {
            (
                k1.is_delta,
                k1.key_range.start,
                k1.key_range.end,
                k1.lsn_range.start,
                k1.lsn_range.end,
            )
                .cmp(&(
                    k2.is_delta,
                    k2.key_range.start,
                    k2.key_range.end,
                    k2.lsn_range.start,
                    k2.lsn_range.end,
                ))
        });
        assert_eq!(
            all_layers,
            vec![
                // Image layer at GC horizon
                PersistentLayerKey {
                    key_range: Key::MIN..Key::MAX,
                    lsn_range: Lsn(0x30)..Lsn(0x31),
                    is_delta: false
                },
                // The delta layer below the horizon
                PersistentLayerKey {
                    key_range: get_key(3)..get_key(4),
                    lsn_range: Lsn(0x30)..Lsn(0x48),
                    is_delta: true
                },
                // The delta3 layer that should not be picked for the compaction
                PersistentLayerKey {
                    key_range: get_key(8)..get_key(10),
                    lsn_range: Lsn(0x48)..Lsn(0x50),
                    is_delta: true
                }
            ]
        );

        // increase GC horizon and compact again
        {
            // Update GC info
            let mut guard = tline.gc_info.write().unwrap();
            guard.cutoffs.time = Lsn(0x40);
            guard.cutoffs.space = Lsn(0x40);
        }
        tline
            .compact_with_gc(&cancel, EnumSet::new(), &ctx)
            .await
            .unwrap();

        Ok(())
    }

    #[tokio::test]
    async fn test_neon_test_record() -> anyhow::Result<()> {
        let harness = TenantHarness::create("test_neon_test_record").await?;
        let (tenant, ctx) = harness.load().await;

        fn get_key(id: u32) -> Key {
            // using aux key here b/c they are guaranteed to be inside `collect_keyspace`.
            let mut key = Key::from_hex("620000000033333333444444445500000000").unwrap();
            key.field6 = id;
            key
        }

        let delta1 = vec![
            (
                get_key(1),
                Lsn(0x20),
                Value::WalRecord(NeonWalRecord::wal_append(",0x20")),
            ),
            (
                get_key(1),
                Lsn(0x30),
                Value::WalRecord(NeonWalRecord::wal_append(",0x30")),
            ),
            (get_key(2), Lsn(0x10), Value::Image("0x10".into())),
            (
                get_key(2),
                Lsn(0x20),
                Value::WalRecord(NeonWalRecord::wal_append(",0x20")),
            ),
            (
                get_key(2),
                Lsn(0x30),
                Value::WalRecord(NeonWalRecord::wal_append(",0x30")),
            ),
            (get_key(3), Lsn(0x10), Value::Image("0x10".into())),
            (
                get_key(3),
                Lsn(0x20),
                Value::WalRecord(NeonWalRecord::wal_clear()),
            ),
            (get_key(4), Lsn(0x10), Value::Image("0x10".into())),
            (
                get_key(4),
                Lsn(0x20),
                Value::WalRecord(NeonWalRecord::wal_init()),
            ),
        ];
        let image1 = vec![(get_key(1), "0x10".into())];

        let tline = tenant
            .create_test_timeline_with_layers(
                TIMELINE_ID,
                Lsn(0x10),
                DEFAULT_PG_VERSION,
                &ctx,
                vec![DeltaLayerTestDesc::new_with_inferred_key_range(
                    Lsn(0x10)..Lsn(0x40),
                    delta1,
                )], // delta layers
                vec![(Lsn(0x10), image1)], // image layers
                Lsn(0x50),
            )
            .await?;

        assert_eq!(
            tline.get(get_key(1), Lsn(0x50), &ctx).await?,
            Bytes::from_static(b"0x10,0x20,0x30")
        );
        assert_eq!(
            tline.get(get_key(2), Lsn(0x50), &ctx).await?,
            Bytes::from_static(b"0x10,0x20,0x30")
        );

        // Need to remove the limit of "Neon WAL redo requires base image".

        // assert_eq!(tline.get(get_key(3), Lsn(0x50), &ctx).await?, Bytes::new());
        // assert_eq!(tline.get(get_key(4), Lsn(0x50), &ctx).await?, Bytes::new());

        Ok(())
    }

    #[tokio::test(start_paused = true)]
    async fn test_lsn_lease() -> anyhow::Result<()> {
        let (tenant, ctx) = TenantHarness::create("test_lsn_lease")
            .await
            .unwrap()
            .load()
            .await;
        // Advance to the lsn lease deadline so that GC is not blocked by
        // initial transition into AttachedSingle.
        tokio::time::advance(tenant.get_lsn_lease_length()).await;
        tokio::time::resume();
        let key = Key::from_hex("010000000033333333444444445500000000").unwrap();

        let end_lsn = Lsn(0x100);
        let image_layers = (0x20..=0x90)
            .step_by(0x10)
            .map(|n| {
                (
                    Lsn(n),
                    vec![(key, test_img(&format!("data key at {:x}", n)))],
                )
            })
            .collect();

        let timeline = tenant
            .create_test_timeline_with_layers(
                TIMELINE_ID,
                Lsn(0x10),
                DEFAULT_PG_VERSION,
                &ctx,
                Vec::new(),
                image_layers,
                end_lsn,
            )
            .await?;

        let leased_lsns = [0x30, 0x50, 0x70];
        let mut leases = Vec::new();
        leased_lsns.iter().for_each(|n| {
            leases.push(
                timeline
                    .init_lsn_lease(Lsn(*n), timeline.get_lsn_lease_length(), &ctx)
                    .expect("lease request should succeed"),
            );
        });

        let updated_lease_0 = timeline
            .renew_lsn_lease(Lsn(leased_lsns[0]), Duration::from_secs(0), &ctx)
            .expect("lease renewal should succeed");
        assert_eq!(
            updated_lease_0.valid_until, leases[0].valid_until,
            " Renewing with shorter lease should not change the lease."
        );

        let updated_lease_1 = timeline
            .renew_lsn_lease(
                Lsn(leased_lsns[1]),
                timeline.get_lsn_lease_length() * 2,
                &ctx,
            )
            .expect("lease renewal should succeed");
        assert!(
            updated_lease_1.valid_until > leases[1].valid_until,
            "Renewing with a long lease should renew lease with later expiration time."
        );

        // Force set disk consistent lsn so we can get the cutoff at `end_lsn`.
        info!(
            "latest_gc_cutoff_lsn: {}",
            *timeline.get_latest_gc_cutoff_lsn()
        );
        timeline.force_set_disk_consistent_lsn(end_lsn);

        let res = tenant
            .gc_iteration(
                Some(TIMELINE_ID),
                0,
                Duration::ZERO,
                &CancellationToken::new(),
                &ctx,
            )
            .await
            .unwrap();

        // Keeping everything <= Lsn(0x80) b/c leases:
        // 0/10: initdb layer
        // (0/20..=0/70).step_by(0x10): image layers added when creating the timeline.
        assert_eq!(res.layers_needed_by_leases, 7);
        // Keeping 0/90 b/c it is the latest layer.
        assert_eq!(res.layers_not_updated, 1);
        // Removed 0/80.
        assert_eq!(res.layers_removed, 1);

        // Make lease on a already GC-ed LSN.
        // 0/80 does not have a valid lease + is below latest_gc_cutoff
        assert!(Lsn(0x80) < *timeline.get_latest_gc_cutoff_lsn());
        timeline
            .init_lsn_lease(Lsn(0x80), timeline.get_lsn_lease_length(), &ctx)
            .expect_err("lease request on GC-ed LSN should fail");

        // Should still be able to renew a currently valid lease
        // Assumption: original lease to is still valid for 0/50.
        // (use `Timeline::init_lsn_lease` for testing so it always does validation)
        timeline
            .init_lsn_lease(Lsn(leased_lsns[1]), timeline.get_lsn_lease_length(), &ctx)
            .expect("lease renewal with validation should succeed");

        Ok(())
    }

    #[tokio::test]
    async fn test_simple_bottom_most_compaction_deltas() -> anyhow::Result<()> {
        let harness = TenantHarness::create("test_simple_bottom_most_compaction_deltas").await?;
        let (tenant, ctx) = harness.load().await;

        fn get_key(id: u32) -> Key {
            // using aux key here b/c they are guaranteed to be inside `collect_keyspace`.
            let mut key = Key::from_hex("620000000033333333444444445500000000").unwrap();
            key.field6 = id;
            key
        }

        // We create
        // - one bottom-most image layer,
        // - a delta layer D1 crossing the GC horizon with data below and above the horizon,
        // - a delta layer D2 crossing the GC horizon with data only below the horizon,
        // - a delta layer D3 above the horizon.
        //
        //                             | D3 |
        //  | D1 |
        // -|    |-- gc horizon -----------------
        //  |    |                | D2 |
        // --------- img layer ------------------
        //
        // What we should expact from this compaction is:
        //                             | D3 |
        //  | Part of D1 |
        // --------- img layer with D1+D2 at GC horizon------------------

        // img layer at 0x10
        let img_layer = (0..10)
            .map(|id| (get_key(id), Bytes::from(format!("value {id}@0x10"))))
            .collect_vec();

        let delta1 = vec![
            (
                get_key(1),
                Lsn(0x20),
                Value::WalRecord(NeonWalRecord::wal_append("@0x20")),
            ),
            (
                get_key(2),
                Lsn(0x30),
                Value::WalRecord(NeonWalRecord::wal_append("@0x30")),
            ),
            (
                get_key(3),
                Lsn(0x28),
                Value::WalRecord(NeonWalRecord::wal_append("@0x28")),
            ),
            (
                get_key(3),
                Lsn(0x30),
                Value::WalRecord(NeonWalRecord::wal_append("@0x30")),
            ),
            (
                get_key(3),
                Lsn(0x40),
                Value::WalRecord(NeonWalRecord::wal_append("@0x40")),
            ),
        ];
        let delta2 = vec![
            (
                get_key(5),
                Lsn(0x20),
                Value::WalRecord(NeonWalRecord::wal_append("@0x20")),
            ),
            (
                get_key(6),
                Lsn(0x20),
                Value::WalRecord(NeonWalRecord::wal_append("@0x20")),
            ),
        ];
        let delta3 = vec![
            (
                get_key(8),
                Lsn(0x48),
                Value::WalRecord(NeonWalRecord::wal_append("@0x48")),
            ),
            (
                get_key(9),
                Lsn(0x48),
                Value::WalRecord(NeonWalRecord::wal_append("@0x48")),
            ),
        ];

        let tline = tenant
            .create_test_timeline_with_layers(
                TIMELINE_ID,
                Lsn(0x10),
                DEFAULT_PG_VERSION,
                &ctx,
                vec![
                    DeltaLayerTestDesc::new_with_inferred_key_range(Lsn(0x10)..Lsn(0x48), delta1),
                    DeltaLayerTestDesc::new_with_inferred_key_range(Lsn(0x10)..Lsn(0x48), delta2),
                    DeltaLayerTestDesc::new_with_inferred_key_range(Lsn(0x48)..Lsn(0x50), delta3),
                ], // delta layers
                vec![(Lsn(0x10), img_layer)], // image layers
                Lsn(0x50),
            )
            .await?;
        {
            // Update GC info
            let mut guard = tline.gc_info.write().unwrap();
            *guard = GcInfo {
                retain_lsns: vec![],
                cutoffs: GcCutoffs {
                    time: Lsn(0x30),
                    space: Lsn(0x30),
                },
                leases: Default::default(),
                within_ancestor_pitr: false,
            };
        }

        let expected_result = [
            Bytes::from_static(b"value 0@0x10"),
            Bytes::from_static(b"value 1@0x10@0x20"),
            Bytes::from_static(b"value 2@0x10@0x30"),
            Bytes::from_static(b"value 3@0x10@0x28@0x30@0x40"),
            Bytes::from_static(b"value 4@0x10"),
            Bytes::from_static(b"value 5@0x10@0x20"),
            Bytes::from_static(b"value 6@0x10@0x20"),
            Bytes::from_static(b"value 7@0x10"),
            Bytes::from_static(b"value 8@0x10@0x48"),
            Bytes::from_static(b"value 9@0x10@0x48"),
        ];

        let expected_result_at_gc_horizon = [
            Bytes::from_static(b"value 0@0x10"),
            Bytes::from_static(b"value 1@0x10@0x20"),
            Bytes::from_static(b"value 2@0x10@0x30"),
            Bytes::from_static(b"value 3@0x10@0x28@0x30"),
            Bytes::from_static(b"value 4@0x10"),
            Bytes::from_static(b"value 5@0x10@0x20"),
            Bytes::from_static(b"value 6@0x10@0x20"),
            Bytes::from_static(b"value 7@0x10"),
            Bytes::from_static(b"value 8@0x10"),
            Bytes::from_static(b"value 9@0x10"),
        ];

        for idx in 0..10 {
            assert_eq!(
                tline
                    .get(get_key(idx as u32), Lsn(0x50), &ctx)
                    .await
                    .unwrap(),
                &expected_result[idx]
            );
            assert_eq!(
                tline
                    .get(get_key(idx as u32), Lsn(0x30), &ctx)
                    .await
                    .unwrap(),
                &expected_result_at_gc_horizon[idx]
            );
        }

        let cancel = CancellationToken::new();
        tline
            .compact_with_gc(&cancel, EnumSet::new(), &ctx)
            .await
            .unwrap();

        for idx in 0..10 {
            assert_eq!(
                tline
                    .get(get_key(idx as u32), Lsn(0x50), &ctx)
                    .await
                    .unwrap(),
                &expected_result[idx]
            );
            assert_eq!(
                tline
                    .get(get_key(idx as u32), Lsn(0x30), &ctx)
                    .await
                    .unwrap(),
                &expected_result_at_gc_horizon[idx]
            );
        }

        // increase GC horizon and compact again
        {
            // Update GC info
            let mut guard = tline.gc_info.write().unwrap();
            guard.cutoffs.time = Lsn(0x40);
            guard.cutoffs.space = Lsn(0x40);
        }
        tline
            .compact_with_gc(&cancel, EnumSet::new(), &ctx)
            .await
            .unwrap();

        Ok(())
    }

    #[tokio::test]
    async fn test_generate_key_retention() -> anyhow::Result<()> {
        let harness = TenantHarness::create("test_generate_key_retention").await?;
        let (tenant, ctx) = harness.load().await;
        let tline = tenant
            .create_test_timeline(TIMELINE_ID, Lsn(0x10), DEFAULT_PG_VERSION, &ctx)
            .await?;
        tline.force_advance_lsn(Lsn(0x70));
        let key = Key::from_hex("010000000033333333444444445500000000").unwrap();
        let history = vec![
            (
                key,
                Lsn(0x10),
                Value::Image(Bytes::copy_from_slice(b"0x10")),
            ),
            (
                key,
                Lsn(0x20),
                Value::WalRecord(NeonWalRecord::wal_append(";0x20")),
            ),
            (
                key,
                Lsn(0x30),
                Value::WalRecord(NeonWalRecord::wal_append(";0x30")),
            ),
            (
                key,
                Lsn(0x40),
                Value::WalRecord(NeonWalRecord::wal_append(";0x40")),
            ),
            (
                key,
                Lsn(0x50),
                Value::WalRecord(NeonWalRecord::wal_append(";0x50")),
            ),
            (
                key,
                Lsn(0x60),
                Value::WalRecord(NeonWalRecord::wal_append(";0x60")),
            ),
            (
                key,
                Lsn(0x70),
                Value::WalRecord(NeonWalRecord::wal_append(";0x70")),
            ),
            (
                key,
                Lsn(0x80),
                Value::Image(Bytes::copy_from_slice(
                    b"0x10;0x20;0x30;0x40;0x50;0x60;0x70;0x80",
                )),
            ),
            (
                key,
                Lsn(0x90),
                Value::WalRecord(NeonWalRecord::wal_append(";0x90")),
            ),
        ];
        let res = tline
            .generate_key_retention(
                key,
                &history,
                Lsn(0x60),
                &[Lsn(0x20), Lsn(0x40), Lsn(0x50)],
                3,
                None,
            )
            .await
            .unwrap();
        let expected_res = KeyHistoryRetention {
            below_horizon: vec![
                (
                    Lsn(0x20),
                    KeyLogAtLsn(vec![(
                        Lsn(0x20),
                        Value::Image(Bytes::copy_from_slice(b"0x10;0x20")),
                    )]),
                ),
                (
                    Lsn(0x40),
                    KeyLogAtLsn(vec![
                        (
                            Lsn(0x30),
                            Value::WalRecord(NeonWalRecord::wal_append(";0x30")),
                        ),
                        (
                            Lsn(0x40),
                            Value::WalRecord(NeonWalRecord::wal_append(";0x40")),
                        ),
                    ]),
                ),
                (
                    Lsn(0x50),
                    KeyLogAtLsn(vec![(
                        Lsn(0x50),
                        Value::Image(Bytes::copy_from_slice(b"0x10;0x20;0x30;0x40;0x50")),
                    )]),
                ),
                (
                    Lsn(0x60),
                    KeyLogAtLsn(vec![(
                        Lsn(0x60),
                        Value::WalRecord(NeonWalRecord::wal_append(";0x60")),
                    )]),
                ),
            ],
            above_horizon: KeyLogAtLsn(vec![
                (
                    Lsn(0x70),
                    Value::WalRecord(NeonWalRecord::wal_append(";0x70")),
                ),
                (
                    Lsn(0x80),
                    Value::Image(Bytes::copy_from_slice(
                        b"0x10;0x20;0x30;0x40;0x50;0x60;0x70;0x80",
                    )),
                ),
                (
                    Lsn(0x90),
                    Value::WalRecord(NeonWalRecord::wal_append(";0x90")),
                ),
            ]),
        };
        assert_eq!(res, expected_res);

        // We expect GC-compaction to run with the original GC. This would create a situation that
        // the original GC algorithm removes some delta layers b/c there are full image coverage,
        // therefore causing some keys to have an incomplete history below the lowest retain LSN.
        // For example, we have
        // ```plain
        // init delta @ 0x10, image @ 0x20, delta @ 0x30 (gc_horizon), image @ 0x40.
        // ```
        // Now the GC horizon moves up, and we have
        // ```plain
        // init delta @ 0x10, image @ 0x20, delta @ 0x30, image @ 0x40 (gc_horizon)
        // ```
        // The original GC algorithm kicks in, and removes delta @ 0x10, image @ 0x20.
        // We will end up with
        // ```plain
        // delta @ 0x30, image @ 0x40 (gc_horizon)
        // ```
        // Now we run the GC-compaction, and this key does not have a full history.
        // We should be able to handle this partial history and drop everything before the
        // gc_horizon image.

        let history = vec![
            (
                key,
                Lsn(0x20),
                Value::WalRecord(NeonWalRecord::wal_append(";0x20")),
            ),
            (
                key,
                Lsn(0x30),
                Value::WalRecord(NeonWalRecord::wal_append(";0x30")),
            ),
            (
                key,
                Lsn(0x40),
                Value::Image(Bytes::copy_from_slice(b"0x10;0x20;0x30;0x40")),
            ),
            (
                key,
                Lsn(0x50),
                Value::WalRecord(NeonWalRecord::wal_append(";0x50")),
            ),
            (
                key,
                Lsn(0x60),
                Value::WalRecord(NeonWalRecord::wal_append(";0x60")),
            ),
            (
                key,
                Lsn(0x70),
                Value::WalRecord(NeonWalRecord::wal_append(";0x70")),
            ),
            (
                key,
                Lsn(0x80),
                Value::Image(Bytes::copy_from_slice(
                    b"0x10;0x20;0x30;0x40;0x50;0x60;0x70;0x80",
                )),
            ),
            (
                key,
                Lsn(0x90),
                Value::WalRecord(NeonWalRecord::wal_append(";0x90")),
            ),
        ];
        let res = tline
            .generate_key_retention(key, &history, Lsn(0x60), &[Lsn(0x40), Lsn(0x50)], 3, None)
            .await
            .unwrap();
        let expected_res = KeyHistoryRetention {
            below_horizon: vec![
                (
                    Lsn(0x40),
                    KeyLogAtLsn(vec![(
                        Lsn(0x40),
                        Value::Image(Bytes::copy_from_slice(b"0x10;0x20;0x30;0x40")),
                    )]),
                ),
                (
                    Lsn(0x50),
                    KeyLogAtLsn(vec![(
                        Lsn(0x50),
                        Value::WalRecord(NeonWalRecord::wal_append(";0x50")),
                    )]),
                ),
                (
                    Lsn(0x60),
                    KeyLogAtLsn(vec![(
                        Lsn(0x60),
                        Value::WalRecord(NeonWalRecord::wal_append(";0x60")),
                    )]),
                ),
            ],
            above_horizon: KeyLogAtLsn(vec![
                (
                    Lsn(0x70),
                    Value::WalRecord(NeonWalRecord::wal_append(";0x70")),
                ),
                (
                    Lsn(0x80),
                    Value::Image(Bytes::copy_from_slice(
                        b"0x10;0x20;0x30;0x40;0x50;0x60;0x70;0x80",
                    )),
                ),
                (
                    Lsn(0x90),
                    Value::WalRecord(NeonWalRecord::wal_append(";0x90")),
                ),
            ]),
        };
        assert_eq!(res, expected_res);

        // In case of branch compaction, the branch itself does not have the full history, and we need to provide
        // the ancestor image in the test case.

        let history = vec![
            (
                key,
                Lsn(0x20),
                Value::WalRecord(NeonWalRecord::wal_append(";0x20")),
            ),
            (
                key,
                Lsn(0x30),
                Value::WalRecord(NeonWalRecord::wal_append(";0x30")),
            ),
            (
                key,
                Lsn(0x40),
                Value::WalRecord(NeonWalRecord::wal_append(";0x40")),
            ),
            (
                key,
                Lsn(0x70),
                Value::WalRecord(NeonWalRecord::wal_append(";0x70")),
            ),
        ];
        let res = tline
            .generate_key_retention(
                key,
                &history,
                Lsn(0x60),
                &[],
                3,
                Some((key, Lsn(0x10), Bytes::copy_from_slice(b"0x10"))),
            )
            .await
            .unwrap();
        let expected_res = KeyHistoryRetention {
            below_horizon: vec![(
                Lsn(0x60),
                KeyLogAtLsn(vec![(
                    Lsn(0x60),
                    Value::Image(Bytes::copy_from_slice(b"0x10;0x20;0x30;0x40")), // use the ancestor image to reconstruct the page
                )]),
            )],
            above_horizon: KeyLogAtLsn(vec![(
                Lsn(0x70),
                Value::WalRecord(NeonWalRecord::wal_append(";0x70")),
            )]),
        };
        assert_eq!(res, expected_res);

        let history = vec![
            (
                key,
                Lsn(0x20),
                Value::WalRecord(NeonWalRecord::wal_append(";0x20")),
            ),
            (
                key,
                Lsn(0x40),
                Value::WalRecord(NeonWalRecord::wal_append(";0x40")),
            ),
            (
                key,
                Lsn(0x60),
                Value::WalRecord(NeonWalRecord::wal_append(";0x60")),
            ),
            (
                key,
                Lsn(0x70),
                Value::WalRecord(NeonWalRecord::wal_append(";0x70")),
            ),
        ];
        let res = tline
            .generate_key_retention(
                key,
                &history,
                Lsn(0x60),
                &[Lsn(0x30)],
                3,
                Some((key, Lsn(0x10), Bytes::copy_from_slice(b"0x10"))),
            )
            .await
            .unwrap();
        let expected_res = KeyHistoryRetention {
            below_horizon: vec![
                (
                    Lsn(0x30),
                    KeyLogAtLsn(vec![(
                        Lsn(0x20),
                        Value::WalRecord(NeonWalRecord::wal_append(";0x20")),
                    )]),
                ),
                (
                    Lsn(0x60),
                    KeyLogAtLsn(vec![(
                        Lsn(0x60),
                        Value::Image(Bytes::copy_from_slice(b"0x10;0x20;0x40;0x60")),
                    )]),
                ),
            ],
            above_horizon: KeyLogAtLsn(vec![(
                Lsn(0x70),
                Value::WalRecord(NeonWalRecord::wal_append(";0x70")),
            )]),
        };
        assert_eq!(res, expected_res);

        Ok(())
    }

    #[tokio::test]
    async fn test_simple_bottom_most_compaction_with_retain_lsns() -> anyhow::Result<()> {
        let harness =
            TenantHarness::create("test_simple_bottom_most_compaction_with_retain_lsns").await?;
        let (tenant, ctx) = harness.load().await;

        fn get_key(id: u32) -> Key {
            // using aux key here b/c they are guaranteed to be inside `collect_keyspace`.
            let mut key = Key::from_hex("620000000033333333444444445500000000").unwrap();
            key.field6 = id;
            key
        }

        let img_layer = (0..10)
            .map(|id| (get_key(id), Bytes::from(format!("value {id}@0x10"))))
            .collect_vec();

        let delta1 = vec![
            (
                get_key(1),
                Lsn(0x20),
                Value::WalRecord(NeonWalRecord::wal_append("@0x20")),
            ),
            (
                get_key(2),
                Lsn(0x30),
                Value::WalRecord(NeonWalRecord::wal_append("@0x30")),
            ),
            (
                get_key(3),
                Lsn(0x28),
                Value::WalRecord(NeonWalRecord::wal_append("@0x28")),
            ),
            (
                get_key(3),
                Lsn(0x30),
                Value::WalRecord(NeonWalRecord::wal_append("@0x30")),
            ),
            (
                get_key(3),
                Lsn(0x40),
                Value::WalRecord(NeonWalRecord::wal_append("@0x40")),
            ),
        ];
        let delta2 = vec![
            (
                get_key(5),
                Lsn(0x20),
                Value::WalRecord(NeonWalRecord::wal_append("@0x20")),
            ),
            (
                get_key(6),
                Lsn(0x20),
                Value::WalRecord(NeonWalRecord::wal_append("@0x20")),
            ),
        ];
        let delta3 = vec![
            (
                get_key(8),
                Lsn(0x48),
                Value::WalRecord(NeonWalRecord::wal_append("@0x48")),
            ),
            (
                get_key(9),
                Lsn(0x48),
                Value::WalRecord(NeonWalRecord::wal_append("@0x48")),
            ),
        ];

        let tline = tenant
            .create_test_timeline_with_layers(
                TIMELINE_ID,
                Lsn(0x10),
                DEFAULT_PG_VERSION,
                &ctx,
                vec![
                    DeltaLayerTestDesc::new_with_inferred_key_range(Lsn(0x10)..Lsn(0x48), delta1),
                    DeltaLayerTestDesc::new_with_inferred_key_range(Lsn(0x10)..Lsn(0x48), delta2),
                    DeltaLayerTestDesc::new_with_inferred_key_range(Lsn(0x48)..Lsn(0x50), delta3),
                ], // delta layers
                vec![(Lsn(0x10), img_layer)], // image layers
                Lsn(0x50),
            )
            .await?;
        {
            // Update GC info
            let mut guard = tline.gc_info.write().unwrap();
            *guard = GcInfo {
                retain_lsns: vec![
                    (Lsn(0x10), tline.timeline_id, MaybeOffloaded::No),
                    (Lsn(0x20), tline.timeline_id, MaybeOffloaded::No),
                ],
                cutoffs: GcCutoffs {
                    time: Lsn(0x30),
                    space: Lsn(0x30),
                },
                leases: Default::default(),
                within_ancestor_pitr: false,
            };
        }

        let expected_result = [
            Bytes::from_static(b"value 0@0x10"),
            Bytes::from_static(b"value 1@0x10@0x20"),
            Bytes::from_static(b"value 2@0x10@0x30"),
            Bytes::from_static(b"value 3@0x10@0x28@0x30@0x40"),
            Bytes::from_static(b"value 4@0x10"),
            Bytes::from_static(b"value 5@0x10@0x20"),
            Bytes::from_static(b"value 6@0x10@0x20"),
            Bytes::from_static(b"value 7@0x10"),
            Bytes::from_static(b"value 8@0x10@0x48"),
            Bytes::from_static(b"value 9@0x10@0x48"),
        ];

        let expected_result_at_gc_horizon = [
            Bytes::from_static(b"value 0@0x10"),
            Bytes::from_static(b"value 1@0x10@0x20"),
            Bytes::from_static(b"value 2@0x10@0x30"),
            Bytes::from_static(b"value 3@0x10@0x28@0x30"),
            Bytes::from_static(b"value 4@0x10"),
            Bytes::from_static(b"value 5@0x10@0x20"),
            Bytes::from_static(b"value 6@0x10@0x20"),
            Bytes::from_static(b"value 7@0x10"),
            Bytes::from_static(b"value 8@0x10"),
            Bytes::from_static(b"value 9@0x10"),
        ];

        let expected_result_at_lsn_20 = [
            Bytes::from_static(b"value 0@0x10"),
            Bytes::from_static(b"value 1@0x10@0x20"),
            Bytes::from_static(b"value 2@0x10"),
            Bytes::from_static(b"value 3@0x10"),
            Bytes::from_static(b"value 4@0x10"),
            Bytes::from_static(b"value 5@0x10@0x20"),
            Bytes::from_static(b"value 6@0x10@0x20"),
            Bytes::from_static(b"value 7@0x10"),
            Bytes::from_static(b"value 8@0x10"),
            Bytes::from_static(b"value 9@0x10"),
        ];

        let expected_result_at_lsn_10 = [
            Bytes::from_static(b"value 0@0x10"),
            Bytes::from_static(b"value 1@0x10"),
            Bytes::from_static(b"value 2@0x10"),
            Bytes::from_static(b"value 3@0x10"),
            Bytes::from_static(b"value 4@0x10"),
            Bytes::from_static(b"value 5@0x10"),
            Bytes::from_static(b"value 6@0x10"),
            Bytes::from_static(b"value 7@0x10"),
            Bytes::from_static(b"value 8@0x10"),
            Bytes::from_static(b"value 9@0x10"),
        ];

        let verify_result = || async {
            let gc_horizon = {
                let gc_info = tline.gc_info.read().unwrap();
                gc_info.cutoffs.time
            };
            for idx in 0..10 {
                assert_eq!(
                    tline
                        .get(get_key(idx as u32), Lsn(0x50), &ctx)
                        .await
                        .unwrap(),
                    &expected_result[idx]
                );
                assert_eq!(
                    tline
                        .get(get_key(idx as u32), gc_horizon, &ctx)
                        .await
                        .unwrap(),
                    &expected_result_at_gc_horizon[idx]
                );
                assert_eq!(
                    tline
                        .get(get_key(idx as u32), Lsn(0x20), &ctx)
                        .await
                        .unwrap(),
                    &expected_result_at_lsn_20[idx]
                );
                assert_eq!(
                    tline
                        .get(get_key(idx as u32), Lsn(0x10), &ctx)
                        .await
                        .unwrap(),
                    &expected_result_at_lsn_10[idx]
                );
            }
        };

        verify_result().await;

        let cancel = CancellationToken::new();
        let mut dryrun_flags = EnumSet::new();
        dryrun_flags.insert(CompactFlags::DryRun);

        tline
            .compact_with_gc(&cancel, dryrun_flags, &ctx)
            .await
            .unwrap();
        // We expect layer map to be the same b/c the dry run flag, but we don't know whether there will be other background jobs
        // cleaning things up, and therefore, we don't do sanity checks on the layer map during unit tests.
        verify_result().await;

        tline
            .compact_with_gc(&cancel, EnumSet::new(), &ctx)
            .await
            .unwrap();
        verify_result().await;

        // compact again
        tline
            .compact_with_gc(&cancel, EnumSet::new(), &ctx)
            .await
            .unwrap();
        verify_result().await;

        // increase GC horizon and compact again
        {
            // Update GC info
            let mut guard = tline.gc_info.write().unwrap();
            guard.cutoffs.time = Lsn(0x38);
            guard.cutoffs.space = Lsn(0x38);
        }
        tline
            .compact_with_gc(&cancel, EnumSet::new(), &ctx)
            .await
            .unwrap();
        verify_result().await; // no wals between 0x30 and 0x38, so we should obtain the same result

        // not increasing the GC horizon and compact again
        tline
            .compact_with_gc(&cancel, EnumSet::new(), &ctx)
            .await
            .unwrap();
        verify_result().await;

        Ok(())
    }

    #[tokio::test]
    async fn test_simple_bottom_most_compaction_with_retain_lsns_single_key() -> anyhow::Result<()>
    {
        let harness =
            TenantHarness::create("test_simple_bottom_most_compaction_with_retain_lsns_single_key")
                .await?;
        let (tenant, ctx) = harness.load().await;

        fn get_key(id: u32) -> Key {
            // using aux key here b/c they are guaranteed to be inside `collect_keyspace`.
            let mut key = Key::from_hex("620000000033333333444444445500000000").unwrap();
            key.field6 = id;
            key
        }

        let img_layer = (0..10)
            .map(|id| (get_key(id), Bytes::from(format!("value {id}@0x10"))))
            .collect_vec();

        let delta1 = vec![
            (
                get_key(1),
                Lsn(0x20),
                Value::WalRecord(NeonWalRecord::wal_append("@0x20")),
            ),
            (
                get_key(1),
                Lsn(0x28),
                Value::WalRecord(NeonWalRecord::wal_append("@0x28")),
            ),
        ];
        let delta2 = vec![
            (
                get_key(1),
                Lsn(0x30),
                Value::WalRecord(NeonWalRecord::wal_append("@0x30")),
            ),
            (
                get_key(1),
                Lsn(0x38),
                Value::WalRecord(NeonWalRecord::wal_append("@0x38")),
            ),
        ];
        let delta3 = vec![
            (
                get_key(8),
                Lsn(0x48),
                Value::WalRecord(NeonWalRecord::wal_append("@0x48")),
            ),
            (
                get_key(9),
                Lsn(0x48),
                Value::WalRecord(NeonWalRecord::wal_append("@0x48")),
            ),
        ];

        let tline = tenant
            .create_test_timeline_with_layers(
                TIMELINE_ID,
                Lsn(0x10),
                DEFAULT_PG_VERSION,
                &ctx,
                vec![
                    // delta1 and delta 2 only contain a single key but multiple updates
                    DeltaLayerTestDesc::new_with_inferred_key_range(Lsn(0x10)..Lsn(0x30), delta1),
                    DeltaLayerTestDesc::new_with_inferred_key_range(Lsn(0x30)..Lsn(0x50), delta2),
                    DeltaLayerTestDesc::new_with_inferred_key_range(Lsn(0x10)..Lsn(0x50), delta3),
                ], // delta layers
                vec![(Lsn(0x10), img_layer)], // image layers
                Lsn(0x50),
            )
            .await?;
        {
            // Update GC info
            let mut guard = tline.gc_info.write().unwrap();
            *guard = GcInfo {
                retain_lsns: vec![
                    (Lsn(0x10), tline.timeline_id, MaybeOffloaded::No),
                    (Lsn(0x20), tline.timeline_id, MaybeOffloaded::No),
                ],
                cutoffs: GcCutoffs {
                    time: Lsn(0x30),
                    space: Lsn(0x30),
                },
                leases: Default::default(),
                within_ancestor_pitr: false,
            };
        }

        let expected_result = [
            Bytes::from_static(b"value 0@0x10"),
            Bytes::from_static(b"value 1@0x10@0x20@0x28@0x30@0x38"),
            Bytes::from_static(b"value 2@0x10"),
            Bytes::from_static(b"value 3@0x10"),
            Bytes::from_static(b"value 4@0x10"),
            Bytes::from_static(b"value 5@0x10"),
            Bytes::from_static(b"value 6@0x10"),
            Bytes::from_static(b"value 7@0x10"),
            Bytes::from_static(b"value 8@0x10@0x48"),
            Bytes::from_static(b"value 9@0x10@0x48"),
        ];

        let expected_result_at_gc_horizon = [
            Bytes::from_static(b"value 0@0x10"),
            Bytes::from_static(b"value 1@0x10@0x20@0x28@0x30"),
            Bytes::from_static(b"value 2@0x10"),
            Bytes::from_static(b"value 3@0x10"),
            Bytes::from_static(b"value 4@0x10"),
            Bytes::from_static(b"value 5@0x10"),
            Bytes::from_static(b"value 6@0x10"),
            Bytes::from_static(b"value 7@0x10"),
            Bytes::from_static(b"value 8@0x10"),
            Bytes::from_static(b"value 9@0x10"),
        ];

        let expected_result_at_lsn_20 = [
            Bytes::from_static(b"value 0@0x10"),
            Bytes::from_static(b"value 1@0x10@0x20"),
            Bytes::from_static(b"value 2@0x10"),
            Bytes::from_static(b"value 3@0x10"),
            Bytes::from_static(b"value 4@0x10"),
            Bytes::from_static(b"value 5@0x10"),
            Bytes::from_static(b"value 6@0x10"),
            Bytes::from_static(b"value 7@0x10"),
            Bytes::from_static(b"value 8@0x10"),
            Bytes::from_static(b"value 9@0x10"),
        ];

        let expected_result_at_lsn_10 = [
            Bytes::from_static(b"value 0@0x10"),
            Bytes::from_static(b"value 1@0x10"),
            Bytes::from_static(b"value 2@0x10"),
            Bytes::from_static(b"value 3@0x10"),
            Bytes::from_static(b"value 4@0x10"),
            Bytes::from_static(b"value 5@0x10"),
            Bytes::from_static(b"value 6@0x10"),
            Bytes::from_static(b"value 7@0x10"),
            Bytes::from_static(b"value 8@0x10"),
            Bytes::from_static(b"value 9@0x10"),
        ];

        let verify_result = || async {
            let gc_horizon = {
                let gc_info = tline.gc_info.read().unwrap();
                gc_info.cutoffs.time
            };
            for idx in 0..10 {
                assert_eq!(
                    tline
                        .get(get_key(idx as u32), Lsn(0x50), &ctx)
                        .await
                        .unwrap(),
                    &expected_result[idx]
                );
                assert_eq!(
                    tline
                        .get(get_key(idx as u32), gc_horizon, &ctx)
                        .await
                        .unwrap(),
                    &expected_result_at_gc_horizon[idx]
                );
                assert_eq!(
                    tline
                        .get(get_key(idx as u32), Lsn(0x20), &ctx)
                        .await
                        .unwrap(),
                    &expected_result_at_lsn_20[idx]
                );
                assert_eq!(
                    tline
                        .get(get_key(idx as u32), Lsn(0x10), &ctx)
                        .await
                        .unwrap(),
                    &expected_result_at_lsn_10[idx]
                );
            }
        };

        verify_result().await;

        let cancel = CancellationToken::new();
        let mut dryrun_flags = EnumSet::new();
        dryrun_flags.insert(CompactFlags::DryRun);

        tline
            .compact_with_gc(&cancel, dryrun_flags, &ctx)
            .await
            .unwrap();
        // We expect layer map to be the same b/c the dry run flag, but we don't know whether there will be other background jobs
        // cleaning things up, and therefore, we don't do sanity checks on the layer map during unit tests.
        verify_result().await;

        tline
            .compact_with_gc(&cancel, EnumSet::new(), &ctx)
            .await
            .unwrap();
        verify_result().await;

        // compact again
        tline
            .compact_with_gc(&cancel, EnumSet::new(), &ctx)
            .await
            .unwrap();
        verify_result().await;

        Ok(())
    }

    #[tokio::test]
    async fn test_simple_bottom_most_compaction_on_branch() -> anyhow::Result<()> {
        let harness = TenantHarness::create("test_simple_bottom_most_compaction_on_branch").await?;
        let (tenant, ctx) = harness.load().await;

        fn get_key(id: u32) -> Key {
            let mut key = Key::from_hex("000000000033333333444444445500000000").unwrap();
            key.field6 = id;
            key
        }

        let img_layer = (0..10)
            .map(|id| (get_key(id), Bytes::from(format!("value {id}@0x10"))))
            .collect_vec();

        let delta1 = vec![
            (
                get_key(1),
                Lsn(0x20),
                Value::WalRecord(NeonWalRecord::wal_append("@0x20")),
            ),
            (
                get_key(2),
                Lsn(0x30),
                Value::WalRecord(NeonWalRecord::wal_append("@0x30")),
            ),
            (
                get_key(3),
                Lsn(0x28),
                Value::WalRecord(NeonWalRecord::wal_append("@0x28")),
            ),
            (
                get_key(3),
                Lsn(0x30),
                Value::WalRecord(NeonWalRecord::wal_append("@0x30")),
            ),
            (
                get_key(3),
                Lsn(0x40),
                Value::WalRecord(NeonWalRecord::wal_append("@0x40")),
            ),
        ];
        let delta2 = vec![
            (
                get_key(5),
                Lsn(0x20),
                Value::WalRecord(NeonWalRecord::wal_append("@0x20")),
            ),
            (
                get_key(6),
                Lsn(0x20),
                Value::WalRecord(NeonWalRecord::wal_append("@0x20")),
            ),
        ];
        let delta3 = vec![
            (
                get_key(8),
                Lsn(0x48),
                Value::WalRecord(NeonWalRecord::wal_append("@0x48")),
            ),
            (
                get_key(9),
                Lsn(0x48),
                Value::WalRecord(NeonWalRecord::wal_append("@0x48")),
            ),
        ];

        let parent_tline = tenant
            .create_test_timeline_with_layers(
                TIMELINE_ID,
                Lsn(0x10),
                DEFAULT_PG_VERSION,
                &ctx,
                vec![],                       // delta layers
                vec![(Lsn(0x18), img_layer)], // image layers
                Lsn(0x18),
            )
            .await?;

        parent_tline.add_extra_test_dense_keyspace(KeySpace::single(get_key(0)..get_key(10)));

        let branch_tline = tenant
            .branch_timeline_test_with_layers(
                &parent_tline,
                NEW_TIMELINE_ID,
                Some(Lsn(0x18)),
                &ctx,
                vec![
                    DeltaLayerTestDesc::new_with_inferred_key_range(Lsn(0x20)..Lsn(0x48), delta1),
                    DeltaLayerTestDesc::new_with_inferred_key_range(Lsn(0x20)..Lsn(0x48), delta2),
                    DeltaLayerTestDesc::new_with_inferred_key_range(Lsn(0x48)..Lsn(0x50), delta3),
                ], // delta layers
                vec![], // image layers
                Lsn(0x50),
            )
            .await?;

        branch_tline.add_extra_test_dense_keyspace(KeySpace::single(get_key(0)..get_key(10)));

        {
            // Update GC info
            let mut guard = parent_tline.gc_info.write().unwrap();
            *guard = GcInfo {
                retain_lsns: vec![(Lsn(0x18), branch_tline.timeline_id, MaybeOffloaded::No)],
                cutoffs: GcCutoffs {
                    time: Lsn(0x10),
                    space: Lsn(0x10),
                },
                leases: Default::default(),
                within_ancestor_pitr: false,
            };
        }

        {
            // Update GC info
            let mut guard = branch_tline.gc_info.write().unwrap();
            *guard = GcInfo {
                retain_lsns: vec![(Lsn(0x40), branch_tline.timeline_id, MaybeOffloaded::No)],
                cutoffs: GcCutoffs {
                    time: Lsn(0x50),
                    space: Lsn(0x50),
                },
                leases: Default::default(),
                within_ancestor_pitr: false,
            };
        }

        let expected_result_at_gc_horizon = [
            Bytes::from_static(b"value 0@0x10"),
            Bytes::from_static(b"value 1@0x10@0x20"),
            Bytes::from_static(b"value 2@0x10@0x30"),
            Bytes::from_static(b"value 3@0x10@0x28@0x30@0x40"),
            Bytes::from_static(b"value 4@0x10"),
            Bytes::from_static(b"value 5@0x10@0x20"),
            Bytes::from_static(b"value 6@0x10@0x20"),
            Bytes::from_static(b"value 7@0x10"),
            Bytes::from_static(b"value 8@0x10@0x48"),
            Bytes::from_static(b"value 9@0x10@0x48"),
        ];

        let expected_result_at_lsn_40 = [
            Bytes::from_static(b"value 0@0x10"),
            Bytes::from_static(b"value 1@0x10@0x20"),
            Bytes::from_static(b"value 2@0x10@0x30"),
            Bytes::from_static(b"value 3@0x10@0x28@0x30@0x40"),
            Bytes::from_static(b"value 4@0x10"),
            Bytes::from_static(b"value 5@0x10@0x20"),
            Bytes::from_static(b"value 6@0x10@0x20"),
            Bytes::from_static(b"value 7@0x10"),
            Bytes::from_static(b"value 8@0x10"),
            Bytes::from_static(b"value 9@0x10"),
        ];

        let verify_result = || async {
            for idx in 0..10 {
                assert_eq!(
                    branch_tline
                        .get(get_key(idx as u32), Lsn(0x50), &ctx)
                        .await
                        .unwrap(),
                    &expected_result_at_gc_horizon[idx]
                );
                assert_eq!(
                    branch_tline
                        .get(get_key(idx as u32), Lsn(0x40), &ctx)
                        .await
                        .unwrap(),
                    &expected_result_at_lsn_40[idx]
                );
            }
        };

        verify_result().await;

        let cancel = CancellationToken::new();
        branch_tline
            .compact_with_gc(&cancel, EnumSet::new(), &ctx)
            .await
            .unwrap();

        verify_result().await;

        Ok(())
    }

    // Regression test for https://github.com/neondatabase/neon/issues/9012
    // Create an image arrangement where we have to read at different LSN ranges
    // from a delta layer. This is achieved by overlapping an image layer on top of
    // a delta layer. Like so:
    //
    //     A      B
    // +----------------+ -> delta_layer
    // |                |                           ^ lsn
    // |       =========|-> nested_image_layer      |
    // |       C        |                           |
    // +----------------+                           |
    // ======== -> baseline_image_layer             +-------> key
    //
    //
    // When querying the key range [A, B) we need to read at different LSN ranges
    // for [A, C) and [C, B). This test checks that the described edge case is handled correctly.
    #[tokio::test]
    async fn test_vectored_read_with_nested_image_layer() -> anyhow::Result<()> {
        let harness = TenantHarness::create("test_vectored_read_with_nested_image_layer").await?;
        let (tenant, ctx) = harness.load().await;

        let will_init_keys = [2, 6];
        fn get_key(id: u32) -> Key {
            let mut key = Key::from_hex("110000000033333333444444445500000000").unwrap();
            key.field6 = id;
            key
        }

        let mut expected_key_values = HashMap::new();

        let baseline_image_layer_lsn = Lsn(0x10);
        let mut baseline_img_layer = Vec::new();
        for i in 0..5 {
            let key = get_key(i);
            let value = format!("value {i}@{baseline_image_layer_lsn}");

            let removed = expected_key_values.insert(key, value.clone());
            assert!(removed.is_none());

            baseline_img_layer.push((key, Bytes::from(value)));
        }

        let nested_image_layer_lsn = Lsn(0x50);
        let mut nested_img_layer = Vec::new();
        for i in 5..10 {
            let key = get_key(i);
            let value = format!("value {i}@{nested_image_layer_lsn}");

            let removed = expected_key_values.insert(key, value.clone());
            assert!(removed.is_none());

            nested_img_layer.push((key, Bytes::from(value)));
        }

        let mut delta_layer_spec = Vec::default();
        let delta_layer_start_lsn = Lsn(0x20);
        let mut delta_layer_end_lsn = delta_layer_start_lsn;

        for i in 0..10 {
            let key = get_key(i);
            let key_in_nested = nested_img_layer
                .iter()
                .any(|(key_with_img, _)| *key_with_img == key);
            let lsn = {
                if key_in_nested {
                    Lsn(nested_image_layer_lsn.0 + 0x10)
                } else {
                    delta_layer_start_lsn
                }
            };

            let will_init = will_init_keys.contains(&i);
            if will_init {
                delta_layer_spec.push((key, lsn, Value::WalRecord(NeonWalRecord::wal_init())));

                expected_key_values.insert(key, "".to_string());
            } else {
                let delta = format!("@{lsn}");
                delta_layer_spec.push((
                    key,
                    lsn,
                    Value::WalRecord(NeonWalRecord::wal_append(&delta)),
                ));

                expected_key_values
                    .get_mut(&key)
                    .expect("An image exists for each key")
                    .push_str(delta.as_str());
            }
            delta_layer_end_lsn = std::cmp::max(delta_layer_start_lsn, lsn);
        }

        delta_layer_end_lsn = Lsn(delta_layer_end_lsn.0 + 1);

        assert!(
            nested_image_layer_lsn > delta_layer_start_lsn
                && nested_image_layer_lsn < delta_layer_end_lsn
        );

        let tline = tenant
            .create_test_timeline_with_layers(
                TIMELINE_ID,
                baseline_image_layer_lsn,
                DEFAULT_PG_VERSION,
                &ctx,
                vec![DeltaLayerTestDesc::new_with_inferred_key_range(
                    delta_layer_start_lsn..delta_layer_end_lsn,
                    delta_layer_spec,
                )], // delta layers
                vec![
                    (baseline_image_layer_lsn, baseline_img_layer),
                    (nested_image_layer_lsn, nested_img_layer),
                ], // image layers
                delta_layer_end_lsn,
            )
            .await?;

        let keyspace = KeySpace::single(get_key(0)..get_key(10));
        let results = tline
            .get_vectored(keyspace, delta_layer_end_lsn, &ctx)
            .await
            .expect("No vectored errors");
        for (key, res) in results {
            let value = res.expect("No key errors");
            let expected_value = expected_key_values.remove(&key).expect("No unknown keys");
            assert_eq!(value, Bytes::from(expected_value));
        }

        Ok(())
    }
}<|MERGE_RESOLUTION|>--- conflicted
+++ resolved
@@ -737,15 +737,12 @@
     }
 }
 
-<<<<<<< HEAD
-=======
 /// Arguments to [`Tenant::create_timeline`].
 ///
 /// Not usable as an idempotency key for timeline creation because if [`CreateTimelineParamsBranch::ancestor_start_lsn`]
 /// is `None`, the result of the timeline create call is not deterministic.
 ///
 /// See [`CreateTimelineIdempotency`] for an idempotency key.
->>>>>>> b3bedda6
 #[derive(Debug)]
 pub(crate) enum CreateTimelineParams {
     Bootstrap(CreateTimelineParamsBootstrap),
@@ -759,10 +756,7 @@
     pub(crate) pg_version: u32,
 }
 
-<<<<<<< HEAD
-=======
 /// NB: See comment on [`CreateTimelineIdempotency::Branch`] for why there's no `pg_version` here.
->>>>>>> b3bedda6
 #[derive(Debug)]
 pub(crate) struct CreateTimelineParamsBranch {
     pub(crate) new_timeline_id: TimelineId,
@@ -770,14 +764,6 @@
     pub(crate) ancestor_start_lsn: Option<Lsn>,
 }
 
-<<<<<<< HEAD
-pub(crate) struct CreatingTimelineStateBootstrap {
-    pub(crate) pg_version: u32,
-}
-
-pub(crate) enum CreatingTimelineState {
-    Bootstrap(CreatingTimelineStateBootstrap),
-=======
 /// What is used to determine idempotency of a [`Tenant::create_timeline`] call.
 ///
 /// Unlike [`CreateTimelineParams`], ancestor LSN is fixed, so, branching will be at a deterministic LSN.
@@ -794,15 +780,12 @@
     /// While [`pageserver_api::models::TimelineCreateRequestMode::Branch::pg_version`]
     /// exists as a field, and is set by cplane, it has always been ignored by pageserver when
     /// determining the child branch pg_version.
->>>>>>> b3bedda6
     Branch {
         ancestor_timeline_id: TimelineId,
         ancestor_start_lsn: Lsn,
     },
 }
 
-<<<<<<< HEAD
-=======
 /// What is returned by [`Tenant::start_creating_timeline`].
 #[must_use]
 enum StartCreatingTimelineResult<'t> {
@@ -831,7 +814,6 @@
     }
 }
 
->>>>>>> b3bedda6
 #[derive(thiserror::Error, Debug)]
 pub enum CreateTimelineError {
     #[error("creation of timeline with the given ID is in progress")]
@@ -2204,11 +2186,7 @@
             .enter()
             .map_err(|_| CreateTimelineError::ShuttingDown)?;
 
-<<<<<<< HEAD
-        match params {
-=======
         let result: CreateTimelineResult = match params {
->>>>>>> b3bedda6
             CreateTimelineParams::Bootstrap(CreateTimelineParamsBootstrap {
                 new_timeline_id,
                 existing_initdb_timeline_id,
@@ -2218,16 +2196,9 @@
                     new_timeline_id,
                     pg_version,
                     existing_initdb_timeline_id,
-<<<<<<< HEAD
-                    ActivateTimelineArgs::Yes { broker_client },
-                    ctx,
-                )
-                .await
-=======
                     ctx,
                 )
                 .await?
->>>>>>> b3bedda6
             }
             CreateTimelineParams::Branch(CreateTimelineParamsBranch {
                 new_timeline_id,
@@ -2280,18 +2251,6 @@
                         })?;
                 }
 
-<<<<<<< HEAD
-                self.branch_timeline(
-                    &ancestor_timeline,
-                    new_timeline_id,
-                    ancestor_start_lsn,
-                    ActivateTimelineArgs::Yes { broker_client },
-                    ctx,
-                )
-                .await
-            }
-        }
-=======
                 self.branch_timeline(&ancestor_timeline, new_timeline_id, ancestor_start_lsn, ctx)
                     .await?
             }
@@ -2325,7 +2284,6 @@
         };
 
         Ok(activated_timeline)
->>>>>>> b3bedda6
     }
 
     pub(crate) async fn delete_timeline(
@@ -3129,14 +3087,6 @@
     Ok(result)
 }
 
-enum ActivateTimelineArgs {
-    Yes {
-        broker_client: storage_broker::BrokerClientChannel,
-    },
-    #[cfg(test)]
-    No,
-}
-
 impl Tenant {
     pub fn tenant_specific_overrides(&self) -> TenantConfOpt {
         self.tenant_conf.load().tenant_conf.clone()
@@ -3844,20 +3794,9 @@
         ctx: &RequestContext,
     ) -> Result<Arc<Timeline>, CreateTimelineError> {
         let tl = self
-<<<<<<< HEAD
-            .branch_timeline_impl(
-                src_timeline,
-                dst_id,
-                ancestor_lsn,
-                ActivateTimelineArgs::No,
-                ctx,
-            )
-            .await?;
-=======
             .branch_timeline_impl(src_timeline, dst_id, ancestor_lsn, ctx)
             .await?
             .into_timeline_for_test();
->>>>>>> b3bedda6
         tl.set_state(TimelineState::Active);
         Ok(tl)
     }
@@ -3919,16 +3858,9 @@
         src_timeline: &Arc<Timeline>,
         dst_id: TimelineId,
         start_lsn: Option<Lsn>,
-<<<<<<< HEAD
-        activate: ActivateTimelineArgs,
-        ctx: &RequestContext,
-    ) -> Result<Arc<Timeline>, CreateTimelineError> {
-        self.branch_timeline_impl(src_timeline, dst_id, start_lsn, activate, ctx)
-=======
         ctx: &RequestContext,
     ) -> Result<CreateTimelineResult, CreateTimelineError> {
         self.branch_timeline_impl(src_timeline, dst_id, start_lsn, ctx)
->>>>>>> b3bedda6
             .await
     }
 
@@ -3937,14 +3869,8 @@
         src_timeline: &Arc<Timeline>,
         dst_id: TimelineId,
         start_lsn: Option<Lsn>,
-<<<<<<< HEAD
-        activate: ActivateTimelineArgs,
-        ctx: &RequestContext,
-    ) -> Result<Arc<Timeline>, CreateTimelineError> {
-=======
         _ctx: &RequestContext,
     ) -> Result<CreateTimelineResult, CreateTimelineError> {
->>>>>>> b3bedda6
         let src_id = src_timeline.timeline_id;
 
         // We will validate our ancestor LSN in this function.  Acquire the GC lock so that
@@ -3963,26 +3889,17 @@
         let timeline_create_guard = match self
             .start_creating_timeline(
                 dst_id,
-<<<<<<< HEAD
-                CreatingTimelineState::Branch {
-=======
                 CreateTimelineIdempotency::Branch {
->>>>>>> b3bedda6
                     ancestor_timeline_id: src_timeline.timeline_id,
                     ancestor_start_lsn: start_lsn,
                 },
             )
             .await?
         {
-<<<<<<< HEAD
-            either::Either::Left(guard) => guard,
-            either::Either::Right(timeline) => return Ok(timeline),
-=======
             StartCreatingTimelineResult::CreateGuard(guard) => guard,
             StartCreatingTimelineResult::Idempotent(timeline) => {
                 return Ok(CreateTimelineResult::Idempotent(timeline));
             }
->>>>>>> b3bedda6
         };
 
         // Ensure that `start_lsn` is valid, i.e. the LSN is within the PITR
@@ -4070,29 +3987,7 @@
             .schedule_index_upload_for_full_metadata_update(&metadata)
             .context("branch initial metadata upload")?;
 
-<<<<<<< HEAD
-        // At this point we have dropped our guard on [`Self::timelines_creating`], and
-        // the timeline is visible in [`Self::timelines`], but it is _not_ durable yet.  We must
-        // not send a success to the caller until it is.  The same applies to handling retries,
-        // that is done in [`Self::start_creating_timeline`].
-        new_timeline
-            .remote_client
-            .wait_completion()
-            .await
-            .context("wait for timeline initial uploads to complete")?;
-
-        match activate {
-            ActivateTimelineArgs::Yes { broker_client } => {
-                new_timeline.activate(self.clone(), broker_client, None, ctx);
-            }
-            #[cfg(test)]
-            ActivateTimelineArgs::No => {}
-        }
-
-        Ok(new_timeline)
-=======
         Ok(CreateTimelineResult::Created(new_timeline))
->>>>>>> b3bedda6
     }
 
     /// For unit tests, make this visible so that other modules can directly create timelines
@@ -4105,22 +4000,10 @@
         load_existing_initdb: Option<TimelineId>,
         ctx: &RequestContext,
     ) -> anyhow::Result<Arc<Timeline>> {
-<<<<<<< HEAD
-        self.bootstrap_timeline(
-            timeline_id,
-            pg_version,
-            load_existing_initdb,
-            ActivateTimelineArgs::No,
-            ctx,
-        )
-        .await
-        .map_err(anyhow::Error::new)
-=======
         self.bootstrap_timeline(timeline_id, pg_version, load_existing_initdb, ctx)
             .await
             .map_err(anyhow::Error::new)
             .map(|r| r.into_timeline_for_test())
->>>>>>> b3bedda6
     }
 
     /// Get exclusive access to the timeline ID for creation.
@@ -4135,21 +4018,12 @@
     async fn start_creating_timeline(
         &self,
         new_timeline_id: TimelineId,
-<<<<<<< HEAD
-        state: CreatingTimelineState,
-    ) -> Result<either::Either<TimelineCreateGuard<'_>, Arc<Timeline>>, CreateTimelineError> {
-        match self.create_timeline_create_guard(new_timeline_id) {
-            Ok(create_guard) => {
-                pausable_failpoint!("timeline-creation-after-uninit");
-                Ok(either::Either::Left(create_guard))
-=======
         idempotency: CreateTimelineIdempotency,
     ) -> Result<StartCreatingTimelineResult<'_>, CreateTimelineError> {
         match self.create_timeline_create_guard(new_timeline_id) {
             Ok(create_guard) => {
                 pausable_failpoint!("timeline-creation-after-uninit");
                 Ok(StartCreatingTimelineResult::CreateGuard(create_guard))
->>>>>>> b3bedda6
             }
             Err(TimelineExclusionError::AlreadyCreating) => {
                 // Creation is in progress, we cannot create it again, and we cannot
@@ -4166,15 +4040,8 @@
                 //
                 // TODO: this is a crutch; we should store the CreateTimelineState as an
                 // immutable attribute in the index part, and compare them using derive(`Eq`).
-<<<<<<< HEAD
-                match state {
-                    CreatingTimelineState::Bootstrap(CreatingTimelineStateBootstrap {
-                        pg_version,
-                    }) => {
-=======
                 match idempotency {
                     CreateTimelineIdempotency::Bootstrap { pg_version } => {
->>>>>>> b3bedda6
                         if existing.pg_version != pg_version {
                             info!("timeline already exists with different pg_version");
                             return Err(CreateTimelineError::Conflict);
@@ -4188,11 +4055,7 @@
                             return Err(CreateTimelineError::Conflict);
                         }
                     }
-<<<<<<< HEAD
-                    CreatingTimelineState::Branch {
-=======
                     CreateTimelineIdempotency::Branch {
->>>>>>> b3bedda6
                         ancestor_timeline_id,
                         ancestor_start_lsn,
                     } => {
@@ -4225,11 +4088,7 @@
                 // Code before this(https://github.com/neondatabase/neon/pull/9366) refactoring
                 // didn't do it.
 
-<<<<<<< HEAD
-                Ok(either::Either::Right(existing))
-=======
                 Ok(StartCreatingTimelineResult::Idempotent(existing))
->>>>>>> b3bedda6
             }
         }
     }
@@ -4290,20 +4149,6 @@
         timeline_id: TimelineId,
         pg_version: u32,
         load_existing_initdb: Option<TimelineId>,
-<<<<<<< HEAD
-        activate: ActivateTimelineArgs,
-        ctx: &RequestContext,
-    ) -> Result<Arc<Timeline>, CreateTimelineError> {
-        let timeline_create_guard = match self
-            .start_creating_timeline(
-                timeline_id,
-                CreatingTimelineState::Bootstrap(CreatingTimelineStateBootstrap { pg_version }),
-            )
-            .await?
-        {
-            either::Either::Left(guard) => guard,
-            either::Either::Right(timeline) => return Ok(timeline),
-=======
         ctx: &RequestContext,
     ) -> Result<CreateTimelineResult, CreateTimelineError> {
         let timeline_create_guard = match self
@@ -4317,7 +4162,6 @@
             StartCreatingTimelineResult::Idempotent(timeline) => {
                 return Ok(CreateTimelineResult::Idempotent(timeline))
             }
->>>>>>> b3bedda6
         };
 
         // create a `tenant/{tenant_id}/timelines/basebackup-{timeline_id}.{TEMP_FILE_SUFFIX}/`
@@ -4456,29 +4300,7 @@
         // All done!
         let timeline = raw_timeline.finish_creation()?;
 
-<<<<<<< HEAD
-        // At this point we have dropped our guard on [`Self::timelines_creating`], and
-        // the timeline is visible in [`Self::timelines`], but it is _not_ durable yet.  We must
-        // not send a success to the caller until it is.  The same applies to handling retries,
-        // that is done in [`Self::start_creating_timeline`].
-        timeline
-            .remote_client
-            .wait_completion()
-            .await
-            .context("wait for timeline initial uploads to complete")?;
-
-        match activate {
-            ActivateTimelineArgs::Yes { broker_client } => {
-                timeline.activate(self.clone(), broker_client, None, ctx);
-            }
-            #[cfg(test)]
-            ActivateTimelineArgs::No => {}
-        }
-
-        Ok(timeline)
-=======
         Ok(CreateTimelineResult::Created(timeline))
->>>>>>> b3bedda6
     }
 
     fn build_timeline_remote_client(&self, timeline_id: TimelineId) -> RemoteTimelineClient {
