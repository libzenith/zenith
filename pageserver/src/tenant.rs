--- conflicted
+++ resolved
@@ -3691,11 +3691,7 @@
         LOG_HANDLE.get_or_init(|| {
             logging::init(
                 logging::LogFormat::Test,
-<<<<<<< HEAD
-                // enable it in case in case the tests exercise code paths that use
-=======
                 // enable it in case the tests exercise code paths that use
->>>>>>> 41ee75bc
                 // debug_assert_current_span_has_tenant_and_timeline_id
                 logging::TracingErrorLayerEnablement::EnableWithRustLogFilter,
             )
