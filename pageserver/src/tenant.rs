--- conflicted
+++ resolved
@@ -246,7 +246,6 @@
     pub(crate) delete_progress: Arc<tokio::sync::Mutex<DeleteTenantFlow>>,
 }
 
-<<<<<<< HEAD
 pub(crate) enum WalRedoManager {
     Prod(PostgresRedoManager),
     #[cfg(test)]
@@ -289,74 +288,6 @@
     }
 }
 
-// We should not blindly overwrite local metadata with remote one.
-// For example, consider the following case:
-//     Image layer is flushed to disk as a new delta layer, we update local metadata and start upload task but after that
-//     pageserver crashes. During startup we'll load new metadata, and then reset it
-//     to the state of remote one. But current layermap will have layers from the old
-//     metadata which is inconsistent.
-//     And with current logic it wont disgard them during load because during layermap
-//     load it sees local disk consistent lsn which is ahead of layer lsns.
-//     If we treat remote as source of truth we need to completely sync with it,
-//     i e delete local files which are missing on the remote. This will add extra work,
-//     wal for these layers needs to be reingested for example
-//
-// So the solution is to take remote metadata only when we're attaching.
-pub fn merge_local_remote_metadata<'a>(
-    local: Option<&'a TimelineMetadata>,
-    remote: Option<&'a TimelineMetadata>,
-) -> anyhow::Result<(&'a TimelineMetadata, bool)> {
-    match (local, remote) {
-        (None, None) => anyhow::bail!("we should have either local metadata or remote"),
-        (Some(local), None) => Ok((local, true)),
-        // happens if we crash during attach, before writing out the metadata file
-        (None, Some(remote)) => Ok((remote, false)),
-        // This is the regular case where we crash/exit before finishing queued uploads.
-        // Also, it happens if we crash during attach after writing the metadata file
-        // but before removing the attaching marker file.
-        (Some(local), Some(remote)) => {
-            let consistent_lsn_cmp = local
-                .disk_consistent_lsn()
-                .cmp(&remote.disk_consistent_lsn());
-            let gc_cutoff_lsn_cmp = local
-                .latest_gc_cutoff_lsn()
-                .cmp(&remote.latest_gc_cutoff_lsn());
-            use std::cmp::Ordering::*;
-            match (consistent_lsn_cmp, gc_cutoff_lsn_cmp) {
-                // It wouldn't matter, but pick the local one so that we don't rewrite the metadata file.
-                (Equal, Equal) => Ok((local, true)),
-                // Local state is clearly ahead of the remote.
-                (Greater, Greater) => Ok((local, true)),
-                // We have local layer files that aren't on the remote, but GC horizon is on par.
-                (Greater, Equal) => Ok((local, true)),
-                // Local GC started running but we couldn't sync it to the remote.
-                (Equal, Greater) => Ok((local, true)),
-
-                // We always update the local value first, so something else must have
-                // updated the remote value, probably a different pageserver.
-                // The control plane is supposed to prevent this from happening.
-                // Bail out.
-                (Less, Less)
-                | (Less, Equal)
-                | (Equal, Less)
-                | (Less, Greater)
-                | (Greater, Less) => {
-                    anyhow::bail!(
-                        r#"remote metadata appears to be ahead of local metadata:
-local:
-  {local:#?}
-remote:
-  {remote:#?}
-"#
-                    );
-                }
-            }
-        }
-    }
-}
-
-=======
->>>>>>> ea648cfb
 #[derive(Debug, thiserror::Error, PartialEq, Eq)]
 pub enum GetTimelineError {
     #[error("Timeline {tenant_id}/{timeline_id} is not active, state: {state:?}")]
