--- conflicted
+++ resolved
@@ -2957,13 +2957,8 @@
                 format!("Failed to remove already existing initdb directory: {pgdata_path}")
             })?;
         }
-<<<<<<< HEAD
         // Init temporarily repo to get bootstrap data, this creates a directory in the `initdb_path` path
-        run_initdb(self.conf, &initdb_path, pg_version, cancel).await?;
-=======
-        // Init temporarily repo to get bootstrap data, this creates a directory in the `pgdata_path` path
-        run_initdb(self.conf, &pgdata_path, pg_version)?;
->>>>>>> f290b273
+        run_initdb(self.conf, &pgdata_path, pg_version, cancel).await?;
         // this new directory is very temporary, set to remove it immediately after bootstrap, we don't need it
         scopeguard::defer! {
             if let Err(e) = fs::remove_dir_all(&pgdata_path) {
