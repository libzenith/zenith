--- conflicted
+++ resolved
@@ -2428,17 +2428,6 @@
             .with_context(|| format!("Failed to parse config from file '{path}' as toml file"))
     }
 
-<<<<<<< HEAD
-        let mut tenant_conf = TenantConfOpt::default();
-        for (key, item) in toml.iter() {
-            match key {
-                "tenant_config" => {
-                    tenant_conf = TenantConfOpt::try_from(item.to_owned()).with_context(|| {
-                        format!("Failed to parse '{key}' from file '{target_config_display}'")
-                    })?;
-                }
-                _ => bail!("config file {target_config_display} has unrecognized pageserver option '{key}'"),
-=======
     #[tracing::instrument(skip_all, fields(%tenant_id))]
     pub(super) async fn persist_tenant_config(
         conf: &'static PageServerConf,
@@ -2447,7 +2436,6 @@
     ) -> anyhow::Result<()> {
         let legacy_config_path = conf.tenant_config_path(tenant_id);
         let config_path = conf.tenant_location_config_path(tenant_id);
->>>>>>> 85cd97af
 
         Self::persist_tenant_config_at(tenant_id, &config_path, &legacy_config_path, location_conf)
             .await
