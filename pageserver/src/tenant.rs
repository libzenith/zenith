--- conflicted
+++ resolved
@@ -1114,7 +1114,7 @@
     /// Subroutine of `load_tenant`, to load an individual timeline
     ///
     /// NB: The parent is assumed to be already loaded!
-    #[instrument(skip(self, local_metadata, ctx))]
+    #[instrument(skip(self, local_metadata, init_order, ctx))]
     async fn load_local_timeline(
         self: &Arc<Self>,
         timeline_id: TimelineId,
@@ -1168,6 +1168,7 @@
                                     &local_metadata,
                                     ancestor,
                                     Some(remote_client),
+                                    init_order,
                                 )
                                 .context("create_timeline_data")?;
 
@@ -1861,13 +1862,8 @@
 
             let mut activated_timelines = 0;
 
-<<<<<<< HEAD
             for timeline in timelines_to_activate {
-                timeline.activate(broker_client.clone(), init_done, ctx);
-=======
-            for timeline in not_broken_timelines {
                 timeline.activate(broker_client.clone(), background_jobs_can_start, ctx);
->>>>>>> 5761190e
                 activated_timelines += 1;
             }
 
