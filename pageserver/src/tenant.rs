--- conflicted
+++ resolved
@@ -628,15 +628,11 @@
                 }
                 Ok(())
             }
-<<<<<<< HEAD
-            .instrument(tracing::info_span!("attach", tenant_id=%tenant_id)),
-=======
             .instrument({
                 let span = tracing::info_span!(parent: None, "attach", tenant_id=%tenant_id);
                 span.follows_from(Span::current());
                 span
             }),
->>>>>>> afc48e2c
         );
         Ok(tenant)
     }
@@ -644,11 +640,7 @@
     ///
     /// Background task that downloads all data for a tenant and brings it to Active state.
     ///
-<<<<<<< HEAD
-    async fn attach(self: &Arc<Tenant>, ctx: RequestContext) -> anyhow::Result<()> {
-=======
     async fn attach(self: &Arc<Tenant>, ctx: &RequestContext) -> anyhow::Result<()> {
->>>>>>> afc48e2c
         debug_assert_current_span_has_tenant_id();
 
         let marker_file = self.conf.tenant_attaching_mark_file_path(&self.tenant_id);
@@ -911,15 +903,11 @@
                 info!("load finished");
                 Ok(())
             }
-<<<<<<< HEAD
-            .instrument(info_span!("load", tenant_id=%tenant_id)),
-=======
             .instrument({
                 let span = tracing::info_span!(parent: None, "load", tenant_id=%tenant_id);
                 span.follows_from(Span::current());
                 span
             }),
->>>>>>> afc48e2c
         );
 
         info!("spawned load into background");
@@ -3197,21 +3185,14 @@
                 let timeline_metadata = load_metadata(self.conf, timeline_id, self.tenant_id)?;
                 timelines_to_load.insert(timeline_id, timeline_metadata);
             }
-<<<<<<< HEAD
-            // FIXME starts background jobs
-=======
->>>>>>> afc48e2c
             tenant
                 .load(ctx)
                 .instrument(info_span!("try_load", tenant_id=%self.tenant_id))
                 .await?;
-<<<<<<< HEAD
-=======
             tenant.state.send_replace(TenantState::Active);
             for timeline in tenant.timelines.lock().unwrap().values() {
                 timeline.set_state(TimelineState::Active);
             }
->>>>>>> afc48e2c
             Ok(tenant)
         }
 
