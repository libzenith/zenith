//!
//! WAL redo. This service runs PostgreSQL in a special wal_redo mode
//! to apply given WAL records over an old page image and return new
//! page image.
//!
//! We rely on Postgres to perform WAL redo for us. We launch a
//! postgres process in special "wal redo" mode that's similar to
//! single-user mode. We then pass the previous page image, if any,
//! and all the WAL records we want to apply, to the postgres
//! process. Then we get the page image back. Communication with the
//! postgres process happens via stdin/stdout
//!
//! See pgxn/neon_walredo/walredoproc.c for the other side of
//! this communication.
//!
//! The Postgres process is assumed to be secure against malicious WAL
//! records. It achieves it by dropping privileges before replaying
//! any WAL records, so that even if an attacker hijacks the Postgres
//! process, he cannot escape out of it.
//!
use anyhow::Context;
use byteorder::{ByteOrder, LittleEndian};
use bytes::{BufMut, Bytes, BytesMut};
use nix::poll::*;
use serde::Serialize;
use std::collections::VecDeque;
use std::io;
use std::io::prelude::*;
use std::ops::{Deref, DerefMut};
use std::os::unix::io::AsRawFd;
use std::os::unix::prelude::CommandExt;
use std::process::Stdio;
use std::process::{Child, ChildStdin, ChildStdout, Command};
use std::sync::{Arc, Mutex, MutexGuard, RwLock};
use std::time::Duration;
use std::time::Instant;
use tokio_util::sync::CancellationToken;
use tracing::*;
use utils::{bin_ser::BeSer, id::TenantId, lsn::Lsn, nonblock::set_nonblock};

#[cfg(feature = "testing")]
use std::sync::atomic::{AtomicUsize, Ordering};

use crate::config::PageServerConf;
use crate::metrics::{
    WAL_REDO_BYTES_HISTOGRAM, WAL_REDO_RECORDS_HISTOGRAM, WAL_REDO_RECORD_COUNTER, WAL_REDO_TIME,
    WAL_REDO_WAIT_TIME,
};
use crate::pgdatadir_mapping::{key_to_rel_block, key_to_slru_block};
use crate::repository::Key;
use crate::walrecord::NeonWalRecord;
use pageserver_api::reltag::{RelTag, SlruKind};
use postgres_ffi::pg_constants;
use postgres_ffi::relfile_utils::VISIBILITYMAP_FORKNUM;
use postgres_ffi::v14::nonrelfile_utils::{
    mx_offset_to_flags_bitshift, mx_offset_to_flags_offset, mx_offset_to_member_offset,
    transaction_id_set_status,
};
use postgres_ffi::BLCKSZ;

///
/// `RelTag` + block number (`blknum`) gives us a unique id of the page in the cluster.
///
/// In Postgres `BufferTag` structure is used for exactly the same purpose.
/// [See more related comments here](https://github.com/postgres/postgres/blob/99c5852e20a0987eca1c38ba0c09329d4076b6a0/src/include/storage/buf_internals.h#L91).
///
#[derive(Debug, PartialEq, Eq, PartialOrd, Ord, Clone, Copy, Serialize)]
pub(crate) struct BufferTag {
    pub rel: RelTag,
    pub blknum: u32,
}

struct ProcessInput {
    stdin: ChildStdin,
    n_requests: usize,
}

struct ProcessOutput {
    stdout: ChildStdout,
    pending_responses: VecDeque<Option<Bytes>>,
    n_processed_responses: usize,
}

///
/// This is the real implementation that uses a Postgres process to
/// perform WAL replay. Only one thread can use the process at a time,
/// that is controlled by the Mutex. In the future, we might want to
/// launch a pool of processes to allow concurrent replay of multiple
/// records.
///
pub struct PostgresRedoManager {
    tenant_id: TenantId,
    conf: &'static PageServerConf,
    redo_process: RwLock<Option<Arc<WalRedoProcess>>>,
}

/// Can this request be served by neon redo functions
/// or we need to pass it to wal-redo postgres process?
fn can_apply_in_neon(rec: &NeonWalRecord) -> bool {
    // Currently, we don't have bespoken Rust code to replay any
    // Postgres WAL records. But everything else is handled in neon.
    #[allow(clippy::match_like_matches_macro)]
    match rec {
        NeonWalRecord::Postgres {
            will_init: _,
            rec: _,
        } => false,
        _ => true,
    }
}

///
/// Public interface of WAL redo manager
///
impl PostgresRedoManager {
    ///
    /// Request the WAL redo manager to apply some WAL records
    ///
    /// The WAL redo is handled by a separate thread, so this just sends a request
    /// to the thread and waits for response.
    ///
    /// CANCEL SAFETY: NOT CANCEL SAFE.
    pub async fn request_redo(
        &self,
        key: Key,
        lsn: Lsn,
        base_img: Option<(Lsn, Bytes)>,
        records: Vec<(Lsn, NeonWalRecord)>,
        pg_version: u32,
    ) -> anyhow::Result<Bytes> {
        if records.is_empty() {
            anyhow::bail!("invalid WAL redo request with no records");
        }

        let base_img_lsn = base_img.as_ref().map(|p| p.0).unwrap_or(Lsn::INVALID);
        let mut img = base_img.map(|p| p.1);
        let mut batch_neon = can_apply_in_neon(&records[0].1);
        let mut batch_start = 0;
        for (i, record) in records.iter().enumerate().skip(1) {
            let rec_neon = can_apply_in_neon(&record.1);

            if rec_neon != batch_neon {
                let result = if batch_neon {
                    self.apply_batch_neon(key, lsn, img, &records[batch_start..i])
                } else {
                    self.apply_batch_postgres(
                        key,
                        lsn,
                        img,
                        base_img_lsn,
                        &records[batch_start..i],
                        self.conf.wal_redo_timeout,
                        pg_version,
                    )
                    .await
                };
                img = Some(result?);

                batch_neon = rec_neon;
                batch_start = i;
            }
        }
        // last batch
        if batch_neon {
            self.apply_batch_neon(key, lsn, img, &records[batch_start..])
        } else {
            self.apply_batch_postgres(
                key,
                lsn,
                img,
                base_img_lsn,
                &records[batch_start..],
                self.conf.wal_redo_timeout,
                pg_version,
            )
            .await
        }
    }
}

impl PostgresRedoManager {
    ///
    /// Create a new PostgresRedoManager.
    ///
    pub fn new(conf: &'static PageServerConf, tenant_id: TenantId) -> PostgresRedoManager {
        // The actual process is launched lazily, on first request.
        PostgresRedoManager {
            tenant_id,
            conf,
            redo_process: RwLock::new(None),
        }
    }

    ///
    /// Process one request for WAL redo using wal-redo postgres
    ///
    #[allow(clippy::too_many_arguments)]
    async fn apply_batch_postgres(
        &self,
        key: Key,
        lsn: Lsn,
        base_img: Option<Bytes>,
        base_img_lsn: Lsn,
        records: &[(Lsn, NeonWalRecord)],
        wal_redo_timeout: Duration,
        pg_version: u32,
    ) -> anyhow::Result<Bytes> {
        let (rel, blknum) = key_to_rel_block(key).context("invalid record")?;
        const MAX_RETRY_ATTEMPTS: u32 = 1;
        let start_time = Instant::now();
        let mut n_attempts = 0u32;
        loop {
            let lock_time = Instant::now();

            // launch the WAL redo process on first use
            let proc: Arc<WalRedoProcess> = {
                let proc_guard = self.redo_process.read().unwrap();
                match &*proc_guard {
                    None => {
                        // "upgrade" to write lock to launch the process
                        drop(proc_guard);
                        let mut proc_guard = self.redo_process.write().unwrap();
                        match &*proc_guard {
                            None => {
                                let proc = Arc::new(
                                    WalRedoProcess::launch(self.conf, self.tenant_id, pg_version)
                                        .context("launch walredo process")?,
                                );
                                *proc_guard = Some(Arc::clone(&proc));
                                proc
                            }
                            Some(proc) => Arc::clone(proc),
                        }
                    }
                    Some(proc) => Arc::clone(proc),
                }
            };

            WAL_REDO_WAIT_TIME.observe(lock_time.duration_since(start_time).as_secs_f64());

            // Relational WAL records are applied using wal-redo-postgres
            let buf_tag = BufferTag { rel, blknum };
            let result = proc
                .apply_wal_records(buf_tag, &base_img, records, wal_redo_timeout)
                .context("apply_wal_records");

            let end_time = Instant::now();
            let duration = end_time.duration_since(lock_time);

            let len = records.len();
            let nbytes = records.iter().fold(0, |acumulator, record| {
                acumulator
                    + match &record.1 {
                        NeonWalRecord::Postgres { rec, .. } => rec.len(),
                        _ => unreachable!("Only PostgreSQL records are accepted in this batch"),
                    }
            });

            WAL_REDO_TIME.observe(duration.as_secs_f64());
            WAL_REDO_RECORDS_HISTOGRAM.observe(len as f64);
            WAL_REDO_BYTES_HISTOGRAM.observe(nbytes as f64);

            debug!(
                "postgres applied {} WAL records ({} bytes) in {} us to reconstruct page image at LSN {}",
                len,
                nbytes,
                duration.as_micros(),
                lsn
            );

            // If something went wrong, don't try to reuse the process. Kill it, and
            // next request will launch a new one.
            if let Err(e) = result.as_ref() {
                error!(
                    "error applying {} WAL records {}..{} ({} bytes) to base image with LSN {} to reconstruct page image at LSN {} n_attempts={}: {:?}",
                    records.len(),
                    records.first().map(|p| p.0).unwrap_or(Lsn(0)),
                    records.last().map(|p| p.0).unwrap_or(Lsn(0)),
                    nbytes,
                    base_img_lsn,
                    lsn,
                    n_attempts,
                    e,
                );
                // Avoid concurrent callers hitting the same issue.
                // We can't prevent it from happening because we want to enable parallelism.
                {
                    let mut guard = self.redo_process.write().unwrap();
                    match &*guard {
                        Some(current_field_value) => {
                            if Arc::ptr_eq(current_field_value, &proc) {
                                // We're the first to observe an error from `proc`, it's our job to take it out of rotation.
                                *guard = None;
                            }
                        }
                        None => {
                            // Another thread was faster to observe the error, and already took the process out of rotation.
                        }
                    }
<<<<<<< HEAD
                    drop(guard);
=======
>>>>>>> 41ee75bc
                }
                // NB: there may still be other concurrent threads using `proc`.
                // The last one will send SIGKILL when the underlying Arc reaches refcount 0.
                // NB: it's important to drop(proc) after drop(guard). Otherwise we'd keep
                // holding the lock while waiting for the process to exit.
                // NB: the drop impl blocks the current threads with a wait() system call for
                // the child process. We dropped the `guard` above so that other threads aren't
                // affected. But, it's good that the current thread _does_ block to wait.
                // If we instead deferred the waiting into the background / to tokio, it could
                // happen that if walredo always fails immediately, we spawn processes faster
                // than we can SIGKILL & `wait` for them to exit. By doing it the way we do here,
                // we limit this risk of run-away to at most $num_runtimes * $num_executor_threads.
                // This probably needs revisiting at some later point.
                let mut wait_done = proc.stderr_logger_task_done.clone();
                drop(proc);
<<<<<<< HEAD
                match wait_done.wait_for(|v| *v).await {
                    Ok(_) => {}
                    Err(_) => todo!(),
                };
=======
                wait_done
                    .wait_for(|v| *v)
                    .await
                    .expect("we use scopeguard to ensure we always send `true` to the channel before dropping the sender");
>>>>>>> 41ee75bc
            } else if n_attempts != 0 {
                info!(n_attempts, "retried walredo succeeded");
            }
            n_attempts += 1;
            if n_attempts > MAX_RETRY_ATTEMPTS || result.is_ok() {
                return result;
            }
        }
    }

    ///
    /// Process a batch of WAL records using bespoken Neon code.
    ///
    fn apply_batch_neon(
        &self,
        key: Key,
        lsn: Lsn,
        base_img: Option<Bytes>,
        records: &[(Lsn, NeonWalRecord)],
    ) -> anyhow::Result<Bytes> {
        let start_time = Instant::now();

        let mut page = BytesMut::new();
        if let Some(fpi) = base_img {
            // If full-page image is provided, then use it...
            page.extend_from_slice(&fpi[..]);
        } else {
            // All the current WAL record types that we can handle require a base image.
            anyhow::bail!("invalid neon WAL redo request with no base image");
        }

        // Apply all the WAL records in the batch
        for (record_lsn, record) in records.iter() {
            self.apply_record_neon(key, &mut page, *record_lsn, record)?;
        }
        // Success!
        let end_time = Instant::now();
        let duration = end_time.duration_since(start_time);
        WAL_REDO_TIME.observe(duration.as_secs_f64());

        debug!(
            "neon applied {} WAL records in {} ms to reconstruct page image at LSN {}",
            records.len(),
            duration.as_micros(),
            lsn
        );

        Ok(page.freeze())
    }

    fn apply_record_neon(
        &self,
        key: Key,
        page: &mut BytesMut,
        _record_lsn: Lsn,
        record: &NeonWalRecord,
    ) -> anyhow::Result<()> {
        match record {
            NeonWalRecord::Postgres {
                will_init: _,
                rec: _,
            } => {
                anyhow::bail!("tried to pass postgres wal record to neon WAL redo");
            }
            NeonWalRecord::ClearVisibilityMapFlags {
                new_heap_blkno,
                old_heap_blkno,
                flags,
            } => {
                // sanity check that this is modifying the correct relation
                let (rel, blknum) = key_to_rel_block(key).context("invalid record")?;
                assert!(
                    rel.forknum == VISIBILITYMAP_FORKNUM,
                    "ClearVisibilityMapFlags record on unexpected rel {}",
                    rel
                );
                if let Some(heap_blkno) = *new_heap_blkno {
                    // Calculate the VM block and offset that corresponds to the heap block.
                    let map_block = pg_constants::HEAPBLK_TO_MAPBLOCK(heap_blkno);
                    let map_byte = pg_constants::HEAPBLK_TO_MAPBYTE(heap_blkno);
                    let map_offset = pg_constants::HEAPBLK_TO_OFFSET(heap_blkno);

                    // Check that we're modifying the correct VM block.
                    assert!(map_block == blknum);

                    // equivalent to PageGetContents(page)
                    let map = &mut page[pg_constants::MAXALIGN_SIZE_OF_PAGE_HEADER_DATA..];

                    map[map_byte as usize] &= !(flags << map_offset);
                }

                // Repeat for 'old_heap_blkno', if any
                if let Some(heap_blkno) = *old_heap_blkno {
                    let map_block = pg_constants::HEAPBLK_TO_MAPBLOCK(heap_blkno);
                    let map_byte = pg_constants::HEAPBLK_TO_MAPBYTE(heap_blkno);
                    let map_offset = pg_constants::HEAPBLK_TO_OFFSET(heap_blkno);

                    assert!(map_block == blknum);

                    let map = &mut page[pg_constants::MAXALIGN_SIZE_OF_PAGE_HEADER_DATA..];

                    map[map_byte as usize] &= !(flags << map_offset);
                }
            }
            // Non-relational WAL records are handled here, with custom code that has the
            // same effects as the corresponding Postgres WAL redo function.
            NeonWalRecord::ClogSetCommitted { xids, timestamp } => {
                let (slru_kind, segno, blknum) =
                    key_to_slru_block(key).context("invalid record")?;
                assert_eq!(
                    slru_kind,
                    SlruKind::Clog,
                    "ClogSetCommitted record with unexpected key {}",
                    key
                );
                for &xid in xids {
                    let pageno = xid / pg_constants::CLOG_XACTS_PER_PAGE;
                    let expected_segno = pageno / pg_constants::SLRU_PAGES_PER_SEGMENT;
                    let expected_blknum = pageno % pg_constants::SLRU_PAGES_PER_SEGMENT;

                    // Check that we're modifying the correct CLOG block.
                    assert!(
                        segno == expected_segno,
                        "ClogSetCommitted record for XID {} with unexpected key {}",
                        xid,
                        key
                    );
                    assert!(
                        blknum == expected_blknum,
                        "ClogSetCommitted record for XID {} with unexpected key {}",
                        xid,
                        key
                    );

                    transaction_id_set_status(
                        xid,
                        pg_constants::TRANSACTION_STATUS_COMMITTED,
                        page,
                    );
                }

                // Append the timestamp
                if page.len() == BLCKSZ as usize + 8 {
                    page.truncate(BLCKSZ as usize);
                }
                if page.len() == BLCKSZ as usize {
                    page.extend_from_slice(&timestamp.to_be_bytes());
                } else {
                    warn!(
                        "CLOG blk {} in seg {} has invalid size {}",
                        blknum,
                        segno,
                        page.len()
                    );
                }
            }
            NeonWalRecord::ClogSetAborted { xids } => {
                let (slru_kind, segno, blknum) =
                    key_to_slru_block(key).context("invalid record")?;
                assert_eq!(
                    slru_kind,
                    SlruKind::Clog,
                    "ClogSetAborted record with unexpected key {}",
                    key
                );
                for &xid in xids {
                    let pageno = xid / pg_constants::CLOG_XACTS_PER_PAGE;
                    let expected_segno = pageno / pg_constants::SLRU_PAGES_PER_SEGMENT;
                    let expected_blknum = pageno % pg_constants::SLRU_PAGES_PER_SEGMENT;

                    // Check that we're modifying the correct CLOG block.
                    assert!(
                        segno == expected_segno,
                        "ClogSetAborted record for XID {} with unexpected key {}",
                        xid,
                        key
                    );
                    assert!(
                        blknum == expected_blknum,
                        "ClogSetAborted record for XID {} with unexpected key {}",
                        xid,
                        key
                    );

                    transaction_id_set_status(xid, pg_constants::TRANSACTION_STATUS_ABORTED, page);
                }
            }
            NeonWalRecord::MultixactOffsetCreate { mid, moff } => {
                let (slru_kind, segno, blknum) =
                    key_to_slru_block(key).context("invalid record")?;
                assert_eq!(
                    slru_kind,
                    SlruKind::MultiXactOffsets,
                    "MultixactOffsetCreate record with unexpected key {}",
                    key
                );
                // Compute the block and offset to modify.
                // See RecordNewMultiXact in PostgreSQL sources.
                let pageno = mid / pg_constants::MULTIXACT_OFFSETS_PER_PAGE as u32;
                let entryno = mid % pg_constants::MULTIXACT_OFFSETS_PER_PAGE as u32;
                let offset = (entryno * 4) as usize;

                // Check that we're modifying the correct multixact-offsets block.
                let expected_segno = pageno / pg_constants::SLRU_PAGES_PER_SEGMENT;
                let expected_blknum = pageno % pg_constants::SLRU_PAGES_PER_SEGMENT;
                assert!(
                    segno == expected_segno,
                    "MultiXactOffsetsCreate record for multi-xid {} with unexpected key {}",
                    mid,
                    key
                );
                assert!(
                    blknum == expected_blknum,
                    "MultiXactOffsetsCreate record for multi-xid {} with unexpected key {}",
                    mid,
                    key
                );

                LittleEndian::write_u32(&mut page[offset..offset + 4], *moff);
            }
            NeonWalRecord::MultixactMembersCreate { moff, members } => {
                let (slru_kind, segno, blknum) =
                    key_to_slru_block(key).context("invalid record")?;
                assert_eq!(
                    slru_kind,
                    SlruKind::MultiXactMembers,
                    "MultixactMembersCreate record with unexpected key {}",
                    key
                );
                for (i, member) in members.iter().enumerate() {
                    let offset = moff + i as u32;

                    // Compute the block and offset to modify.
                    // See RecordNewMultiXact in PostgreSQL sources.
                    let pageno = offset / pg_constants::MULTIXACT_MEMBERS_PER_PAGE as u32;
                    let memberoff = mx_offset_to_member_offset(offset);
                    let flagsoff = mx_offset_to_flags_offset(offset);
                    let bshift = mx_offset_to_flags_bitshift(offset);

                    // Check that we're modifying the correct multixact-members block.
                    let expected_segno = pageno / pg_constants::SLRU_PAGES_PER_SEGMENT;
                    let expected_blknum = pageno % pg_constants::SLRU_PAGES_PER_SEGMENT;
                    assert!(
                        segno == expected_segno,
                        "MultiXactMembersCreate record for offset {} with unexpected key {}",
                        moff,
                        key
                    );
                    assert!(
                        blknum == expected_blknum,
                        "MultiXactMembersCreate record for offset {} with unexpected key {}",
                        moff,
                        key
                    );

                    let mut flagsval = LittleEndian::read_u32(&page[flagsoff..flagsoff + 4]);
                    flagsval &= !(((1 << pg_constants::MXACT_MEMBER_BITS_PER_XACT) - 1) << bshift);
                    flagsval |= member.status << bshift;
                    LittleEndian::write_u32(&mut page[flagsoff..flagsoff + 4], flagsval);
                    LittleEndian::write_u32(&mut page[memberoff..memberoff + 4], member.xid);
                }
            }
        }

        Ok(())
    }
}

///
/// Command with ability not to give all file descriptors to child process
///
trait CloseFileDescriptors: CommandExt {
    ///
    /// Close file descriptors (other than stdin, stdout, stderr) in child process
    ///
    fn close_fds(&mut self) -> &mut Command;
}

impl<C: CommandExt> CloseFileDescriptors for C {
    fn close_fds(&mut self) -> &mut Command {
        unsafe {
            self.pre_exec(move || {
                // SAFETY: Code executed inside pre_exec should have async-signal-safety,
                // which means it should be safe to execute inside a signal handler.
                // The precise meaning depends on platform. See `man signal-safety`
                // for the linux definition.
                //
                // The set_fds_cloexec_threadsafe function is documented to be
                // async-signal-safe.
                //
                // Aside from this function, the rest of the code is re-entrant and
                // doesn't make any syscalls. We're just passing constants.
                //
                // NOTE: It's easy to indirectly cause a malloc or lock a mutex,
                // which is not async-signal-safe. Be careful.
                close_fds::set_fds_cloexec_threadsafe(3, &[]);
                Ok(())
            })
        }
    }
}

struct WalRedoProcess {
    #[allow(dead_code)]
    conf: &'static PageServerConf,
    tenant_id: TenantId,
    // Some() on construction, only becomes None on Drop.
    child: Option<NoLeakChild>,
    stdout: Mutex<ProcessOutput>,
    stdin: Mutex<ProcessInput>,
    stderr_logger_cancel: CancellationToken,
    stderr_logger_task_done: tokio::sync::watch::Receiver<bool>,
    /// Counter to separate same sized walredo inputs failing at the same millisecond.
    #[cfg(feature = "testing")]
    dump_sequence: AtomicUsize,
}

impl WalRedoProcess {
    //
    // Start postgres binary in special WAL redo mode.
    //
    #[instrument(skip_all,fields(tenant_id=%tenant_id, pg_version=pg_version))]
    fn launch(
        conf: &'static PageServerConf,
        tenant_id: TenantId,
        pg_version: u32,
    ) -> anyhow::Result<Self> {
        let pg_bin_dir_path = conf.pg_bin_dir(pg_version).context("pg_bin_dir")?; // TODO these should be infallible.
        let pg_lib_dir_path = conf.pg_lib_dir(pg_version).context("pg_lib_dir")?;

        // Start postgres itself
        let child = Command::new(pg_bin_dir_path.join("postgres"))
            .arg("--wal-redo")
            .stdin(Stdio::piped())
            .stderr(Stdio::piped())
            .stdout(Stdio::piped())
            .env_clear()
            .env("LD_LIBRARY_PATH", &pg_lib_dir_path)
            .env("DYLD_LIBRARY_PATH", &pg_lib_dir_path)
            // The redo process is not trusted, and runs in seccomp mode that
            // doesn't allow it to open any files. We have to also make sure it
            // doesn't inherit any file descriptors from the pageserver, that
            // would allow an attacker to read any files that happen to be open
            // in the pageserver.
            //
            // The Rust standard library makes sure to mark any file descriptors with
            // as close-on-exec by default, but that's not enough, since we use
            // libraries that directly call libc open without setting that flag.
            .close_fds()
            .spawn_no_leak_child(tenant_id)
            .context("spawn process")?;

        let mut child = scopeguard::guard(child, |child| {
            error!("killing wal-redo-postgres process due to a problem during launch");
            child.kill_and_wait();
        });

        let stdin = child.stdin.take().unwrap();
        let stdout = child.stdout.take().unwrap();
        let stderr = child.stderr.take().unwrap();
        macro_rules! set_nonblock_or_log_err {
            ($file:ident) => {{
                let res = set_nonblock($file.as_raw_fd());
                if let Err(e) = &res {
                    error!(error = %e, file = stringify!($file), pid = child.id(), "set_nonblock failed");
                }
                res
            }};
        }
        set_nonblock_or_log_err!(stdin)?;
        set_nonblock_or_log_err!(stdout)?;
        set_nonblock_or_log_err!(stderr)?;

        let mut stderr = tokio::io::unix::AsyncFd::new(stderr).context("AsyncFd::with_interest")?;

        // all fallible operations post-spawn are complete, so get rid of the guard
        let child = scopeguard::ScopeGuard::into_inner(child);

        let stderr_logger_cancel = CancellationToken::new();
        let (stderr_logger_task_done_tx, stderr_logger_task_done_rx) =
            tokio::sync::watch::channel(false);
        tokio::spawn({
            let stderr_logger_cancel = stderr_logger_cancel.clone();
            async move {
                scopeguard::defer! {
                    debug!("wal-redo-postgres stderr_logger_task finished");
                    let _ = stderr_logger_task_done_tx.send(true);
                }
                debug!("wal-redo-postgres stderr_logger_task started");
                loop {
                    // NB: we purposefully don't do a select! for the cancellation here.
                    // The cancellation would likely cause us to miss stderr messages.
                    // We can rely on this to return from .await because when we SIGKILL
                    // the child, the writing end of the stderr pipe gets closed.
                    match stderr.readable_mut().await {
                        Ok(mut guard) => {
<<<<<<< HEAD
                            let mut errbuf: [u8; 16384] = [0; 16384];
=======
                            let mut errbuf = [0; 16384];
>>>>>>> 41ee75bc
                            let res = guard.try_io(|fd| {
                                use std::io::Read;
                                fd.get_mut().read(&mut errbuf)
                            });
                            match res {
                                Ok(Ok(0)) => {
                                    // it closed the stderr pipe
                                    break;
                                }
                                Ok(Ok(n)) => {
                                    // The message might not be split correctly into lines here. But this is
                                    // good enough, the important thing is to get the message to the log.
<<<<<<< HEAD
                                    error!(
                                        output=?String::from_utf8_lossy(&errbuf[0..n]),
                                        "received output",
                                    );
=======
                                    let output = String::from_utf8_lossy(&errbuf[0..n]).to_string();
                                    error!(output, "received output");
>>>>>>> 41ee75bc
                                },
                                Ok(Err(e)) => {
                                    error!(error = ?e, "read() error, waiting for cancellation");
                                    stderr_logger_cancel.cancelled().await;
                                    error!(error = ?e, "read() error, cancellation complete");
                                    break;
                                }
                                Err(e) => {
                                    let _e: tokio::io::unix::TryIoError = e;
                                    // the read() returned WouldBlock, that's expected
                                }
                            }
                        }
                        Err(e) => {
                            error!(error = ?e, "read() error, waiting for cancellation");
                            stderr_logger_cancel.cancelled().await;
                            error!(error = ?e, "read() error, cancellation complete");
                            break;
                        }
                    }
                }
            }.instrument(tracing::info_span!(parent: None, "wal-redo-postgres-stderr", pid = child.id(), tenant_id = %tenant_id, %pg_version))
        });

        Ok(Self {
            conf,
            tenant_id,
            child: Some(child),
            stdin: Mutex::new(ProcessInput {
                stdin,
                n_requests: 0,
            }),
            stdout: Mutex::new(ProcessOutput {
                stdout,
                pending_responses: VecDeque::new(),
                n_processed_responses: 0,
            }),
            stderr_logger_cancel,
            stderr_logger_task_done: stderr_logger_task_done_rx,
            #[cfg(feature = "testing")]
            dump_sequence: AtomicUsize::default(),
        })
    }

    fn id(&self) -> u32 {
        self.child
            .as_ref()
            .expect("must not call this during Drop")
            .id()
    }

    // Apply given WAL records ('records') over an old page image. Returns
    // new page image.
    //
    #[instrument(skip_all, fields(tenant_id=%self.tenant_id, pid=%self.id()))]
    fn apply_wal_records(
        &self,
        tag: BufferTag,
        base_img: &Option<Bytes>,
        records: &[(Lsn, NeonWalRecord)],
        wal_redo_timeout: Duration,
    ) -> anyhow::Result<Bytes> {
        let input = self.stdin.lock().unwrap();

        // Serialize all the messages to send the WAL redo process first.
        //
        // This could be problematic if there are millions of records to replay,
        // but in practice the number of records is usually so small that it doesn't
        // matter, and it's better to keep this code simple.
        //
        // Most requests start with a before-image with BLCKSZ bytes, followed by
        // by some other WAL records. Start with a buffer that can hold that
        // comfortably.
        let mut writebuf: Vec<u8> = Vec::with_capacity((BLCKSZ as usize) * 3);
        build_begin_redo_for_block_msg(tag, &mut writebuf);
        if let Some(img) = base_img {
            build_push_page_msg(tag, img, &mut writebuf);
        }
        for (lsn, rec) in records.iter() {
            if let NeonWalRecord::Postgres {
                will_init: _,
                rec: postgres_rec,
            } = rec
            {
                build_apply_record_msg(*lsn, postgres_rec, &mut writebuf);
            } else {
                anyhow::bail!("tried to pass neon wal record to postgres WAL redo");
            }
        }
        build_get_page_msg(tag, &mut writebuf);
        WAL_REDO_RECORD_COUNTER.inc_by(records.len() as u64);

        let res = self.apply_wal_records0(&writebuf, input, wal_redo_timeout);

        if res.is_err() {
            // not all of these can be caused by this particular input, however these are so rare
            // in tests so capture all.
            self.record_and_log(&writebuf);
        }

        res
    }

    fn apply_wal_records0(
        &self,
        writebuf: &[u8],
        input: MutexGuard<ProcessInput>,
        wal_redo_timeout: Duration,
    ) -> anyhow::Result<Bytes> {
        let mut proc = { input }; // TODO: remove this legacy rename, but this keep the patch small.
        let mut nwrite = 0usize;

        let mut stdin_pollfds = [PollFd::new(proc.stdin.as_raw_fd(), PollFlags::POLLOUT)];

        while nwrite < writebuf.len() {
            let n = loop {
                match nix::poll::poll(&mut stdin_pollfds[..], wal_redo_timeout.as_millis() as i32) {
                    Err(nix::errno::Errno::EINTR) => continue,
                    res => break res,
                }
            }?;

            if n == 0 {
                anyhow::bail!("WAL redo timed out");
            }

            // If 'stdin' is writeable, do write.
            let in_revents = stdin_pollfds[0].revents().unwrap();
            if in_revents & (PollFlags::POLLERR | PollFlags::POLLOUT) != PollFlags::empty() {
                nwrite += proc.stdin.write(&writebuf[nwrite..])?;
            } else if in_revents.contains(PollFlags::POLLHUP) {
                // We still have more data to write, but the process closed the pipe.
                anyhow::bail!("WAL redo process closed its stdin unexpectedly");
            }
        }
        let request_no = proc.n_requests;
        proc.n_requests += 1;
        drop(proc);

        // To improve walredo performance we separate sending requests and receiving
        // responses. Them are protected by different mutexes (output and input).
        // If thread T1, T2, T3 send requests D1, D2, D3 to walredo process
        // then there is not warranty that T1 will first granted output mutex lock.
        // To address this issue we maintain number of sent requests, number of processed
        // responses and ring buffer with pending responses. After sending response
        // (under input mutex), threads remembers request number. Then it releases
        // input mutex, locks output mutex and fetch in ring buffer all responses until
        // its stored request number. The it takes correspondent element from
        // pending responses ring buffer and truncate all empty elements from the front,
        // advancing processed responses number.

        let mut output = self.stdout.lock().unwrap();
        let mut stdout_pollfds = [PollFd::new(output.stdout.as_raw_fd(), PollFlags::POLLIN)];
        let n_processed_responses = output.n_processed_responses;
        while n_processed_responses + output.pending_responses.len() <= request_no {
            // We expect the WAL redo process to respond with an 8k page image. We read it
            // into this buffer.
            let mut resultbuf = vec![0; BLCKSZ.into()];
            let mut nresult: usize = 0; // # of bytes read into 'resultbuf' so far
            while nresult < BLCKSZ.into() {
                // We do two things simultaneously: reading response from stdout
                // and forward any logging information that the child writes to its stderr to the page server's log.
                let n = loop {
                    match nix::poll::poll(
                        &mut stdout_pollfds[..],
                        wal_redo_timeout.as_millis() as i32,
                    ) {
                        Err(nix::errno::Errno::EINTR) => continue,
                        res => break res,
                    }
                }?;

                if n == 0 {
                    anyhow::bail!("WAL redo timed out");
                }

                // If we have some data in stdout, read it to the result buffer.
                let out_revents = stdout_pollfds[0].revents().unwrap();
                if out_revents & (PollFlags::POLLERR | PollFlags::POLLIN) != PollFlags::empty() {
                    nresult += output.stdout.read(&mut resultbuf[nresult..])?;
                } else if out_revents.contains(PollFlags::POLLHUP) {
                    anyhow::bail!("WAL redo process closed its stdout unexpectedly");
                }
            }
            output
                .pending_responses
                .push_back(Some(Bytes::from(resultbuf)));
        }
        // Replace our request's response with None in `pending_responses`.
        // Then make space in the ring buffer by clearing out any seqence of contiguous
        // `None`'s from the front of `pending_responses`.
        // NB: We can't pop_front() because other requests' responses because another
        // requester might have grabbed the output mutex before us:
        // T1: grab input mutex
        // T1: send request_no 23
        // T1: release input mutex
        // T2: grab input mutex
        // T2: send request_no 24
        // T2: release input mutex
        // T2: grab output mutex
        // T2: n_processed_responses + output.pending_responses.len() <= request_no
        //            23                                0                   24
        // T2: enters poll loop that reads stdout
        // T2: put response for 23 into pending_responses
        // T2: put response for 24 into pending_resposnes
        // pending_responses now looks like this: Front Some(response_23) Some(response_24) Back
        // T2: takes its response_24
        // pending_responses now looks like this: Front Some(response_23) None Back
        // T2: does the while loop below
        // pending_responses now looks like this: Front Some(response_23) None Back
        // T2: releases output mutex
        // T1: grabs output mutex
        // T1: n_processed_responses + output.pending_responses.len() > request_no
        //            23                                2                   23
        // T1: skips poll loop that reads stdout
        // T1: takes its response_23
        // pending_responses now looks like this: Front None None Back
        // T2: does the while loop below
        // pending_responses now looks like this: Front Back
        // n_processed_responses now has value 25
        let res = output.pending_responses[request_no - n_processed_responses]
            .take()
            .expect("we own this request_no, nobody else is supposed to take it");
        while let Some(front) = output.pending_responses.front() {
            if front.is_none() {
                output.pending_responses.pop_front();
                output.n_processed_responses += 1;
            } else {
                break;
            }
        }
        Ok(res)
    }

    #[cfg(feature = "testing")]
    fn record_and_log(&self, writebuf: &[u8]) {
        let millis = std::time::SystemTime::now()
            .duration_since(std::time::SystemTime::UNIX_EPOCH)
            .unwrap()
            .as_millis();

        let seq = self.dump_sequence.fetch_add(1, Ordering::Relaxed);

        // these files will be collected to an allure report
        let filename = format!("walredo-{millis}-{}-{seq}.walredo", writebuf.len());

        let path = self.conf.tenant_path(&self.tenant_id).join(&filename);

        let res = std::fs::OpenOptions::new()
            .write(true)
            .create_new(true)
            .read(true)
            .open(path)
            .and_then(|mut f| f.write_all(writebuf));

        // trip up allowed_errors
        if let Err(e) = res {
            tracing::error!(target=%filename, length=writebuf.len(), "failed to write out the walredo errored input: {e}");
        } else {
            tracing::error!(filename, "erroring walredo input saved");
        }
    }

    #[cfg(not(feature = "testing"))]
    fn record_and_log(&self, _: &[u8]) {}
}

impl Drop for WalRedoProcess {
    fn drop(&mut self) {
        self.child
            .take()
            .expect("we only do this once")
            .kill_and_wait();
        self.stderr_logger_cancel.cancel();
        // no way to wait for stderr_logger_task from Drop because that is async only
    }
}

/// Wrapper type around `std::process::Child` which guarantees that the child
/// will be killed and waited-for by this process before being dropped.
struct NoLeakChild {
    tenant_id: TenantId,
    child: Option<Child>,
}

impl Deref for NoLeakChild {
    type Target = Child;

    fn deref(&self) -> &Self::Target {
        self.child.as_ref().expect("must not use from drop")
    }
}

impl DerefMut for NoLeakChild {
    fn deref_mut(&mut self) -> &mut Self::Target {
        self.child.as_mut().expect("must not use from drop")
    }
}

impl NoLeakChild {
    fn spawn(tenant_id: TenantId, command: &mut Command) -> io::Result<Self> {
        let child = command.spawn()?;
        Ok(NoLeakChild {
            tenant_id,
            child: Some(child),
        })
    }

    fn kill_and_wait(mut self) {
        let child = match self.child.take() {
            Some(child) => child,
            None => return,
        };
        Self::kill_and_wait_impl(child);
    }

    #[instrument(skip_all, fields(pid=child.id()))]
    fn kill_and_wait_impl(mut child: Child) {
        let res = child.kill();
        if let Err(e) = res {
            // This branch is very unlikely because:
            // - We (= pageserver) spawned this process successfully, so, we're allowed to kill it.
            // - This is the only place that calls .kill()
            // - We consume `self`, so, .kill() can't be called twice.
            // - If the process exited by itself or was killed by someone else,
            //   .kill() will still succeed because we haven't wait()'ed yet.
            //
            // So, if we arrive here, we have really no idea what happened,
            // whether the PID stored in self.child is still valid, etc.
            // If this function were fallible, we'd return an error, but
            // since it isn't, all we can do is log an error and proceed
            // with the wait().
            error!(error = %e, "failed to SIGKILL; subsequent wait() might fail or wait for wrong process");
        }

        match child.wait() {
            Ok(exit_status) => {
                info!(exit_status = %exit_status, "wait successful");
            }
            Err(e) => {
                error!(error = %e, "wait error; might leak the child process; it will show as zombie (defunct)");
            }
        }
    }
}

impl Drop for NoLeakChild {
    fn drop(&mut self) {
        let child = match self.child.take() {
            Some(child) => child,
            None => return,
        };
        let tenant_id = self.tenant_id;
        // Offload the kill+wait of the child process into the background.
        // If someone stops the runtime, we'll leak the child process.
        // We can ignore that case because we only stop the runtime on pageserver exit.
        tokio::runtime::Handle::current().spawn(async move {
            tokio::task::spawn_blocking(move || {
                // Intentionally don't inherit the tracing context from whoever is dropping us.
                // This thread here is going to outlive of our dropper.
                let span = tracing::info_span!("walredo", %tenant_id);
                let _entered = span.enter();
                Self::kill_and_wait_impl(child);
            })
            .await
        });
    }
}

trait NoLeakChildCommandExt {
    fn spawn_no_leak_child(&mut self, tenant_id: TenantId) -> io::Result<NoLeakChild>;
}

impl NoLeakChildCommandExt for Command {
    fn spawn_no_leak_child(&mut self, tenant_id: TenantId) -> io::Result<NoLeakChild> {
        NoLeakChild::spawn(tenant_id, self)
    }
}

// Functions for constructing messages to send to the postgres WAL redo
// process. See pgxn/neon_walredo/walredoproc.c for
// explanation of the protocol.

fn build_begin_redo_for_block_msg(tag: BufferTag, buf: &mut Vec<u8>) {
    let len = 4 + 1 + 4 * 4;

    buf.put_u8(b'B');
    buf.put_u32(len as u32);

    tag.ser_into(buf)
        .expect("serialize BufferTag should always succeed");
}

fn build_push_page_msg(tag: BufferTag, base_img: &[u8], buf: &mut Vec<u8>) {
    assert!(base_img.len() == 8192);

    let len = 4 + 1 + 4 * 4 + base_img.len();

    buf.put_u8(b'P');
    buf.put_u32(len as u32);
    tag.ser_into(buf)
        .expect("serialize BufferTag should always succeed");
    buf.put(base_img);
}

fn build_apply_record_msg(endlsn: Lsn, rec: &[u8], buf: &mut Vec<u8>) {
    let len = 4 + 8 + rec.len();

    buf.put_u8(b'A');
    buf.put_u32(len as u32);
    buf.put_u64(endlsn.0);
    buf.put(rec);
}

fn build_get_page_msg(tag: BufferTag, buf: &mut Vec<u8>) {
    let len = 4 + 1 + 4 * 4;

    buf.put_u8(b'G');
    buf.put_u32(len as u32);
    tag.ser_into(buf)
        .expect("serialize BufferTag should always succeed");
}

#[cfg(test)]
mod tests {
    use super::PostgresRedoManager;
    use crate::repository::Key;
    use crate::{config::PageServerConf, walrecord::NeonWalRecord};
    use bytes::Bytes;
    use std::str::FromStr;
    use utils::{id::TenantId, lsn::Lsn};

    #[tokio::test]
    async fn short_v14_redo() {
        let expected = std::fs::read("fixtures/short_v14_redo.page").unwrap();

        let h = RedoHarness::new().unwrap();

        let page = h
            .manager
            .request_redo(
                Key {
                    field1: 0,
                    field2: 1663,
                    field3: 13010,
                    field4: 1259,
                    field5: 0,
                    field6: 0,
                },
                Lsn::from_str("0/16E2408").unwrap(),
                None,
                short_records(),
                14,
            )
            .await
            .unwrap();

        assert_eq!(&expected, &*page);
    }

    #[tokio::test]
    async fn short_v14_fails_for_wrong_key_but_returns_zero_page() {
        let h = RedoHarness::new().unwrap();

        let page = h
            .manager
            .request_redo(
                Key {
                    field1: 0,
                    field2: 1663,
                    // key should be 13010
                    field3: 13130,
                    field4: 1259,
                    field5: 0,
                    field6: 0,
                },
                Lsn::from_str("0/16E2408").unwrap(),
                None,
                short_records(),
                14,
            )
            .await
            .unwrap();

        // TODO: there will be some stderr printout, which is forwarded to tracing that could
        // perhaps be captured as long as it's in the same thread.
        assert_eq!(page, crate::ZERO_PAGE);
    }

    #[tokio::test]
    async fn test_stderr() {
        let h = RedoHarness::new().unwrap();
        h
            .manager
            .request_redo(
                Key::from_i128(0),
                Lsn::INVALID,
                None,
                short_records(),
                16, /* 16 currently produces stderr output on startup, which adds a nice extra edge */
            )
            .await
            .unwrap_err();
    }

    #[allow(clippy::octal_escapes)]
    fn short_records() -> Vec<(Lsn, NeonWalRecord)> {
        vec![
            (
                Lsn::from_str("0/16A9388").unwrap(),
                NeonWalRecord::Postgres {
                    will_init: true,
                    rec: Bytes::from_static(b"j\x03\0\0\0\x04\0\0\xe8\x7fj\x01\0\0\0\0\0\n\0\0\xd0\x16\x13Y\0\x10\0\04\x03\xd4\0\x05\x7f\x06\0\0\xd22\0\0\xeb\x04\0\0\0\0\0\0\xff\x03\0\0\0\0\x80\xeca\x01\0\0\x01\0\xd4\0\xa0\x1d\0 \x04 \0\0\0\0/\0\x01\0\xa0\x9dX\x01\0\0\0\0\0\0\0\0\0\0\0\0\0\0\0\0\0\0\0\0\0\0\0\0\0\0\0\0\0\0\0\0\0\0\0\0\0\0\0\0\0\0\0\0\0\0\0\0\0\0\0\0\0\0\0\0\0\0\0\0\0\0\0\0.\0\x01\0\0\0\0\0\0\0\0\0\0\0\0\0\0\0\0\0\0\0\0\0\0\0\0\0\0\0\0\0\0\0\0\0\0\0\0\0\0\0\0\0\0\0\0\0\0\0\0\0\0\0\0\0\0\0\0\0\0\0\0\0\0\0\0\0\0\0\0\0\0\0\0\0\0\0\0\0\0\0\0\0\0\0\0\0\0\0\0\0\0\0\0\0\0\0\0\0\0\0\0\0\0\0\0\00\x9f\x9a\x01P\x9e\xb2\x01\0\x04\0\0\0\0\0\0\0\0\0\0\0\0\0\0\x02\0!\0\x01\x08 \xff\xff\xff?\0\0\0\0\0\0@\0\0another_table\0\0\0\0\0\0\0\0\0\0\0\0\0\0\0\0\0\0\0\0\0\0\0\0\0\0\0\0\0\0\0\0\0\0\0\0\0\0\0\0\0\0\0\0\0\0\0\0\0\0\0\x98\x08\0\0\x02@\0\0\0\0\0\0\n\0\0\0\x02\0\0\0\0@\0\0\0\0\0\0\0\0\0\0\0\0\x80\xbf\0\0\0\0\0\0\0\0\0\0pr\x01\0\0\0\0\0\0\0\0\x01d\0\0\0\0\0\0\x04\0\0\x01\0\0\0\0\0\0\0\x0c\x02\0\0\0\0\0\0\0\0\0\0\0\0\0\0/\0!\x80\x03+ \xff\xff\xff\x7f\0\0\0\0\0\xdf\x04\0\0pg_type\0\0\0\0\0\0\0\0\0\0\0\0\0\0\0\0\0\0\0\0\0\0\0\0\0\0\0\0\0\0\0\0\0\0\0\0\0\0\0\0\0\0\0\0\0\0\0\0\0\0\0\0\0\0\0\0\0\x0b\0\0\0G\0\0\0\0\0\0\0\n\0\0\0\x02\0\0\0\0\0\0\0\0\0\0\0\x0e\0\0\0\0@\x16D\x0e\0\0\0K\x10\0\0\x01\0pr \0\0\0\0\0\0\0\0\x01n\0\0\0\0\0\xd6\x02\0\0\x01\0\0\0[\x01\0\0\0\0\0\0\0\t\x04\0\0\x02\0\0\0\x01\0\0\0\n\0\0\0\n\0\0\0\x7f\0\0\0\0\0\0\0\n\0\0\0\x02\0\0\0\0\0\0C\x01\0\0\x15\x01\0\0\0\0\0\0\0\0\0\0\0\0\0\0.\0!\x80\x03+ \xff\xff\xff\x7f\0\0\0\0\0;\n\0\0pg_statistic\0\0\0\0\0\0\0\0\0\0\0\0\0\0\0\0\0\0\0\0\0\0\0\0\0\0\0\0\0\0\0\0\0\0\0\0\0\0\0\0\0\0\0\0\0\0\0\0\0\0\0\0\x0b\0\0\0\xfd.\0\0\0\0\0\0\n\0\0\0\x02\0\0\0;\n\0\0\0\0\0\0\x13\0\0\0\0\0\xcbC\x13\0\0\0\x18\x0b\0\0\x01\0pr\x1f\0\0\0\0\0\0\0\0\x01n\0\0\0\0\0\xd6\x02\0\0\x01\0\0\0C\x01\0\0\0\0\0\0\0\t\x04\0\0\x01\0\0\0\x01\0\0\0\n\0\0\0\n\0\0\0\x7f\0\0\0\0\0\0\x02\0\x01")
                }
            ),
            (
                Lsn::from_str("0/16D4080").unwrap(),
                NeonWalRecord::Postgres {
                    will_init: false,
                    rec: Bytes::from_static(b"\xbc\0\0\0\0\0\0\0h?m\x01\0\0\0\0p\n\0\09\x08\xa3\xea\0 \x8c\0\x7f\x06\0\0\xd22\0\0\xeb\x04\0\0\0\0\0\0\xff\x02\0@\0\0another_table\0\0\0\0\0\0\0\0\0\0\0\0\0\0\0\0\0\0\0\0\0\0\0\0\0\0\0\0\0\0\0\0\0\0\0\0\0\0\0\0\0\0\0\0\0\0\0\0\0\0\0\x98\x08\0\0\x02@\0\0\0\0\0\0\n\0\0\0\x02\0\0\0\0@\0\0\0\0\0\0\x05\0\0\0\0@zD\x05\0\0\0\0\0\0\0\0\0pr\x01\0\0\0\0\0\0\0\0\x01d\0\0\0\0\0\0\x04\0\0\x01\0\0\0\x02\0")
                }
            )
        ]
    }

    struct RedoHarness {
        // underscored because unused, except for removal at drop
        _repo_dir: camino_tempfile::Utf8TempDir,
        manager: PostgresRedoManager,
    }

    impl RedoHarness {
        fn new() -> anyhow::Result<Self> {
            crate::tenant::harness::setup_logging();

            let repo_dir = camino_tempfile::tempdir()?;
            let conf = PageServerConf::dummy_conf(repo_dir.path().to_path_buf());
            let conf = Box::leak(Box::new(conf));
            let tenant_id = TenantId::generate();

            let manager = PostgresRedoManager::new(conf, tenant_id);

            Ok(RedoHarness {
                _repo_dir: repo_dir,
                manager,
            })
        }
    }
}<|MERGE_RESOLUTION|>--- conflicted
+++ resolved
@@ -297,10 +297,6 @@
                             // Another thread was faster to observe the error, and already took the process out of rotation.
                         }
                     }
-<<<<<<< HEAD
-                    drop(guard);
-=======
->>>>>>> 41ee75bc
                 }
                 // NB: there may still be other concurrent threads using `proc`.
                 // The last one will send SIGKILL when the underlying Arc reaches refcount 0.
@@ -316,17 +312,10 @@
                 // This probably needs revisiting at some later point.
                 let mut wait_done = proc.stderr_logger_task_done.clone();
                 drop(proc);
-<<<<<<< HEAD
-                match wait_done.wait_for(|v| *v).await {
-                    Ok(_) => {}
-                    Err(_) => todo!(),
-                };
-=======
                 wait_done
                     .wait_for(|v| *v)
                     .await
                     .expect("we use scopeguard to ensure we always send `true` to the channel before dropping the sender");
->>>>>>> 41ee75bc
             } else if n_attempts != 0 {
                 info!(n_attempts, "retried walredo succeeded");
             }
@@ -723,11 +712,7 @@
                     // the child, the writing end of the stderr pipe gets closed.
                     match stderr.readable_mut().await {
                         Ok(mut guard) => {
-<<<<<<< HEAD
-                            let mut errbuf: [u8; 16384] = [0; 16384];
-=======
                             let mut errbuf = [0; 16384];
->>>>>>> 41ee75bc
                             let res = guard.try_io(|fd| {
                                 use std::io::Read;
                                 fd.get_mut().read(&mut errbuf)
@@ -740,15 +725,8 @@
                                 Ok(Ok(n)) => {
                                     // The message might not be split correctly into lines here. But this is
                                     // good enough, the important thing is to get the message to the log.
-<<<<<<< HEAD
-                                    error!(
-                                        output=?String::from_utf8_lossy(&errbuf[0..n]),
-                                        "received output",
-                                    );
-=======
                                     let output = String::from_utf8_lossy(&errbuf[0..n]).to_string();
                                     error!(output, "received output");
->>>>>>> 41ee75bc
                                 },
                                 Ok(Err(e)) => {
                                     error!(error = ?e, "read() error, waiting for cancellation");
