//!
//! WAL redo. This service runs PostgreSQL in a special wal_redo mode
//! to apply given WAL records over an old page image and return new
//! page image.
//!
//! We rely on Postgres to perform WAL redo for us. We launch a
//! postgres process in special "wal redo" mode that's similar to
//! single-user mode. We then pass the previous page image, if any,
//! and all the WAL records we want to apply, to the postgres
//! process. Then we get the page image back. Communication with the
//! postgres process happens via stdin/stdout
//!
//! See pgxn/neon_walredo/walredoproc.c for the other side of
//! this communication.
//!
//! The Postgres process is assumed to be secure against malicious WAL
//! records. It achieves it by dropping privileges before replaying
//! any WAL records, so that even if an attacker hijacks the Postgres
//! process, he cannot escape out of it.

/// Process lifecycle and abstracction for the IPC protocol.
mod process;

/// Code to apply [`NeonWalRecord`]s.
mod apply_neon;

use crate::config::PageServerConf;
use crate::metrics::{
    WAL_REDO_BYTES_HISTOGRAM, WAL_REDO_PROCESS_LAUNCH_DURATION_HISTOGRAM,
    WAL_REDO_RECORDS_HISTOGRAM, WAL_REDO_TIME,
};
use crate::repository::Key;
use crate::walrecord::NeonWalRecord;
use anyhow::Context;
use bytes::{Bytes, BytesMut};
use pageserver_api::key::key_to_rel_block;
use pageserver_api::models::WalRedoManagerStatus;
use pageserver_api::shard::TenantShardId;
<<<<<<< HEAD
use std::sync::Arc;
=======
use std::sync::{Arc, RwLock};
>>>>>>> d7b29aac
use std::time::Duration;
use std::time::Instant;
use tracing::*;
use utils::lsn::Lsn;
<<<<<<< HEAD
use utils::sync::heavier_once_cell;
=======
>>>>>>> d7b29aac

///
/// This is the real implementation that uses a Postgres process to
/// perform WAL replay. Only one thread can use the process at a time,
/// that is controlled by the Mutex. In the future, we might want to
/// launch a pool of processes to allow concurrent replay of multiple
/// records.
///
pub struct PostgresRedoManager {
    tenant_shard_id: TenantShardId,
    conf: &'static PageServerConf,
    last_redo_at: std::sync::Mutex<Option<Instant>>,
<<<<<<< HEAD
    redo_process: heavier_once_cell::OnceCell<Arc<process::WalRedoProcess>>,
=======
    redo_process: RwLock<Option<Arc<process::WalRedoProcess>>>,
>>>>>>> d7b29aac
}

///
/// Public interface of WAL redo manager
///
impl PostgresRedoManager {
    ///
    /// Request the WAL redo manager to apply some WAL records
    ///
    /// The WAL redo is handled by a separate thread, so this just sends a request
    /// to the thread and waits for response.
    ///
    /// # Cancel-Safety
    ///
    /// This method is cancellation-safe.
    pub async fn request_redo(
        &self,
        key: Key,
        lsn: Lsn,
        base_img: Option<(Lsn, Bytes)>,
        records: Vec<(Lsn, NeonWalRecord)>,
        pg_version: u32,
    ) -> anyhow::Result<Bytes> {
        if records.is_empty() {
            anyhow::bail!("invalid WAL redo request with no records");
        }

        let base_img_lsn = base_img.as_ref().map(|p| p.0).unwrap_or(Lsn::INVALID);
        let mut img = base_img.map(|p| p.1);
        let mut batch_neon = apply_neon::can_apply_in_neon(&records[0].1);
        let mut batch_start = 0;
        for (i, record) in records.iter().enumerate().skip(1) {
            let rec_neon = apply_neon::can_apply_in_neon(&record.1);

            if rec_neon != batch_neon {
                let result = if batch_neon {
                    self.apply_batch_neon(key, lsn, img, &records[batch_start..i])
                } else {
                    self.apply_batch_postgres(
                        key,
                        lsn,
                        img,
                        base_img_lsn,
                        &records[batch_start..i],
                        self.conf.wal_redo_timeout,
                        pg_version,
                    )
                    .await
                };
                img = Some(result?);

                batch_neon = rec_neon;
                batch_start = i;
            }
        }
        // last batch
        if batch_neon {
            self.apply_batch_neon(key, lsn, img, &records[batch_start..])
        } else {
            self.apply_batch_postgres(
                key,
                lsn,
                img,
                base_img_lsn,
                &records[batch_start..],
                self.conf.wal_redo_timeout,
                pg_version,
            )
            .await
        }
    }

    pub(crate) async fn status(&self) -> Option<WalRedoManagerStatus> {
        Some(WalRedoManagerStatus {
            last_redo_at: {
                let at = *self.last_redo_at.lock().unwrap();
                at.and_then(|at| {
                    let age = at.elapsed();
                    // map any chrono errors silently to None here
                    chrono::Utc::now().checked_sub_signed(chrono::Duration::from_std(age).ok()?)
                })
            },
            pid: self.redo_process.get_mut().await.map(|p| p.id()),
        })
    }
}

impl PostgresRedoManager {
    ///
    /// Create a new PostgresRedoManager.
    ///
    pub fn new(
        conf: &'static PageServerConf,
        tenant_shard_id: TenantShardId,
    ) -> PostgresRedoManager {
        // The actual process is launched lazily, on first request.
        PostgresRedoManager {
            tenant_shard_id,
            conf,
            last_redo_at: std::sync::Mutex::default(),
            redo_process: heavier_once_cell::OnceCell::default(),
        }
    }

    /// This type doesn't have its own background task to check for idleness: we
    /// rely on our owner calling this function periodically in its own housekeeping
    /// loops.
    pub(crate) async fn maybe_quiesce(&self, idle_timeout: Duration) {
        if let Ok(g) = self.last_redo_at.try_lock() {
            if let Some(last_redo_at) = *g {
                if last_redo_at.elapsed() >= idle_timeout {
                    drop(g);
                    // fallthrough
                } else {
                    return;
                }
            } else {
                return;
            }
        } else {
            return;
        }
        drop(
            self.redo_process
                .get_mut()
                .await
                .map(|mut guard| guard.take_and_deinit()),
        );
    }

    ///
    /// Process one request for WAL redo using wal-redo postgres
    ///
    #[allow(clippy::too_many_arguments)]
    async fn apply_batch_postgres(
        &self,
        key: Key,
        lsn: Lsn,
        base_img: Option<Bytes>,
        base_img_lsn: Lsn,
        records: &[(Lsn, NeonWalRecord)],
        wal_redo_timeout: Duration,
        pg_version: u32,
    ) -> anyhow::Result<Bytes> {
        *(self.last_redo_at.lock().unwrap()) = Some(Instant::now());

        let (rel, blknum) = key_to_rel_block(key).context("invalid record")?;
        const MAX_RETRY_ATTEMPTS: u32 = 1;
        let mut n_attempts = 0u32;
        loop {
            // launch the WAL redo process on first use
<<<<<<< HEAD
            let proc = self
                .redo_process
                .get_or_init(|init_permit| async move {
                    let start = Instant::now();
                    let proc = Arc::new(
                        process::WalRedoProcess::launch(
                            self.conf,
                            self.tenant_shard_id,
                            pg_version,
                        )
                        .context("launch walredo process")?,
                    );
                    let duration = start.elapsed();
                    WAL_REDO_PROCESS_LAUNCH_DURATION_HISTOGRAM.observe(duration.as_secs_f64());
                    info!(
                        duration_ms = duration.as_millis(),
                        pid = proc.id(),
                        "launched walredo process"
                    );
                    anyhow::Ok((proc, init_permit))
                })
                .await?;
=======
            let proc: Arc<process::WalRedoProcess> = {
                let proc_guard = self.redo_process.read().unwrap();
                match &*proc_guard {
                    None => {
                        // "upgrade" to write lock to launch the process
                        drop(proc_guard);
                        let mut proc_guard = self.redo_process.write().unwrap();
                        match &*proc_guard {
                            None => {
                                let start = Instant::now();
                                let proc = Arc::new(
                                    process::WalRedoProcess::launch(
                                        self.conf,
                                        self.tenant_shard_id,
                                        pg_version,
                                    )
                                    .context("launch walredo process")?,
                                );
                                let duration = start.elapsed();
                                WAL_REDO_PROCESS_LAUNCH_DURATION_HISTOGRAM
                                    .observe(duration.as_secs_f64());
                                info!(
                                    duration_ms = duration.as_millis(),
                                    pid = proc.id(),
                                    "launched walredo process"
                                );
                                *proc_guard = Some(Arc::clone(&proc));
                                proc
                            }
                            Some(proc) => Arc::clone(proc),
                        }
                    }
                    Some(proc) => Arc::clone(proc),
                }
            };
>>>>>>> d7b29aac

            let started_at = std::time::Instant::now();

            // Relational WAL records are applied using wal-redo-postgres
            let result = proc
                .apply_wal_records(rel, blknum, &base_img, records, wal_redo_timeout)
                .context("apply_wal_records");

            let duration = started_at.elapsed();

            let len = records.len();
            let nbytes = records.iter().fold(0, |acumulator, record| {
                acumulator
                    + match &record.1 {
                        NeonWalRecord::Postgres { rec, .. } => rec.len(),
                        _ => unreachable!("Only PostgreSQL records are accepted in this batch"),
                    }
            });

            WAL_REDO_TIME.observe(duration.as_secs_f64());
            WAL_REDO_RECORDS_HISTOGRAM.observe(len as f64);
            WAL_REDO_BYTES_HISTOGRAM.observe(nbytes as f64);

            debug!(
                "postgres applied {} WAL records ({} bytes) in {} us to reconstruct page image at LSN {}",
                len,
                nbytes,
                duration.as_micros(),
                lsn
            );

            // If something went wrong, don't try to reuse the process. Kill it, and
            // next request will launch a new one.
            if let Err(e) = result.as_ref() {
                error!(
                    "error applying {} WAL records {}..{} ({} bytes) to base image with LSN {} to reconstruct page image at LSN {} n_attempts={}: {:?}",
                    records.len(),
                    records.first().map(|p| p.0).unwrap_or(Lsn(0)),
                    records.last().map(|p| p.0).unwrap_or(Lsn(0)),
                    nbytes,
                    base_img_lsn,
                    lsn,
                    n_attempts,
                    e,
                );
                // Avoid concurrent callers hitting the same issue.
                // We can't prevent it from happening because we want to enable parallelism.
                {
                    match self.redo_process.get_mut().await {
                        Some(mut guard) => {
                            if Arc::ptr_eq(&*guard, &proc) {
                                // We're the first to observe an error from `proc`, it's our job to take it out of rotation.
                                drop(guard.take_and_deinit());
                            }
                        }
                        None => {
                            // Another thread was faster to observe the error, and already took the process out of rotation.
                        }
                    }
                }
                // NB: there may still be other concurrent threads using `proc`.
                // The last one will send SIGKILL when the underlying Arc reaches refcount 0.
                // NB: it's important to drop(proc) after drop(guard). Otherwise we'd keep
                // holding the lock while waiting for the process to exit.
                // NB: the drop impl blocks the current threads with a wait() system call for
                // the child process. We dropped the `guard` above so that other threads aren't
                // affected. But, it's good that the current thread _does_ block to wait.
                // If we instead deferred the waiting into the background / to tokio, it could
                // happen that if walredo always fails immediately, we spawn processes faster
                // than we can SIGKILL & `wait` for them to exit. By doing it the way we do here,
                // we limit this risk of run-away to at most $num_runtimes * $num_executor_threads.
                // This probably needs revisiting at some later point.
                drop(proc);
            } else if n_attempts != 0 {
                info!(n_attempts, "retried walredo succeeded");
            }
            n_attempts += 1;
            if n_attempts > MAX_RETRY_ATTEMPTS || result.is_ok() {
                return result;
            }
        }
    }

    ///
    /// Process a batch of WAL records using bespoken Neon code.
    ///
    fn apply_batch_neon(
        &self,
        key: Key,
        lsn: Lsn,
        base_img: Option<Bytes>,
        records: &[(Lsn, NeonWalRecord)],
    ) -> anyhow::Result<Bytes> {
        let start_time = Instant::now();

        let mut page = BytesMut::new();
        if let Some(fpi) = base_img {
            // If full-page image is provided, then use it...
            page.extend_from_slice(&fpi[..]);
        } else {
            // All the current WAL record types that we can handle require a base image.
            anyhow::bail!("invalid neon WAL redo request with no base image");
        }

        // Apply all the WAL records in the batch
        for (record_lsn, record) in records.iter() {
            self.apply_record_neon(key, &mut page, *record_lsn, record)?;
        }
        // Success!
        let duration = start_time.elapsed();
        // FIXME: using the same metric here creates a bimodal distribution by default, and because
        // there could be multiple batch sizes this would be N+1 modal.
        WAL_REDO_TIME.observe(duration.as_secs_f64());

        debug!(
            "neon applied {} WAL records in {} us to reconstruct page image at LSN {}",
            records.len(),
            duration.as_micros(),
            lsn
        );

        Ok(page.freeze())
    }

    fn apply_record_neon(
        &self,
        key: Key,
        page: &mut BytesMut,
        _record_lsn: Lsn,
        record: &NeonWalRecord,
    ) -> anyhow::Result<()> {
        apply_neon::apply_in_neon(record, key, page)?;

        Ok(())
    }
}

#[cfg(test)]
mod tests {
    use super::PostgresRedoManager;
    use crate::repository::Key;
    use crate::{config::PageServerConf, walrecord::NeonWalRecord};
    use bytes::Bytes;
    use pageserver_api::shard::TenantShardId;
    use std::str::FromStr;
    use tracing::Instrument;
    use utils::{id::TenantId, lsn::Lsn};

    #[tokio::test]
    async fn short_v14_redo() {
        let expected = std::fs::read("test_data/short_v14_redo.page").unwrap();

        let h = RedoHarness::new().unwrap();

        let page = h
            .manager
            .request_redo(
                Key {
                    field1: 0,
                    field2: 1663,
                    field3: 13010,
                    field4: 1259,
                    field5: 0,
                    field6: 0,
                },
                Lsn::from_str("0/16E2408").unwrap(),
                None,
                short_records(),
                14,
            )
            .instrument(h.span())
            .await
            .unwrap();

        assert_eq!(&expected, &*page);
    }

    #[tokio::test]
    async fn short_v14_fails_for_wrong_key_but_returns_zero_page() {
        let h = RedoHarness::new().unwrap();

        let page = h
            .manager
            .request_redo(
                Key {
                    field1: 0,
                    field2: 1663,
                    // key should be 13010
                    field3: 13130,
                    field4: 1259,
                    field5: 0,
                    field6: 0,
                },
                Lsn::from_str("0/16E2408").unwrap(),
                None,
                short_records(),
                14,
            )
            .instrument(h.span())
            .await
            .unwrap();

        // TODO: there will be some stderr printout, which is forwarded to tracing that could
        // perhaps be captured as long as it's in the same thread.
        assert_eq!(page, crate::ZERO_PAGE);
    }

    #[tokio::test]
    async fn test_stderr() {
        let h = RedoHarness::new().unwrap();
        h
            .manager
            .request_redo(
                Key::from_i128(0),
                Lsn::INVALID,
                None,
                short_records(),
                16, /* 16 currently produces stderr output on startup, which adds a nice extra edge */
            )
            .instrument(h.span())
            .await
            .unwrap_err();
    }

    #[allow(clippy::octal_escapes)]
    fn short_records() -> Vec<(Lsn, NeonWalRecord)> {
        vec![
            (
                Lsn::from_str("0/16A9388").unwrap(),
                NeonWalRecord::Postgres {
                    will_init: true,
                    rec: Bytes::from_static(b"j\x03\0\0\0\x04\0\0\xe8\x7fj\x01\0\0\0\0\0\n\0\0\xd0\x16\x13Y\0\x10\0\04\x03\xd4\0\x05\x7f\x06\0\0\xd22\0\0\xeb\x04\0\0\0\0\0\0\xff\x03\0\0\0\0\x80\xeca\x01\0\0\x01\0\xd4\0\xa0\x1d\0 \x04 \0\0\0\0/\0\x01\0\xa0\x9dX\x01\0\0\0\0\0\0\0\0\0\0\0\0\0\0\0\0\0\0\0\0\0\0\0\0\0\0\0\0\0\0\0\0\0\0\0\0\0\0\0\0\0\0\0\0\0\0\0\0\0\0\0\0\0\0\0\0\0\0\0\0\0\0\0\0.\0\x01\0\0\0\0\0\0\0\0\0\0\0\0\0\0\0\0\0\0\0\0\0\0\0\0\0\0\0\0\0\0\0\0\0\0\0\0\0\0\0\0\0\0\0\0\0\0\0\0\0\0\0\0\0\0\0\0\0\0\0\0\0\0\0\0\0\0\0\0\0\0\0\0\0\0\0\0\0\0\0\0\0\0\0\0\0\0\0\0\0\0\0\0\0\0\0\0\0\0\0\0\0\0\0\0\00\x9f\x9a\x01P\x9e\xb2\x01\0\x04\0\0\0\0\0\0\0\0\0\0\0\0\0\0\x02\0!\0\x01\x08 \xff\xff\xff?\0\0\0\0\0\0@\0\0another_table\0\0\0\0\0\0\0\0\0\0\0\0\0\0\0\0\0\0\0\0\0\0\0\0\0\0\0\0\0\0\0\0\0\0\0\0\0\0\0\0\0\0\0\0\0\0\0\0\0\0\0\x98\x08\0\0\x02@\0\0\0\0\0\0\n\0\0\0\x02\0\0\0\0@\0\0\0\0\0\0\0\0\0\0\0\0\x80\xbf\0\0\0\0\0\0\0\0\0\0pr\x01\0\0\0\0\0\0\0\0\x01d\0\0\0\0\0\0\x04\0\0\x01\0\0\0\0\0\0\0\x0c\x02\0\0\0\0\0\0\0\0\0\0\0\0\0\0/\0!\x80\x03+ \xff\xff\xff\x7f\0\0\0\0\0\xdf\x04\0\0pg_type\0\0\0\0\0\0\0\0\0\0\0\0\0\0\0\0\0\0\0\0\0\0\0\0\0\0\0\0\0\0\0\0\0\0\0\0\0\0\0\0\0\0\0\0\0\0\0\0\0\0\0\0\0\0\0\0\0\x0b\0\0\0G\0\0\0\0\0\0\0\n\0\0\0\x02\0\0\0\0\0\0\0\0\0\0\0\x0e\0\0\0\0@\x16D\x0e\0\0\0K\x10\0\0\x01\0pr \0\0\0\0\0\0\0\0\x01n\0\0\0\0\0\xd6\x02\0\0\x01\0\0\0[\x01\0\0\0\0\0\0\0\t\x04\0\0\x02\0\0\0\x01\0\0\0\n\0\0\0\n\0\0\0\x7f\0\0\0\0\0\0\0\n\0\0\0\x02\0\0\0\0\0\0C\x01\0\0\x15\x01\0\0\0\0\0\0\0\0\0\0\0\0\0\0.\0!\x80\x03+ \xff\xff\xff\x7f\0\0\0\0\0;\n\0\0pg_statistic\0\0\0\0\0\0\0\0\0\0\0\0\0\0\0\0\0\0\0\0\0\0\0\0\0\0\0\0\0\0\0\0\0\0\0\0\0\0\0\0\0\0\0\0\0\0\0\0\0\0\0\0\x0b\0\0\0\xfd.\0\0\0\0\0\0\n\0\0\0\x02\0\0\0;\n\0\0\0\0\0\0\x13\0\0\0\0\0\xcbC\x13\0\0\0\x18\x0b\0\0\x01\0pr\x1f\0\0\0\0\0\0\0\0\x01n\0\0\0\0\0\xd6\x02\0\0\x01\0\0\0C\x01\0\0\0\0\0\0\0\t\x04\0\0\x01\0\0\0\x01\0\0\0\n\0\0\0\n\0\0\0\x7f\0\0\0\0\0\0\x02\0\x01")
                }
            ),
            (
                Lsn::from_str("0/16D4080").unwrap(),
                NeonWalRecord::Postgres {
                    will_init: false,
                    rec: Bytes::from_static(b"\xbc\0\0\0\0\0\0\0h?m\x01\0\0\0\0p\n\0\09\x08\xa3\xea\0 \x8c\0\x7f\x06\0\0\xd22\0\0\xeb\x04\0\0\0\0\0\0\xff\x02\0@\0\0another_table\0\0\0\0\0\0\0\0\0\0\0\0\0\0\0\0\0\0\0\0\0\0\0\0\0\0\0\0\0\0\0\0\0\0\0\0\0\0\0\0\0\0\0\0\0\0\0\0\0\0\0\x98\x08\0\0\x02@\0\0\0\0\0\0\n\0\0\0\x02\0\0\0\0@\0\0\0\0\0\0\x05\0\0\0\0@zD\x05\0\0\0\0\0\0\0\0\0pr\x01\0\0\0\0\0\0\0\0\x01d\0\0\0\0\0\0\x04\0\0\x01\0\0\0\x02\0")
                }
            )
        ]
    }

    struct RedoHarness {
        // underscored because unused, except for removal at drop
        _repo_dir: camino_tempfile::Utf8TempDir,
        manager: PostgresRedoManager,
        tenant_shard_id: TenantShardId,
    }

    impl RedoHarness {
        fn new() -> anyhow::Result<Self> {
            crate::tenant::harness::setup_logging();

            let repo_dir = camino_tempfile::tempdir()?;
            let conf = PageServerConf::dummy_conf(repo_dir.path().to_path_buf());
            let conf = Box::leak(Box::new(conf));
            let tenant_shard_id = TenantShardId::unsharded(TenantId::generate());

            let manager = PostgresRedoManager::new(conf, tenant_shard_id);

            Ok(RedoHarness {
                _repo_dir: repo_dir,
                manager,
                tenant_shard_id,
            })
        }
        fn span(&self) -> tracing::Span {
            tracing::info_span!("RedoHarness", tenant_id=%self.tenant_shard_id.tenant_id, shard_id=%self.tenant_shard_id.shard_slug())
        }
    }
}<|MERGE_RESOLUTION|>--- conflicted
+++ resolved
@@ -36,19 +36,12 @@
 use pageserver_api::key::key_to_rel_block;
 use pageserver_api::models::WalRedoManagerStatus;
 use pageserver_api::shard::TenantShardId;
-<<<<<<< HEAD
 use std::sync::Arc;
-=======
-use std::sync::{Arc, RwLock};
->>>>>>> d7b29aac
 use std::time::Duration;
 use std::time::Instant;
 use tracing::*;
 use utils::lsn::Lsn;
-<<<<<<< HEAD
 use utils::sync::heavier_once_cell;
-=======
->>>>>>> d7b29aac
 
 ///
 /// This is the real implementation that uses a Postgres process to
@@ -61,11 +54,7 @@
     tenant_shard_id: TenantShardId,
     conf: &'static PageServerConf,
     last_redo_at: std::sync::Mutex<Option<Instant>>,
-<<<<<<< HEAD
     redo_process: heavier_once_cell::OnceCell<Arc<process::WalRedoProcess>>,
-=======
-    redo_process: RwLock<Option<Arc<process::WalRedoProcess>>>,
->>>>>>> d7b29aac
 }
 
 ///
@@ -217,7 +206,6 @@
         let mut n_attempts = 0u32;
         loop {
             // launch the WAL redo process on first use
-<<<<<<< HEAD
             let proc = self
                 .redo_process
                 .get_or_init(|init_permit| async move {
@@ -240,43 +228,6 @@
                     anyhow::Ok((proc, init_permit))
                 })
                 .await?;
-=======
-            let proc: Arc<process::WalRedoProcess> = {
-                let proc_guard = self.redo_process.read().unwrap();
-                match &*proc_guard {
-                    None => {
-                        // "upgrade" to write lock to launch the process
-                        drop(proc_guard);
-                        let mut proc_guard = self.redo_process.write().unwrap();
-                        match &*proc_guard {
-                            None => {
-                                let start = Instant::now();
-                                let proc = Arc::new(
-                                    process::WalRedoProcess::launch(
-                                        self.conf,
-                                        self.tenant_shard_id,
-                                        pg_version,
-                                    )
-                                    .context("launch walredo process")?,
-                                );
-                                let duration = start.elapsed();
-                                WAL_REDO_PROCESS_LAUNCH_DURATION_HISTOGRAM
-                                    .observe(duration.as_secs_f64());
-                                info!(
-                                    duration_ms = duration.as_millis(),
-                                    pid = proc.id(),
-                                    "launched walredo process"
-                                );
-                                *proc_guard = Some(Arc::clone(&proc));
-                                proc
-                            }
-                            Some(proc) => Arc::clone(proc),
-                        }
-                    }
-                    Some(proc) => Arc::clone(proc),
-                }
-            };
->>>>>>> d7b29aac
 
             let started_at = std::time::Instant::now();
 
