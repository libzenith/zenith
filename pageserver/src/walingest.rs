--- conflicted
+++ resolved
@@ -405,30 +405,6 @@
                     } else if info == pg_constants::XLOG_CHECKPOINT_ONLINE
                         || info == pg_constants::XLOG_CHECKPOINT_SHUTDOWN
                     {
-<<<<<<< HEAD
-                        let oldest_active_xid = if pg_version >= 17 {
-                            let mut oldest_active_full_xid = self.checkpoint.nextXid.value;
-                            for xid in modification.tline.list_twophase_files(lsn, ctx).await? {
-                                if xid < oldest_active_full_xid {
-                                    oldest_active_full_xid = xid;
-                                }
-                            }
-                            oldest_active_full_xid as u32
-                        } else {
-                            let mut oldest_active_xid = self.checkpoint.nextXid.value as u32;
-                            for xid in modification.tline.list_twophase_files(lsn, ctx).await? {
-                                let narrow_xid = xid as u32;
-                                if (narrow_xid.wrapping_sub(oldest_active_xid) as i32) < 0 {
-                                    oldest_active_xid = narrow_xid;
-                                }
-                            }
-                            oldest_active_xid
-                        };
-                        self.checkpoint.oldestActiveXid = oldest_active_xid;
-                    } else {
-                        self.checkpoint.oldestActiveXid = xlog_checkpoint.oldestActiveXid;
-                    }
-=======
                         let mut checkpoint_bytes = [0u8; pgv::xlog_utils::SIZEOF_CHECKPOINT];
                         buf.copy_to_slice(&mut checkpoint_bytes);
                         let xlog_checkpoint = pgv::CheckPoint::decode(&checkpoint_bytes)?;
@@ -462,17 +438,28 @@
                         if xlog_checkpoint.oldestActiveXid == pg_constants::INVALID_TRANSACTION_ID
                             && info == pg_constants::XLOG_CHECKPOINT_SHUTDOWN
                         {
+                            let oldest_active_xid = if pg_version >= 17 {
+                            let mut oldest_active_full_xid = self.checkpoint.nextXid.value;
+                            for xid in modification.tline.list_twophase_files(lsn, ctx).await? {
+                                if xid < oldest_active_full_xid {
+                                    oldest_active_full_xid = xid;
+                                }
+                            }
+                            oldest_active_full_xid as u32
+                        } else {
                             let mut oldest_active_xid = cp.nextXid.value as u32;
                             for xid in modification.tline.list_twophase_files(lsn, ctx).await? {
-                                if (xid.wrapping_sub(oldest_active_xid) as i32) < 0 {
-                                    oldest_active_xid = xid;
+                                let narrow_xid = xid as u32;
+                                if (narrow_xid.wrapping_sub(oldest_active_xid) as i32) < 0 {
+                                    oldest_active_xid = narrow_xid;
                                 }
                             }
+                                oldest_active_xid
+                            };
                             cp.oldestActiveXid = oldest_active_xid;
                         } else {
                             cp.oldestActiveXid = xlog_checkpoint.oldestActiveXid;
                         }
->>>>>>> 842be0ba
 
                         // Write a new checkpoint key-value pair on every checkpoint record, even
                         // if nothing really changed. Not strictly required, but it seems nice to
