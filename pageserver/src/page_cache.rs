--- conflicted
+++ resolved
@@ -570,17 +570,13 @@
     /// }
     /// ```
     ///
-<<<<<<< HEAD
-    async fn lock_for_read(&self, cache_key: &mut CacheKey) -> anyhow::Result<ReadBufResult> {
-        let mut permit = Some(self.try_get_pinned_slot_permit().await?);
-
-=======
     async fn lock_for_read(
         &self,
         cache_key: &mut CacheKey,
         ctx: &RequestContext,
     ) -> anyhow::Result<ReadBufResult> {
->>>>>>> 86dd28d4
+        let mut permit = Some(self.try_get_pinned_slot_permit().await?);
+
         let (read_access, hit) = match cache_key {
             CacheKey::MaterializedPage { .. } => {
                 unreachable!("Materialized pages use lookup_materialized_page")
