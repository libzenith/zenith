--- conflicted
+++ resolved
@@ -1,18 +1,11 @@
-use std::sync::Arc;
+use std::{num::NonZeroUsize, sync::Arc};
 
 use crate::tenant::ephemeral_file;
 
-<<<<<<< HEAD
-use pageserver_api::models::L0FlushConfig;
-=======
-#[derive(Debug, PartialEq, Eq, Clone, serde::Deserialize)]
-#[serde(tag = "mode", rename_all = "kebab-case", deny_unknown_fields)]
+#[derive(Debug, PartialEq, Eq, Clone)]
 pub enum L0FlushConfig {
     PageCached,
-    #[serde(rename_all = "snake_case")]
-    Direct {
-        max_concurrency: NonZeroUsize,
-    },
+    Direct { max_concurrency: NonZeroUsize },
 }
 
 impl Default for L0FlushConfig {
@@ -23,7 +16,17 @@
         }
     }
 }
->>>>>>> e374d677
+
+impl From<pageserver_api::models::L0FlushConfig> for L0FlushConfig {
+    fn from(config: pageserver_api::models::L0FlushConfig) -> Self {
+        match config {
+            pageserver_api::models::L0FlushConfig::PageCached => Self::PageCached,
+            pageserver_api::models::L0FlushConfig::Direct { max_concurrency } => {
+                Self::Direct { max_concurrency }
+            }
+        }
+    }
+}
 
 #[derive(Clone)]
 pub struct L0FlushGlobalState(Arc<Inner>);
