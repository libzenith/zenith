//!
//! Generate a tarball with files needed to bootstrap ComputeNode.
//!
//! TODO: this module has nothing to do with PostgreSQL pg_basebackup.
//! It could use a better name.
//!
//! Stateless Postgres compute node is launched by sending a tarball
//! which contains non-relational data (multixacts, clog, filenodemaps, twophase files),
//! generated pg_control and dummy segment of WAL.
//! This module is responsible for creation of such tarball
//! from data stored in object storage.
//!
use anyhow::{anyhow, Context};
use bytes::{BufMut, Bytes, BytesMut};
use fail::fail_point;
use pageserver_api::key::{key_to_slru_block, Key};
use postgres_ffi::pg_constants;
use std::fmt::Write as FmtWrite;
use std::time::SystemTime;
use tokio::io;
use tokio::io::AsyncWrite;
use tracing::*;

use tokio_tar::{Builder, EntryType, Header};

use crate::context::RequestContext;
use crate::pgdatadir_mapping::Version;
use crate::tenant::Timeline;
use pageserver_api::reltag::{RelTag, SlruKind};

use postgres_ffi::dispatch_pgversion;
use postgres_ffi::pg_constants::{DEFAULTTABLESPACE_OID, GLOBALTABLESPACE_OID};
use postgres_ffi::pg_constants::{PGDATA_SPECIAL_FILES, PGDATA_SUBDIRS, PG_HBA};
use postgres_ffi::relfile_utils::{INIT_FORKNUM, MAIN_FORKNUM};
use postgres_ffi::TransactionId;
use postgres_ffi::XLogFileName;
use postgres_ffi::PG_TLI;
use postgres_ffi::{BLCKSZ, RELSEG_SIZE, WAL_SEGMENT_SIZE};
use utils::lsn::Lsn;

#[derive(Debug, thiserror::Error)]
pub enum BasebackupError {
    #[error("basebackup pageserver error {0:#}")]
    Server(#[from] anyhow::Error),
    #[error("basebackup client error {0:#}")]
    Client(#[source] io::Error),
}

/// Create basebackup with non-rel data in it.
/// Only include relational data if 'full_backup' is true.
///
/// Currently we use empty 'req_lsn' in two cases:
///  * During the basebackup right after timeline creation
///  * When working without safekeepers. In this situation it is important to match the lsn
///    we are taking basebackup on with the lsn that is used in pageserver's walreceiver
///    to start the replication.
pub async fn send_basebackup_tarball<'a, W>(
    write: &'a mut W,
    timeline: &'a Timeline,
    req_lsn: Option<Lsn>,
    prev_lsn: Option<Lsn>,
    full_backup: bool,
    ctx: &'a RequestContext,
) -> Result<(), BasebackupError>
where
    W: AsyncWrite + Send + Sync + Unpin,
{
    // Compute postgres doesn't have any previous WAL files, but the first
    // record that it's going to write needs to include the LSN of the
    // previous record (xl_prev). We include prev_record_lsn in the
    // "zenith.signal" file, so that postgres can read it during startup.
    //
    // We don't keep full history of record boundaries in the page server,
    // however, only the predecessor of the latest record on each
    // timeline. So we can only provide prev_record_lsn when you take a
    // base backup at the end of the timeline, i.e. at last_record_lsn.
    // Even at the end of the timeline, we sometimes don't have a valid
    // prev_lsn value; that happens if the timeline was just branched from
    // an old LSN and it doesn't have any WAL of its own yet. We will set
    // prev_lsn to Lsn(0) if we cannot provide the correct value.
    let (backup_prev, backup_lsn) = if let Some(req_lsn) = req_lsn {
        // Backup was requested at a particular LSN. The caller should've
        // already checked that it's a valid LSN.

        // If the requested point is the end of the timeline, we can
        // provide prev_lsn. (get_last_record_rlsn() might return it as
        // zero, though, if no WAL has been generated on this timeline
        // yet.)
        let end_of_timeline = timeline.get_last_record_rlsn();
        if req_lsn == end_of_timeline.last {
            (end_of_timeline.prev, req_lsn)
        } else {
            (Lsn(0), req_lsn)
        }
    } else {
        // Backup was requested at end of the timeline.
        let end_of_timeline = timeline.get_last_record_rlsn();
        (end_of_timeline.prev, end_of_timeline.last)
    };

    // Consolidate the derived and the provided prev_lsn values
    let prev_lsn = if let Some(provided_prev_lsn) = prev_lsn {
        if backup_prev != Lsn(0) && backup_prev != provided_prev_lsn {
            return Err(BasebackupError::Server(anyhow!(
                "backup_prev {backup_prev} != provided_prev_lsn {provided_prev_lsn}"
            )));
        }
        provided_prev_lsn
    } else {
        backup_prev
    };

    info!(
        "taking basebackup lsn={}, prev_lsn={} (full_backup={})",
        backup_lsn, prev_lsn, full_backup
    );

    let basebackup = Basebackup {
        ar: Builder::new_non_terminated(write),
        timeline,
        lsn: backup_lsn,
        prev_record_lsn: prev_lsn,
        full_backup,
        ctx,
    };
    basebackup
        .send_tarball()
        .instrument(info_span!("send_tarball", backup_lsn=%backup_lsn))
        .await
}

/// This is short-living object only for the time of tarball creation,
/// created mostly to avoid passing a lot of parameters between various functions
/// used for constructing tarball.
struct Basebackup<'a, W>
where
    W: AsyncWrite + Send + Sync + Unpin,
{
    ar: Builder<&'a mut W>,
    timeline: &'a Timeline,
    lsn: Lsn,
    prev_record_lsn: Lsn,
    full_backup: bool,
    ctx: &'a RequestContext,
}

/// A sink that accepts SLRU blocks ordered by key and forwards
/// full segments to the archive.
struct SlruSegmentsBuilder<'a, 'b, W>
where
    W: AsyncWrite + Send + Sync + Unpin,
{
    ar: &'a mut Builder<&'b mut W>,
    buf: Vec<u8>,
    current_segment: Option<(SlruKind, u32)>,
    total_blocks: usize,
}

impl<'a, 'b, W> SlruSegmentsBuilder<'a, 'b, W>
where
    W: AsyncWrite + Send + Sync + Unpin,
{
    fn new(ar: &'a mut Builder<&'b mut W>) -> Self {
        Self {
            ar,
            buf: Vec::new(),
            current_segment: None,
            total_blocks: 0,
        }
    }

    async fn add_block(&mut self, key: &Key, block: Bytes) -> Result<(), BasebackupError> {
        let (kind, segno, _) = key_to_slru_block(*key)?;

        match kind {
            SlruKind::Clog => {
                if !(block.len() == BLCKSZ as usize || block.len() == BLCKSZ as usize + 8) {
                    return Err(BasebackupError::Server(anyhow!(
                        "invalid SlruKind::Clog record: block.len()={}",
                        block.len()
                    )));
                }
            }
            SlruKind::MultiXactMembers | SlruKind::MultiXactOffsets => {
                if block.len() != BLCKSZ as usize {
                    return Err(BasebackupError::Server(anyhow!(
                        "invalid {:?} record: block.len()={}",
                        kind,
                        block.len()
                    )));
                }
            }
        }

        let segment = (kind, segno);
        match self.current_segment {
            None => {
                self.current_segment = Some(segment);
                self.buf
                    .extend_from_slice(block.slice(..BLCKSZ as usize).as_ref());
            }
            Some(current_seg) if current_seg == segment => {
                self.buf
                    .extend_from_slice(block.slice(..BLCKSZ as usize).as_ref());
            }
            Some(_) => {
                self.flush().await?;

                self.current_segment = Some(segment);
                self.buf
                    .extend_from_slice(block.slice(..BLCKSZ as usize).as_ref());
            }
        }

        Ok(())
    }

    async fn flush(&mut self) -> Result<(), BasebackupError> {
        let nblocks = self.buf.len() / BLCKSZ as usize;
        let (kind, segno) = self.current_segment.take().unwrap();
        let segname = format!("{}/{:>04X}", kind.to_str(), segno);
        let header = new_tar_header(&segname, self.buf.len() as u64)?;
        self.ar
            .append(&header, self.buf.as_slice())
            .await
            .map_err(BasebackupError::Client)?;

        self.total_blocks += nblocks;
        debug!("Added to basebackup slru {} relsize {}", segname, nblocks);

        self.buf.clear();

        Ok(())
    }

    async fn finish(mut self) -> Result<(), BasebackupError> {
        let res = if self.current_segment.is_none() || self.buf.is_empty() {
            Ok(())
        } else {
            self.flush().await
        };

        info!("Collected {} SLRU blocks", self.total_blocks);

        res
    }
}

impl<'a, W> Basebackup<'a, W>
where
    W: AsyncWrite + Send + Sync + Unpin,
{
    async fn send_tarball(mut self) -> Result<(), BasebackupError> {
        // TODO include checksum

        let lazy_slru_download = self.timeline.get_lazy_slru_download() && !self.full_backup;

        // Create pgdata subdirs structure
        for dir in PGDATA_SUBDIRS.iter() {
            let header = new_tar_header_dir(dir)?;
            self.ar
                .append(&header, &mut io::empty())
                .await
                .context("could not add directory to basebackup tarball")?;
        }

        // Send config files.
        for filepath in PGDATA_SPECIAL_FILES.iter() {
            if *filepath == "pg_hba.conf" {
                let data = PG_HBA.as_bytes();
                let header = new_tar_header(filepath, data.len() as u64)?;
                self.ar
                    .append(&header, data)
                    .await
                    .context("could not add config file to basebackup tarball")?;
            } else {
                let header = new_tar_header(filepath, 0)?;
                self.ar
                    .append(&header, &mut io::empty())
                    .await
                    .context("could not add config file to basebackup tarball")?;
            }
        }
        if !lazy_slru_download {
            // Gather non-relational files from object storage pages.
            let slru_partitions = self
                .timeline
                .get_slru_keyspace(Version::Lsn(self.lsn), self.ctx)
<<<<<<< HEAD
                .await
                .map_err(|e| BasebackupError::Server(e.into()))?
                .partition(Timeline::MAX_GET_VECTORED_KEYS * BLCKSZ as u64);
=======
                .await?
                .partition(
                    self.timeline.get_shard_identity(),
                    Timeline::MAX_GET_VECTORED_KEYS * BLCKSZ as u64,
                );
>>>>>>> 26e6ff8b

            let mut slru_builder = SlruSegmentsBuilder::new(&mut self.ar);

            for part in slru_partitions.parts {
                let blocks = self
                    .timeline
                    .get_vectored(part, self.lsn, self.ctx)
                    .await
                    .map_err(|e| BasebackupError::Server(e.into()))?;

                for (key, block) in blocks {
                    let block = block.map_err(|e| BasebackupError::Server(e.into()))?;
                    slru_builder.add_block(&key, block).await?;
                }
            }
            slru_builder.finish().await?;
        }

        let mut min_restart_lsn: Lsn = Lsn::MAX;
        // Create tablespace directories
        for ((spcnode, dbnode), has_relmap_file) in self
            .timeline
            .list_dbdirs(self.lsn, self.ctx)
            .await
            .map_err(|e| BasebackupError::Server(e.into()))?
        {
            self.add_dbdir(spcnode, dbnode, has_relmap_file).await?;

            // If full backup is requested, include all relation files.
            // Otherwise only include init forks of unlogged relations.
            let rels = self
                .timeline
                .list_rels(spcnode, dbnode, Version::Lsn(self.lsn), self.ctx)
                .await
                .map_err(|e| BasebackupError::Server(e.into()))?;
            for &rel in rels.iter() {
                // Send init fork as main fork to provide well formed empty
                // contents of UNLOGGED relations. Postgres copies it in
                // `reinit.c` during recovery.
                if rel.forknum == INIT_FORKNUM {
                    // I doubt we need _init fork itself, but having it at least
                    // serves as a marker relation is unlogged.
                    self.add_rel(rel, rel).await?;
                    self.add_rel(rel, rel.with_forknum(MAIN_FORKNUM)).await?;
                    continue;
                }

                if self.full_backup {
                    if rel.forknum == MAIN_FORKNUM && rels.contains(&rel.with_forknum(INIT_FORKNUM))
                    {
                        // skip this, will include it when we reach the init fork
                        continue;
                    }
                    self.add_rel(rel, rel).await?;
                }
            }

            for (path, content) in self
                .timeline
                .list_aux_files(self.lsn, self.ctx)
                .await
                .map_err(|e| BasebackupError::Server(e.into()))?
            {
                if path.starts_with("pg_replslot") {
                    let offs = pg_constants::REPL_SLOT_ON_DISK_OFFSETOF_RESTART_LSN;
                    let restart_lsn = Lsn(u64::from_le_bytes(
                        content[offs..offs + 8].try_into().unwrap(),
                    ));
                    info!("Replication slot {} restart LSN={}", path, restart_lsn);
                    min_restart_lsn = Lsn::min(min_restart_lsn, restart_lsn);
                }
                let header = new_tar_header(&path, content.len() as u64)?;
                self.ar
                    .append(&header, &*content)
                    .await
                    .context("could not add aux file to basebackup tarball")?;
            }
        }
        if min_restart_lsn != Lsn::MAX {
            info!(
                "Min restart LSN for logical replication is {}",
                min_restart_lsn
            );
            let data = min_restart_lsn.0.to_le_bytes();
            let header = new_tar_header("restart.lsn", data.len() as u64)?;
            self.ar
                .append(&header, &data[..])
                .await
                .context("could not add restart.lsn file to basebackup tarball")?;
        }
        for xid in self
            .timeline
            .list_twophase_files(self.lsn, self.ctx)
            .await
            .map_err(|e| BasebackupError::Server(e.into()))?
        {
            self.add_twophase_file(xid).await?;
        }

        fail_point!("basebackup-before-control-file", |_| {
            Err(BasebackupError::Server(anyhow!(
                "failpoint basebackup-before-control-file"
            )))
        });

        // Generate pg_control and bootstrap WAL segment.
        self.add_pgcontrol_file().await?;
        self.ar.finish().await.map_err(BasebackupError::Client)?;
        debug!("all tarred up!");
        Ok(())
    }

    /// Add contents of relfilenode `src`, naming it as `dst`.
    async fn add_rel(&mut self, src: RelTag, dst: RelTag) -> Result<(), BasebackupError> {
        let nblocks = self
            .timeline
            .get_rel_size(src, Version::Lsn(self.lsn), self.ctx)
            .await
            .map_err(|e| BasebackupError::Server(e.into()))?;

        // If the relation is empty, create an empty file
        if nblocks == 0 {
            let file_name = dst.to_segfile_name(0);
            let header = new_tar_header(&file_name, 0)?;
            self.ar
                .append(&header, &mut io::empty())
                .await
                .map_err(BasebackupError::Client)?;
            return Ok(());
        }

        // Add a file for each chunk of blocks (aka segment)
        let mut startblk = 0;
        let mut seg = 0;
        while startblk < nblocks {
            let endblk = std::cmp::min(startblk + RELSEG_SIZE, nblocks);

            let mut segment_data: Vec<u8> = vec![];
            for blknum in startblk..endblk {
                let img = self
                    .timeline
                    .get_rel_page_at_lsn(src, blknum, Version::Lsn(self.lsn), self.ctx)
                    .await
                    .map_err(|e| BasebackupError::Server(e.into()))?;
                segment_data.extend_from_slice(&img[..]);
            }

            let file_name = dst.to_segfile_name(seg as u32);
            let header = new_tar_header(&file_name, segment_data.len() as u64)?;
            self.ar
                .append(&header, segment_data.as_slice())
                .await
                .map_err(BasebackupError::Client)?;

            seg += 1;
            startblk = endblk;
        }

        Ok(())
    }

    //
    // Include database/tablespace directories.
    //
    // Each directory contains a PG_VERSION file, and the default database
    // directories also contain pg_filenode.map files.
    //
    async fn add_dbdir(
        &mut self,
        spcnode: u32,
        dbnode: u32,
        has_relmap_file: bool,
    ) -> Result<(), BasebackupError> {
        let relmap_img = if has_relmap_file {
            let img = self
                .timeline
                .get_relmap_file(spcnode, dbnode, Version::Lsn(self.lsn), self.ctx)
                .await
                .map_err(|e| BasebackupError::Server(e.into()))?;

            if img.len()
                != dispatch_pgversion!(self.timeline.pg_version, pgv::bindings::SIZEOF_RELMAPFILE)
            {
                return Err(BasebackupError::Server(anyhow!(
                    "img.len() != SIZE_OF_RELMAPFILE, img.len()={}",
                    img.len(),
                )));
            }

            Some(img)
        } else {
            None
        };

        if spcnode == GLOBALTABLESPACE_OID {
            let pg_version_str = match self.timeline.pg_version {
                14 | 15 => self.timeline.pg_version.to_string(),
                ver => format!("{ver}\x0A"),
            };
            let header = new_tar_header("PG_VERSION", pg_version_str.len() as u64)?;
            self.ar
                .append(&header, pg_version_str.as_bytes())
                .await
                .map_err(BasebackupError::Client)?;

            info!("timeline.pg_version {}", self.timeline.pg_version);

            if let Some(img) = relmap_img {
                // filenode map for global tablespace
                let header = new_tar_header("global/pg_filenode.map", img.len() as u64)?;
                self.ar
                    .append(&header, &img[..])
                    .await
                    .map_err(BasebackupError::Client)?;
            } else {
                warn!("global/pg_filenode.map is missing");
            }
        } else {
            // User defined tablespaces are not supported. However, as
            // a special case, if a tablespace/db directory is
            // completely empty, we can leave it out altogether. This
            // makes taking a base backup after the 'tablespace'
            // regression test pass, because the test drops the
            // created tablespaces after the tests.
            //
            // FIXME: this wouldn't be necessary, if we handled
            // XLOG_TBLSPC_DROP records. But we probably should just
            // throw an error on CREATE TABLESPACE in the first place.
            if !has_relmap_file
                && self
                    .timeline
                    .list_rels(spcnode, dbnode, Version::Lsn(self.lsn), self.ctx)
                    .await
                    .map_err(|e| BasebackupError::Server(e.into()))?
                    .is_empty()
            {
                return Ok(());
            }
            // User defined tablespaces are not supported
            if spcnode != DEFAULTTABLESPACE_OID {
                return Err(BasebackupError::Server(anyhow!(
                    "spcnode != DEFAULTTABLESPACE_OID, spcnode={spcnode}"
                )));
            }

            // Append dir path for each database
            let path = format!("base/{}", dbnode);
            let header = new_tar_header_dir(&path)?;
            self.ar
                .append(&header, &mut io::empty())
                .await
                .map_err(BasebackupError::Client)?;

            if let Some(img) = relmap_img {
                let dst_path = format!("base/{}/PG_VERSION", dbnode);

                let pg_version_str = match self.timeline.pg_version {
                    14 | 15 => self.timeline.pg_version.to_string(),
                    ver => format!("{ver}\x0A"),
                };
                let header = new_tar_header(&dst_path, pg_version_str.len() as u64)?;
                self.ar
                    .append(&header, pg_version_str.as_bytes())
                    .await
                    .map_err(BasebackupError::Client)?;

                let relmap_path = format!("base/{}/pg_filenode.map", dbnode);
                let header = new_tar_header(&relmap_path, img.len() as u64)?;
                self.ar
                    .append(&header, &img[..])
                    .await
                    .map_err(BasebackupError::Client)?;
            }
        };
        Ok(())
    }

    //
    // Extract twophase state files
    //
    async fn add_twophase_file(&mut self, xid: TransactionId) -> Result<(), BasebackupError> {
        let img = self
            .timeline
            .get_twophase_file(xid, self.lsn, self.ctx)
            .await
            .map_err(|e| BasebackupError::Server(e.into()))?;

        let mut buf = BytesMut::new();
        buf.extend_from_slice(&img[..]);
        let crc = crc32c::crc32c(&img[..]);
        buf.put_u32_le(crc);
        let path = format!("pg_twophase/{:>08X}", xid);
        let header = new_tar_header(&path, buf.len() as u64)?;
        self.ar
            .append(&header, &buf[..])
            .await
            .map_err(BasebackupError::Client)?;

        Ok(())
    }

    //
    // Add generated pg_control file and bootstrap WAL segment.
    // Also send zenith.signal file with extra bootstrap data.
    //
    async fn add_pgcontrol_file(&mut self) -> Result<(), BasebackupError> {
        // add zenith.signal file
        let mut zenith_signal = String::new();
        if self.prev_record_lsn == Lsn(0) {
            if self.lsn == self.timeline.get_ancestor_lsn() {
                write!(zenith_signal, "PREV LSN: none")
                    .map_err(|e| BasebackupError::Server(e.into()))?;
            } else {
                write!(zenith_signal, "PREV LSN: invalid")
                    .map_err(|e| BasebackupError::Server(e.into()))?;
            }
        } else {
            write!(zenith_signal, "PREV LSN: {}", self.prev_record_lsn)
                .map_err(|e| BasebackupError::Server(e.into()))?;
        }
        self.ar
            .append(
                &new_tar_header("zenith.signal", zenith_signal.len() as u64)?,
                zenith_signal.as_bytes(),
            )
            .await
            .map_err(BasebackupError::Client)?;

        let checkpoint_bytes = self
            .timeline
            .get_checkpoint(self.lsn, self.ctx)
            .await
            .context("failed to get checkpoint bytes")?;
        let pg_control_bytes = self
            .timeline
            .get_control_file(self.lsn, self.ctx)
            .await
            .context("failed get control bytes")?;

        let (pg_control_bytes, system_identifier) = postgres_ffi::generate_pg_control(
            &pg_control_bytes,
            &checkpoint_bytes,
            self.lsn,
            self.timeline.pg_version,
        )?;

        //send pg_control
        let header = new_tar_header("global/pg_control", pg_control_bytes.len() as u64)?;
        self.ar
            .append(&header, &pg_control_bytes[..])
            .await
            .map_err(BasebackupError::Client)?;

        //send wal segment
        let segno = self.lsn.segment_number(WAL_SEGMENT_SIZE);
        let wal_file_name = XLogFileName(PG_TLI, segno, WAL_SEGMENT_SIZE);
        let wal_file_path = format!("pg_wal/{}", wal_file_name);
        let header = new_tar_header(&wal_file_path, WAL_SEGMENT_SIZE as u64)?;

        let wal_seg = postgres_ffi::generate_wal_segment(
            segno,
            system_identifier,
            self.timeline.pg_version,
            self.lsn,
        )
        .map_err(|e| anyhow!(e).context("Failed generating wal segment"))?;
        if wal_seg.len() != WAL_SEGMENT_SIZE {
            return Err(BasebackupError::Server(anyhow!(
                "wal_seg.len() != WAL_SEGMENT_SIZE, wal_seg.len()={}",
                wal_seg.len()
            )));
        }
        self.ar
            .append(&header, &wal_seg[..])
            .await
            .map_err(BasebackupError::Client)?;
        Ok(())
    }
}

//
// Create new tarball entry header
//
fn new_tar_header(path: &str, size: u64) -> anyhow::Result<Header> {
    let mut header = Header::new_gnu();
    header.set_size(size);
    header.set_path(path)?;
    header.set_mode(0b110000000); // -rw-------
    header.set_mtime(
        // use currenttime as last modified time
        SystemTime::now()
            .duration_since(SystemTime::UNIX_EPOCH)
            .unwrap()
            .as_secs(),
    );
    header.set_cksum();
    Ok(header)
}

fn new_tar_header_dir(path: &str) -> anyhow::Result<Header> {
    let mut header = Header::new_gnu();
    header.set_size(0);
    header.set_path(path)?;
    header.set_mode(0o755); // -rw-------
    header.set_entry_type(EntryType::dir());
    header.set_mtime(
        // use currenttime as last modified time
        SystemTime::now()
            .duration_since(SystemTime::UNIX_EPOCH)
            .unwrap()
            .as_secs(),
    );
    header.set_cksum();
    Ok(header)
}<|MERGE_RESOLUTION|>--- conflicted
+++ resolved
@@ -286,17 +286,12 @@
             let slru_partitions = self
                 .timeline
                 .get_slru_keyspace(Version::Lsn(self.lsn), self.ctx)
-<<<<<<< HEAD
                 .await
                 .map_err(|e| BasebackupError::Server(e.into()))?
-                .partition(Timeline::MAX_GET_VECTORED_KEYS * BLCKSZ as u64);
-=======
-                .await?
                 .partition(
                     self.timeline.get_shard_identity(),
                     Timeline::MAX_GET_VECTORED_KEYS * BLCKSZ as u64,
                 );
->>>>>>> 26e6ff8b
 
             let mut slru_builder = SlruSegmentsBuilder::new(&mut self.ar);
 
