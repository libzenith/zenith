//!
//! This module provides centralized handling of threads in the Page Server.
//!
//! We provide a few basic facilities:
//! - A global registry of threads that lists what kind of threads they are, and
//!   which tenant or timeline they are working on
//!
//! - The ability to request a thread to shut down.
//!
//!
//! # How it works?
//!
//! There is a global hashmap of all the threads (`THREADS`). Whenever a new
//! thread is spawned, a PageServerThread entry is added there, and when a
//! thread dies, it removes itself from the hashmap. If you want to kill a
//! thread, you can scan the hashmap to find it.
//!
//! # Thread shutdown
//!
//! To kill a thread, we rely on co-operation from the victim. Each thread is
//! expected to periodically call the `is_shutdown_requested()` function, and
//! if it returns true, exit gracefully. In addition to that, when waiting for
//! the network or other long-running operation, you can use
//! `shutdown_watcher()` function to get a Future that will become ready if
//! the current thread has been requested to shut down. You can use that with
//! Tokio select!(), but note that it relies on thread-local storage, so it
//! will only work with the "current-thread" Tokio runtime!
//!
//!
//! TODO: This would be a good place to also handle panics in a somewhat sane way.
//! Depending on what thread panics, we might want to kill the whole server, or
//! only a single tenant or timeline.
//!

use std::cell::RefCell;
use std::collections::HashMap;
use std::panic;
use std::panic::AssertUnwindSafe;
use std::sync::atomic::{AtomicBool, AtomicU64, Ordering};
use std::sync::{Arc, Mutex};
use std::thread;
use std::thread::JoinHandle;

use tokio::sync::watch;

use tracing::{debug, error, info, warn};

use lazy_static::lazy_static;

use zenith_utils::zid::{ZTenantId, ZTimelineId};

use crate::shutdown_pageserver;

lazy_static! {
    /// Each thread that we track is associated with a "thread ID". It's just
    /// an increasing number that we assign, not related to any system thread
    /// id.
    static ref NEXT_THREAD_ID: AtomicU64 = AtomicU64::new(1);

    /// Global registry of threads
    static ref THREADS: Mutex<HashMap<u64, Arc<PageServerThread>>> = Mutex::new(HashMap::new());
}

// There is a Tokio watch channel for each thread, which can be used to signal the
// thread that it needs to shut down. This thread local variable holds the receiving
// end of the channel. The sender is kept in the global registry, so that anyone
// can send the signal to request thread shutdown.
thread_local!(static SHUTDOWN_RX: RefCell<Option<watch::Receiver<()>>> = RefCell::new(None));

// Each thread holds reference to its own PageServerThread here.
thread_local!(static CURRENT_THREAD: RefCell<Option<Arc<PageServerThread>>> = RefCell::new(None));

///
/// There are many kinds of threads in the system. Some are associated with a particular
/// tenant or timeline, while others are global.
///
/// Note that we don't try to limit how may threads of a certain kind can be running
/// at the same time.
///
#[derive(Debug, PartialEq, Eq, Clone, Copy)]
pub enum ThreadKind {
    // libpq listener thread. It just accepts connection and spawns a
    // PageRequestHandler thread for each connection.
    LibpqEndpointListener,

    // HTTP endpoint listener.
    HttpEndpointListener,

    // Thread that handles a single connection. A PageRequestHandler thread
    // starts detached from any particular tenant or timeline, but it can be
    // associated with one later, after receiving a command from the client.
    PageRequestHandler,

    // Thread that connects to a safekeeper to fetch WAL for one timeline.
    WalReceiver,

    // Thread that handles compaction of all timelines for a tenant.
    Compactor,

    // Thread that handles GC of a tenant
    GarbageCollector,

    // Thread that flushes frozen in-memory layers to disk
    LayerFlushThread,

<<<<<<< HEAD
    // Thread for synchronizing pageserver relish data with the remote storage.
=======
    // Thread for synchronizing pageserver layer files with the remote storage.
>>>>>>> 07a95537
    // Shared by all tenants.
    StorageSync,
}

struct PageServerThread {
    _thread_id: u64,

    kind: ThreadKind,

    /// Tenant and timeline that this thread is associated with.
    tenant_id: Option<ZTenantId>,
    timeline_id: Option<ZTimelineId>,

    name: String,

    // To request thread shutdown, set the flag, and send a dummy message to the
    // channel to notify it.
    shutdown_requested: AtomicBool,
    shutdown_tx: watch::Sender<()>,

    /// Handle for waiting for the thread to exit. It can be None, if the
    /// the thread has already exited.
    join_handle: Mutex<Option<JoinHandle<()>>>,
}

/// Launch a new thread
pub fn spawn<F>(
    kind: ThreadKind,
    tenant_id: Option<ZTenantId>,
    timeline_id: Option<ZTimelineId>,
    name: &str,
    fail_on_error: bool,
    f: F,
) -> std::io::Result<()>
where
    F: FnOnce() -> anyhow::Result<()> + Send + 'static,
{
    let (shutdown_tx, shutdown_rx) = watch::channel(());
    let thread_id = NEXT_THREAD_ID.fetch_add(1, Ordering::Relaxed);
    let thread = PageServerThread {
        _thread_id: thread_id,
        kind,
        tenant_id,
        timeline_id,
        name: name.to_string(),

        shutdown_requested: AtomicBool::new(false),
        shutdown_tx,

        join_handle: Mutex::new(None),
    };

    let thread_rc = Arc::new(thread);

    let mut jh_guard = thread_rc.join_handle.lock().unwrap();

    THREADS
        .lock()
        .unwrap()
        .insert(thread_id, Arc::clone(&thread_rc));

    let thread_rc2 = Arc::clone(&thread_rc);
    let thread_name = name.to_string();
    let join_handle = match thread::Builder::new()
        .name(name.to_string())
        .spawn(move || {
            thread_wrapper(
                thread_name,
                thread_id,
                thread_rc2,
                shutdown_rx,
                fail_on_error,
                f,
            )
        }) {
        Ok(handle) => handle,
        Err(err) => {
            error!("Failed to spawn thread '{}': {}", name, err);
            // Could not spawn the thread. Remove the entry
            THREADS.lock().unwrap().remove(&thread_id);
            return Err(err);
        }
    };
    *jh_guard = Some(join_handle);
    drop(jh_guard);

    // The thread is now running. Nothing more to do here
    Ok(())
}

/// This wrapper function runs in a newly-spawned thread. It initializes the
/// thread-local variables and calls the payload function
fn thread_wrapper<F>(
    thread_name: String,
    thread_id: u64,
    thread: Arc<PageServerThread>,
    shutdown_rx: watch::Receiver<()>,
    fail_on_error: bool,
    f: F,
) where
    F: FnOnce() -> anyhow::Result<()> + Send + 'static,
{
    SHUTDOWN_RX.with(|rx| {
        *rx.borrow_mut() = Some(shutdown_rx);
    });
    CURRENT_THREAD.with(|ct| {
        *ct.borrow_mut() = Some(thread);
    });

    debug!("Starting thread '{}'", thread_name);

    // We use AssertUnwindSafe here so that the payload function
    // doesn't need to be UnwindSafe. We don't do anything after the
    // unwinding that would expose us to unwind-unsafe behavior.
    let result = panic::catch_unwind(AssertUnwindSafe(f));

    // Remove our entry from the global hashmap.
    THREADS.lock().unwrap().remove(&thread_id);

    match result {
        Ok(Ok(())) => debug!("Thread '{}' exited normally", thread_name),
        Ok(Err(err)) => {
            if fail_on_error {
                error!(
                    "Shutting down: thread '{}' exited with error: {:?}",
                    thread_name, err
                );
                shutdown_pageserver();
            } else {
                error!("Thread '{}' exited with error: {:?}", thread_name, err);
            }
        }
        Err(err) => {
            error!(
                "Shutting down: thread '{}' panicked: {:?}",
                thread_name, err
            );
            shutdown_pageserver();
        }
    }
}

/// Is there a thread running that matches the criteria

/// Signal and wait for threads to shut down.
///
///
/// The arguments are used to select the threads to kill. Any None arguments are
/// ignored. For example, to shut down all WalReceiver threads:
///
///   shutdown_threads(Some(ThreadKind::WalReceiver), None, None)
///
/// Or to shut down all threads for given timeline:
///
///   shutdown_threads(None, Some(timelineid), None)
///
pub fn shutdown_threads(
    kind: Option<ThreadKind>,
    tenant_id: Option<ZTenantId>,
    timeline_id: Option<ZTimelineId>,
) {
    let mut victim_threads = Vec::new();

    let threads = THREADS.lock().unwrap();
    for thread in threads.values() {
        if (kind.is_none() || Some(thread.kind) == kind)
            && (tenant_id.is_none() || thread.tenant_id == tenant_id)
            && (timeline_id.is_none() || thread.timeline_id == timeline_id)
        {
            thread.shutdown_requested.store(true, Ordering::Relaxed);
            // FIXME: handle error?
            let _ = thread.shutdown_tx.send(());
            victim_threads.push(Arc::clone(thread));
        }
    }
    drop(threads);

    for thread in victim_threads {
        info!("waiting for {} to shut down", thread.name);
        if let Some(join_handle) = thread.join_handle.lock().unwrap().take() {
            let _ = join_handle.join();
        } else {
            // The thread had not even fully started yet. Or it was shut down
            // concurrently and already exited
        }
    }
}

/// A Future that can be used to check if the current thread has been requested to
/// shut down.
pub async fn shutdown_watcher() {
    let _ = SHUTDOWN_RX
        .with(|rx| {
            rx.borrow()
                .as_ref()
                .expect("shutdown_requested() called in an unexpected thread")
                .clone()
        })
        .changed()
        .await;
}

/// Has the current thread been requested to shut down?
pub fn is_shutdown_requested() -> bool {
    CURRENT_THREAD.with(|ct| {
        if let Some(ct) = ct.borrow().as_ref() {
            ct.shutdown_requested.load(Ordering::Relaxed)
        } else {
            if !cfg!(test) {
                warn!("is_shutdown_requested() called in an unexpected thread");
            }
            false
        }
    })
}<|MERGE_RESOLUTION|>--- conflicted
+++ resolved
@@ -103,11 +103,7 @@
     // Thread that flushes frozen in-memory layers to disk
     LayerFlushThread,
 
-<<<<<<< HEAD
-    // Thread for synchronizing pageserver relish data with the remote storage.
-=======
     // Thread for synchronizing pageserver layer files with the remote storage.
->>>>>>> 07a95537
     // Shared by all tenants.
     StorageSync,
 }
