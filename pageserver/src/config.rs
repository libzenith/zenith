//! Functions for handling page server configuration options
//!
//! Configuration options can be set in the pageserver.toml configuration
//! file, or on the command line.
//! See also `settings.md` for better description on every parameter.

use anyhow::{bail, ensure, Context};
use pageserver_api::models::ImageCompressionAlgorithm;
use pageserver_api::{
    config::{DiskUsageEvictionTaskConfig, MaxVectoredReadBytes},
    shard::TenantShardId,
};
use remote_storage::{RemotePath, RemoteStorageConfig};
use std::env;
use storage_broker::Uri;
use utils::crashsafe::path_with_suffix_extension;
use utils::logging::SecretString;

use once_cell::sync::OnceCell;
use reqwest::Url;
use std::num::NonZeroUsize;
use std::sync::Arc;
use std::time::Duration;

use camino::{Utf8Path, Utf8PathBuf};
use postgres_backend::AuthType;
use utils::{
    id::{NodeId, TimelineId},
    logging::LogFormat,
};

<<<<<<< HEAD
=======
use crate::l0_flush::L0FlushConfig;
use crate::tenant::config::TenantConfOpt;
use crate::tenant::storage_layer::inmemory_layer::IndexEntry;
use crate::tenant::timeline::compaction::CompactL0Phase1ValueAccess;
use crate::tenant::vectored_blob_io::MaxVectoredReadBytes;
>>>>>>> a8fbc63b
use crate::tenant::{TENANTS_SEGMENT_NAME, TIMELINES_SEGMENT_NAME};
use crate::virtual_file;
use crate::virtual_file::io_engine;
use crate::{TENANT_HEATMAP_BASENAME, TENANT_LOCATION_CONFIG_NAME, TIMELINE_DELETE_MARK_SUFFIX};

pub mod defaults {
<<<<<<< HEAD
    // TODO(christian): this can be removed after https://github.com/neondatabase/aws/pull/1322
    pub const DEFAULT_CONFIG_FILE: &str = "";
=======
    use crate::tenant::config::defaults::*;
    use const_format::formatcp;

    pub use pageserver_api::config::{
        DEFAULT_HTTP_LISTEN_ADDR, DEFAULT_HTTP_LISTEN_PORT, DEFAULT_PG_LISTEN_ADDR,
        DEFAULT_PG_LISTEN_PORT,
    };
    pub use storage_broker::DEFAULT_ENDPOINT as BROKER_DEFAULT_ENDPOINT;

    pub const DEFAULT_WAIT_LSN_TIMEOUT: &str = "300 s";
    pub const DEFAULT_WAL_REDO_TIMEOUT: &str = "60 s";

    pub const DEFAULT_SUPERUSER: &str = "cloud_admin";

    pub const DEFAULT_PAGE_CACHE_SIZE: usize = 8192;
    pub const DEFAULT_MAX_FILE_DESCRIPTORS: usize = 100;

    pub const DEFAULT_LOG_FORMAT: &str = "plain";

    pub const DEFAULT_CONCURRENT_TENANT_WARMUP: usize = 8;

    pub const DEFAULT_CONCURRENT_TENANT_SIZE_LOGICAL_SIZE_QUERIES: usize =
        super::ConfigurableSemaphore::DEFAULT_INITIAL.get();

    pub const DEFAULT_METRIC_COLLECTION_INTERVAL: &str = "10 min";
    pub const DEFAULT_METRIC_COLLECTION_ENDPOINT: Option<reqwest::Url> = None;
    pub const DEFAULT_SYNTHETIC_SIZE_CALCULATION_INTERVAL: &str = "10 min";
    pub const DEFAULT_BACKGROUND_TASK_MAXIMUM_DELAY: &str = "10s";

    pub const DEFAULT_HEATMAP_UPLOAD_CONCURRENCY: usize = 8;
    pub const DEFAULT_SECONDARY_DOWNLOAD_CONCURRENCY: usize = 1;

    pub const DEFAULT_INGEST_BATCH_SIZE: u64 = 100;

    #[cfg(target_os = "linux")]
    pub const DEFAULT_VIRTUAL_FILE_IO_ENGINE: &str = "tokio-epoll-uring";

    #[cfg(not(target_os = "linux"))]
    pub const DEFAULT_VIRTUAL_FILE_IO_ENGINE: &str = "std-fs";

    pub const DEFAULT_GET_VECTORED_IMPL: &str = "vectored";

    pub const DEFAULT_GET_IMPL: &str = "vectored";

    pub const DEFAULT_MAX_VECTORED_READ_BYTES: usize = 128 * 1024; // 128 KiB

    pub const DEFAULT_IMAGE_COMPRESSION: &str = "zstd(1)";

    pub const DEFAULT_VALIDATE_VECTORED_GET: bool = false;

    pub const DEFAULT_EPHEMERAL_BYTES_PER_MEMORY_KB: usize = 0;

    pub const DEFAULT_IO_BUFFER_ALIGNMENT: usize = 0;

    ///
    /// Default built-in configuration file.
    ///
    pub const DEFAULT_CONFIG_FILE: &str = formatcp!(
        r#"
# Initial configuration file created by 'pageserver --init'
#listen_pg_addr = '{DEFAULT_PG_LISTEN_ADDR}'
#listen_http_addr = '{DEFAULT_HTTP_LISTEN_ADDR}'

#wait_lsn_timeout = '{DEFAULT_WAIT_LSN_TIMEOUT}'
#wal_redo_timeout = '{DEFAULT_WAL_REDO_TIMEOUT}'

#page_cache_size = {DEFAULT_PAGE_CACHE_SIZE}
#max_file_descriptors = {DEFAULT_MAX_FILE_DESCRIPTORS}

# initial superuser role name to use when creating a new tenant
#initial_superuser_name = '{DEFAULT_SUPERUSER}'

#broker_endpoint = '{BROKER_DEFAULT_ENDPOINT}'

#log_format = '{DEFAULT_LOG_FORMAT}'

#concurrent_tenant_size_logical_size_queries = '{DEFAULT_CONCURRENT_TENANT_SIZE_LOGICAL_SIZE_QUERIES}'
#concurrent_tenant_warmup = '{DEFAULT_CONCURRENT_TENANT_WARMUP}'

#metric_collection_interval = '{DEFAULT_METRIC_COLLECTION_INTERVAL}'
#synthetic_size_calculation_interval = '{DEFAULT_SYNTHETIC_SIZE_CALCULATION_INTERVAL}'

#disk_usage_based_eviction = {{ max_usage_pct = .., min_avail_bytes = .., period = "10s"}}

#background_task_maximum_delay = '{DEFAULT_BACKGROUND_TASK_MAXIMUM_DELAY}'

#ingest_batch_size = {DEFAULT_INGEST_BATCH_SIZE}

#virtual_file_io_engine = '{DEFAULT_VIRTUAL_FILE_IO_ENGINE}'

#max_vectored_read_bytes = '{DEFAULT_MAX_VECTORED_READ_BYTES}'

[tenant_config]
#checkpoint_distance = {DEFAULT_CHECKPOINT_DISTANCE} # in bytes
#checkpoint_timeout = {DEFAULT_CHECKPOINT_TIMEOUT}
#compaction_target_size = {DEFAULT_COMPACTION_TARGET_SIZE} # in bytes
#compaction_period = '{DEFAULT_COMPACTION_PERIOD}'
#compaction_threshold = {DEFAULT_COMPACTION_THRESHOLD}

#gc_period = '{DEFAULT_GC_PERIOD}'
#gc_horizon = {DEFAULT_GC_HORIZON}
#image_creation_threshold = {DEFAULT_IMAGE_CREATION_THRESHOLD}
#pitr_interval = '{DEFAULT_PITR_INTERVAL}'

#min_resident_size_override = .. # in bytes
#evictions_low_residence_duration_metric_threshold = '{DEFAULT_EVICTIONS_LOW_RESIDENCE_DURATION_METRIC_THRESHOLD}'

#heatmap_upload_concurrency = {DEFAULT_HEATMAP_UPLOAD_CONCURRENCY}
#secondary_download_concurrency = {DEFAULT_SECONDARY_DOWNLOAD_CONCURRENCY}
>>>>>>> a8fbc63b

    #[cfg(test)]
    fn test_default_config_file_var_desers_to_default_impl() {
        use super::PageServerConf;

        let doc = toml_edit::de::from_str(DEFAULT_CONFIG_FILE).unwrap();
        let conf = PageServerConf::parse_and_validate(doc, std::env::current_dir().unwrap());
        assert_eq!(conf, pageserver_api::config::ConfigToml::default());
    }
}

#[derive(Debug, Clone, PartialEq, Eq)]
pub struct PageServerConf {
    // Identifier of that particular pageserver so e g safekeepers
    // can safely distinguish different pageservers
    pub id: NodeId,

    /// Example (default): 127.0.0.1:64000
    pub listen_pg_addr: String,
    /// Example (default): 127.0.0.1:9898
    pub listen_http_addr: String,

    /// Current availability zone. Used for traffic metrics.
    pub availability_zone: Option<String>,

    // Timeout when waiting for WAL receiver to catch up to an LSN given in a GetPage@LSN call.
    pub wait_lsn_timeout: Duration,
    // How long to wait for WAL redo to complete.
    pub wal_redo_timeout: Duration,

    pub superuser: String,

    pub page_cache_size: usize,
    pub max_file_descriptors: usize,

    // Repository directory, relative to current working directory.
    // Normally, the page server changes the current working directory
    // to the repository, and 'workdir' is always '.'. But we don't do
    // that during unit testing, because the current directory is global
    // to the process but different unit tests work on different
    // repositories.
    pub workdir: Utf8PathBuf,

    pub pg_distrib_dir: Utf8PathBuf,

    // Authentication
    /// authentication method for the HTTP mgmt API
    pub http_auth_type: AuthType,
    /// authentication method for libpq connections from compute
    pub pg_auth_type: AuthType,
    /// Path to a file or directory containing public key(s) for verifying JWT tokens.
    /// Used for both mgmt and compute auth, if enabled.
    pub auth_validation_public_key_path: Option<Utf8PathBuf>,

    pub remote_storage_config: Option<RemoteStorageConfig>,

    pub default_tenant_conf: crate::tenant::config::TenantConf,

    /// Storage broker endpoints to connect to.
    pub broker_endpoint: Uri,
    pub broker_keepalive_interval: Duration,

    pub log_format: LogFormat,

    /// Number of tenants which will be concurrently loaded from remote storage proactively on startup or attach.
    ///
    /// A lower value implicitly deprioritizes loading such tenants, vs. other work in the system.
    pub concurrent_tenant_warmup: ConfigurableSemaphore,

    /// Number of concurrent [`Tenant::gather_size_inputs`](crate::tenant::Tenant::gather_size_inputs) allowed.
    pub concurrent_tenant_size_logical_size_queries: ConfigurableSemaphore,
    /// Limit of concurrent [`Tenant::gather_size_inputs`] issued by module `eviction_task`.
    /// The number of permits is the same as `concurrent_tenant_size_logical_size_queries`.
    /// See the comment in `eviction_task` for details.
    ///
    /// [`Tenant::gather_size_inputs`]: crate::tenant::Tenant::gather_size_inputs
    pub eviction_task_immitated_concurrent_logical_size_queries: ConfigurableSemaphore,

    // How often to collect metrics and send them to the metrics endpoint.
    pub metric_collection_interval: Duration,
    // How often to send unchanged cached metrics to the metrics endpoint.
    pub metric_collection_endpoint: Option<Url>,
    pub metric_collection_bucket: Option<RemoteStorageConfig>,
    pub synthetic_size_calculation_interval: Duration,

    pub disk_usage_based_eviction: Option<DiskUsageEvictionTaskConfig>,

    pub test_remote_failures: u64,

    pub ondemand_download_behavior_treat_error_as_warn: bool,

    /// How long will background tasks be delayed at most after initial load of tenants.
    ///
    /// Our largest initialization completions are in the range of 100-200s, so perhaps 10s works
    /// as we now isolate initial loading, initial logical size calculation and background tasks.
    /// Smaller nodes will have background tasks "not running" for this long unless every timeline
    /// has it's initial logical size calculated. Not running background tasks for some seconds is
    /// not terrible.
    pub background_task_maximum_delay: Duration,

    pub control_plane_api: Option<Url>,

    /// JWT token for use with the control plane API.
    pub control_plane_api_token: Option<SecretString>,

    /// If true, pageserver will make best-effort to operate without a control plane: only
    /// for use in major incidents.
    pub control_plane_emergency_mode: bool,

    /// How many heatmap uploads may be done concurrency: lower values implicitly deprioritize
    /// heatmap uploads vs. other remote storage operations.
    pub heatmap_upload_concurrency: usize,

    /// How many remote storage downloads may be done for secondary tenants concurrently.  Implicitly
    /// deprioritises secondary downloads vs. remote storage operations for attached tenants.
    pub secondary_download_concurrency: usize,

    /// Maximum number of WAL records to be ingested and committed at the same time
    pub ingest_batch_size: u64,

    pub virtual_file_io_engine: virtual_file::IoEngineKind,

    pub max_vectored_read_bytes: MaxVectoredReadBytes,

    pub image_compression: ImageCompressionAlgorithm,

    /// How many bytes of ephemeral layer content will we allow per kilobyte of RAM.  When this
    /// is exceeded, we start proactively closing ephemeral layers to limit the total amount
    /// of ephemeral data.
    ///
    /// Setting this to zero disables limits on total ephemeral layer size.
    pub ephemeral_bytes_per_memory_kb: usize,

    pub l0_flush: crate::l0_flush::L0FlushConfig,

    /// This flag is temporary and will be removed after gradual rollout.
    /// See <https://github.com/neondatabase/neon/issues/8184>.
    pub compact_level0_phase1_value_access: pageserver_api::config::CompactL0Phase1ValueAccess,

    /// Direct IO settings
    pub virtual_file_direct_io: virtual_file::DirectIoMode,

    pub io_buffer_alignment: usize,
}

/// We do not want to store this in a PageServerConf because the latter may be logged
/// and/or serialized at a whim, while the token is secret. Currently this token is the
/// same for accessing all tenants/timelines, but may become per-tenant/per-timeline in
/// the future, more tokens and auth may arrive for storage broker, completely changing the logic.
/// Hence, we resort to a global variable for now instead of passing the token from the
/// startup code to the connection code through a dozen layers.
pub static SAFEKEEPER_AUTH_TOKEN: OnceCell<Arc<String>> = OnceCell::new();

<<<<<<< HEAD
=======
// use dedicated enum for builder to better indicate the intention
// and avoid possible confusion with nested options
#[derive(Clone, Default)]
pub enum BuilderValue<T> {
    Set(T),
    #[default]
    NotSet,
}

impl<T: Clone> BuilderValue<T> {
    pub fn ok_or(&self, field_name: &'static str, default: BuilderValue<T>) -> anyhow::Result<T> {
        match self {
            Self::Set(v) => Ok(v.clone()),
            Self::NotSet => match default {
                BuilderValue::Set(v) => Ok(v.clone()),
                BuilderValue::NotSet => {
                    anyhow::bail!("missing config value {field_name:?}")
                }
            },
        }
    }
}

// needed to simplify config construction
#[derive(Default)]
struct PageServerConfigBuilder {
    listen_pg_addr: BuilderValue<String>,

    listen_http_addr: BuilderValue<String>,

    availability_zone: BuilderValue<Option<String>>,

    wait_lsn_timeout: BuilderValue<Duration>,
    wal_redo_timeout: BuilderValue<Duration>,

    superuser: BuilderValue<String>,

    page_cache_size: BuilderValue<usize>,
    max_file_descriptors: BuilderValue<usize>,

    workdir: BuilderValue<Utf8PathBuf>,

    pg_distrib_dir: BuilderValue<Utf8PathBuf>,

    http_auth_type: BuilderValue<AuthType>,
    pg_auth_type: BuilderValue<AuthType>,

    //
    auth_validation_public_key_path: BuilderValue<Option<Utf8PathBuf>>,
    remote_storage_config: BuilderValue<Option<RemoteStorageConfig>>,

    broker_endpoint: BuilderValue<Uri>,
    broker_keepalive_interval: BuilderValue<Duration>,

    log_format: BuilderValue<LogFormat>,

    concurrent_tenant_warmup: BuilderValue<NonZeroUsize>,
    concurrent_tenant_size_logical_size_queries: BuilderValue<NonZeroUsize>,

    metric_collection_interval: BuilderValue<Duration>,
    metric_collection_endpoint: BuilderValue<Option<Url>>,
    synthetic_size_calculation_interval: BuilderValue<Duration>,
    metric_collection_bucket: BuilderValue<Option<RemoteStorageConfig>>,

    disk_usage_based_eviction: BuilderValue<Option<DiskUsageEvictionTaskConfig>>,

    test_remote_failures: BuilderValue<u64>,

    ondemand_download_behavior_treat_error_as_warn: BuilderValue<bool>,

    background_task_maximum_delay: BuilderValue<Duration>,

    control_plane_api: BuilderValue<Option<Url>>,
    control_plane_api_token: BuilderValue<Option<SecretString>>,
    control_plane_emergency_mode: BuilderValue<bool>,

    heatmap_upload_concurrency: BuilderValue<usize>,
    secondary_download_concurrency: BuilderValue<usize>,

    ingest_batch_size: BuilderValue<u64>,

    virtual_file_io_engine: BuilderValue<virtual_file::IoEngineKind>,

    max_vectored_read_bytes: BuilderValue<MaxVectoredReadBytes>,

    image_compression: BuilderValue<ImageCompressionAlgorithm>,

    ephemeral_bytes_per_memory_kb: BuilderValue<usize>,

    l0_flush: BuilderValue<L0FlushConfig>,

    compact_level0_phase1_value_access: BuilderValue<CompactL0Phase1ValueAccess>,

    virtual_file_direct_io: BuilderValue<virtual_file::DirectIoMode>,

    io_buffer_alignment: BuilderValue<usize>,
}

impl PageServerConfigBuilder {
    fn new() -> Self {
        Self::default()
    }

    #[inline(always)]
    fn default_values() -> Self {
        use self::BuilderValue::*;
        use defaults::*;
        Self {
            listen_pg_addr: Set(DEFAULT_PG_LISTEN_ADDR.to_string()),
            listen_http_addr: Set(DEFAULT_HTTP_LISTEN_ADDR.to_string()),
            availability_zone: Set(None),
            wait_lsn_timeout: Set(humantime::parse_duration(DEFAULT_WAIT_LSN_TIMEOUT)
                .expect("cannot parse default wait lsn timeout")),
            wal_redo_timeout: Set(humantime::parse_duration(DEFAULT_WAL_REDO_TIMEOUT)
                .expect("cannot parse default wal redo timeout")),
            superuser: Set(DEFAULT_SUPERUSER.to_string()),
            page_cache_size: Set(DEFAULT_PAGE_CACHE_SIZE),
            max_file_descriptors: Set(DEFAULT_MAX_FILE_DESCRIPTORS),
            workdir: Set(Utf8PathBuf::new()),
            pg_distrib_dir: Set(Utf8PathBuf::from_path_buf(
                env::current_dir().expect("cannot access current directory"),
            )
            .expect("non-Unicode path")
            .join("pg_install")),
            http_auth_type: Set(AuthType::Trust),
            pg_auth_type: Set(AuthType::Trust),
            auth_validation_public_key_path: Set(None),
            remote_storage_config: Set(None),
            broker_endpoint: Set(storage_broker::DEFAULT_ENDPOINT
                .parse()
                .expect("failed to parse default broker endpoint")),
            broker_keepalive_interval: Set(humantime::parse_duration(
                storage_broker::DEFAULT_KEEPALIVE_INTERVAL,
            )
            .expect("cannot parse default keepalive interval")),
            log_format: Set(LogFormat::from_str(DEFAULT_LOG_FORMAT).unwrap()),

            concurrent_tenant_warmup: Set(NonZeroUsize::new(DEFAULT_CONCURRENT_TENANT_WARMUP)
                .expect("Invalid default constant")),
            concurrent_tenant_size_logical_size_queries: Set(
                ConfigurableSemaphore::DEFAULT_INITIAL,
            ),
            metric_collection_interval: Set(humantime::parse_duration(
                DEFAULT_METRIC_COLLECTION_INTERVAL,
            )
            .expect("cannot parse default metric collection interval")),
            synthetic_size_calculation_interval: Set(humantime::parse_duration(
                DEFAULT_SYNTHETIC_SIZE_CALCULATION_INTERVAL,
            )
            .expect("cannot parse default synthetic size calculation interval")),
            metric_collection_endpoint: Set(DEFAULT_METRIC_COLLECTION_ENDPOINT),

            metric_collection_bucket: Set(None),

            disk_usage_based_eviction: Set(None),

            test_remote_failures: Set(0),

            ondemand_download_behavior_treat_error_as_warn: Set(false),

            background_task_maximum_delay: Set(humantime::parse_duration(
                DEFAULT_BACKGROUND_TASK_MAXIMUM_DELAY,
            )
            .unwrap()),

            control_plane_api: Set(None),
            control_plane_api_token: Set(None),
            control_plane_emergency_mode: Set(false),

            heatmap_upload_concurrency: Set(DEFAULT_HEATMAP_UPLOAD_CONCURRENCY),
            secondary_download_concurrency: Set(DEFAULT_SECONDARY_DOWNLOAD_CONCURRENCY),

            ingest_batch_size: Set(DEFAULT_INGEST_BATCH_SIZE),

            virtual_file_io_engine: Set(DEFAULT_VIRTUAL_FILE_IO_ENGINE.parse().unwrap()),

            max_vectored_read_bytes: Set(MaxVectoredReadBytes(
                NonZeroUsize::new(DEFAULT_MAX_VECTORED_READ_BYTES).unwrap(),
            )),
            image_compression: Set(DEFAULT_IMAGE_COMPRESSION.parse().unwrap()),
            ephemeral_bytes_per_memory_kb: Set(DEFAULT_EPHEMERAL_BYTES_PER_MEMORY_KB),
            l0_flush: Set(L0FlushConfig::default()),
            compact_level0_phase1_value_access: Set(CompactL0Phase1ValueAccess::default()),
            virtual_file_direct_io: Set(virtual_file::DirectIoMode::default()),
            io_buffer_alignment: Set(DEFAULT_IO_BUFFER_ALIGNMENT),
        }
    }
}

impl PageServerConfigBuilder {
    pub fn listen_pg_addr(&mut self, listen_pg_addr: String) {
        self.listen_pg_addr = BuilderValue::Set(listen_pg_addr)
    }

    pub fn listen_http_addr(&mut self, listen_http_addr: String) {
        self.listen_http_addr = BuilderValue::Set(listen_http_addr)
    }

    pub fn availability_zone(&mut self, availability_zone: Option<String>) {
        self.availability_zone = BuilderValue::Set(availability_zone)
    }

    pub fn wait_lsn_timeout(&mut self, wait_lsn_timeout: Duration) {
        self.wait_lsn_timeout = BuilderValue::Set(wait_lsn_timeout)
    }

    pub fn wal_redo_timeout(&mut self, wal_redo_timeout: Duration) {
        self.wal_redo_timeout = BuilderValue::Set(wal_redo_timeout)
    }

    pub fn superuser(&mut self, superuser: String) {
        self.superuser = BuilderValue::Set(superuser)
    }

    pub fn page_cache_size(&mut self, page_cache_size: usize) {
        self.page_cache_size = BuilderValue::Set(page_cache_size)
    }

    pub fn max_file_descriptors(&mut self, max_file_descriptors: usize) {
        self.max_file_descriptors = BuilderValue::Set(max_file_descriptors)
    }

    pub fn workdir(&mut self, workdir: Utf8PathBuf) {
        self.workdir = BuilderValue::Set(workdir)
    }

    pub fn pg_distrib_dir(&mut self, pg_distrib_dir: Utf8PathBuf) {
        self.pg_distrib_dir = BuilderValue::Set(pg_distrib_dir)
    }

    pub fn http_auth_type(&mut self, auth_type: AuthType) {
        self.http_auth_type = BuilderValue::Set(auth_type)
    }

    pub fn pg_auth_type(&mut self, auth_type: AuthType) {
        self.pg_auth_type = BuilderValue::Set(auth_type)
    }

    pub fn auth_validation_public_key_path(
        &mut self,
        auth_validation_public_key_path: Option<Utf8PathBuf>,
    ) {
        self.auth_validation_public_key_path = BuilderValue::Set(auth_validation_public_key_path)
    }

    pub fn remote_storage_config(&mut self, remote_storage_config: Option<RemoteStorageConfig>) {
        self.remote_storage_config = BuilderValue::Set(remote_storage_config)
    }

    pub fn broker_endpoint(&mut self, broker_endpoint: Uri) {
        self.broker_endpoint = BuilderValue::Set(broker_endpoint)
    }

    pub fn broker_keepalive_interval(&mut self, broker_keepalive_interval: Duration) {
        self.broker_keepalive_interval = BuilderValue::Set(broker_keepalive_interval)
    }

    pub fn log_format(&mut self, log_format: LogFormat) {
        self.log_format = BuilderValue::Set(log_format)
    }

    pub fn concurrent_tenant_warmup(&mut self, u: NonZeroUsize) {
        self.concurrent_tenant_warmup = BuilderValue::Set(u);
    }

    pub fn concurrent_tenant_size_logical_size_queries(&mut self, u: NonZeroUsize) {
        self.concurrent_tenant_size_logical_size_queries = BuilderValue::Set(u);
    }

    pub fn metric_collection_interval(&mut self, metric_collection_interval: Duration) {
        self.metric_collection_interval = BuilderValue::Set(metric_collection_interval)
    }

    pub fn metric_collection_endpoint(&mut self, metric_collection_endpoint: Option<Url>) {
        self.metric_collection_endpoint = BuilderValue::Set(metric_collection_endpoint)
    }

    pub fn metric_collection_bucket(
        &mut self,
        metric_collection_bucket: Option<RemoteStorageConfig>,
    ) {
        self.metric_collection_bucket = BuilderValue::Set(metric_collection_bucket)
    }

    pub fn synthetic_size_calculation_interval(
        &mut self,
        synthetic_size_calculation_interval: Duration,
    ) {
        self.synthetic_size_calculation_interval =
            BuilderValue::Set(synthetic_size_calculation_interval)
    }

    pub fn test_remote_failures(&mut self, fail_first: u64) {
        self.test_remote_failures = BuilderValue::Set(fail_first);
    }

    pub fn disk_usage_based_eviction(&mut self, value: Option<DiskUsageEvictionTaskConfig>) {
        self.disk_usage_based_eviction = BuilderValue::Set(value);
    }

    pub fn ondemand_download_behavior_treat_error_as_warn(
        &mut self,
        ondemand_download_behavior_treat_error_as_warn: bool,
    ) {
        self.ondemand_download_behavior_treat_error_as_warn =
            BuilderValue::Set(ondemand_download_behavior_treat_error_as_warn);
    }

    pub fn background_task_maximum_delay(&mut self, delay: Duration) {
        self.background_task_maximum_delay = BuilderValue::Set(delay);
    }

    pub fn control_plane_api(&mut self, api: Option<Url>) {
        self.control_plane_api = BuilderValue::Set(api)
    }

    pub fn control_plane_api_token(&mut self, token: Option<SecretString>) {
        self.control_plane_api_token = BuilderValue::Set(token)
    }

    pub fn control_plane_emergency_mode(&mut self, enabled: bool) {
        self.control_plane_emergency_mode = BuilderValue::Set(enabled)
    }

    pub fn heatmap_upload_concurrency(&mut self, value: usize) {
        self.heatmap_upload_concurrency = BuilderValue::Set(value)
    }

    pub fn secondary_download_concurrency(&mut self, value: usize) {
        self.secondary_download_concurrency = BuilderValue::Set(value)
    }

    pub fn ingest_batch_size(&mut self, ingest_batch_size: u64) {
        self.ingest_batch_size = BuilderValue::Set(ingest_batch_size)
    }

    pub fn virtual_file_io_engine(&mut self, value: virtual_file::IoEngineKind) {
        self.virtual_file_io_engine = BuilderValue::Set(value);
    }

    pub fn get_max_vectored_read_bytes(&mut self, value: MaxVectoredReadBytes) {
        self.max_vectored_read_bytes = BuilderValue::Set(value);
    }

    pub fn get_image_compression(&mut self, value: ImageCompressionAlgorithm) {
        self.image_compression = BuilderValue::Set(value);
    }

    pub fn get_ephemeral_bytes_per_memory_kb(&mut self, value: usize) {
        self.ephemeral_bytes_per_memory_kb = BuilderValue::Set(value);
    }

    pub fn l0_flush(&mut self, value: L0FlushConfig) {
        self.l0_flush = BuilderValue::Set(value);
    }

    pub fn compact_level0_phase1_value_access(&mut self, value: CompactL0Phase1ValueAccess) {
        self.compact_level0_phase1_value_access = BuilderValue::Set(value);
    }

    pub fn virtual_file_direct_io(&mut self, value: virtual_file::DirectIoMode) {
        self.virtual_file_direct_io = BuilderValue::Set(value);
    }

    pub fn io_buffer_alignment(&mut self, value: usize) {
        self.io_buffer_alignment = BuilderValue::Set(value);
    }

    pub fn build(self, id: NodeId) -> anyhow::Result<PageServerConf> {
        let default = Self::default_values();

        macro_rules! conf {
            (USING DEFAULT { $($field:ident,)* } CUSTOM LOGIC { $($custom_field:ident : $custom_value:expr,)* } ) => {
                PageServerConf {
                    $(
                        $field: self.$field.ok_or(stringify!($field), default.$field)?,
                    )*
                    $(
                        $custom_field: $custom_value,
                    )*
                }
            };
        }

        Ok(conf!(
            USING DEFAULT
            {
                listen_pg_addr,
                listen_http_addr,
                availability_zone,
                wait_lsn_timeout,
                wal_redo_timeout,
                superuser,
                page_cache_size,
                max_file_descriptors,
                workdir,
                pg_distrib_dir,
                http_auth_type,
                pg_auth_type,
                auth_validation_public_key_path,
                remote_storage_config,
                broker_endpoint,
                broker_keepalive_interval,
                log_format,
                metric_collection_interval,
                metric_collection_endpoint,
                metric_collection_bucket,
                synthetic_size_calculation_interval,
                disk_usage_based_eviction,
                test_remote_failures,
                ondemand_download_behavior_treat_error_as_warn,
                background_task_maximum_delay,
                control_plane_api,
                control_plane_api_token,
                control_plane_emergency_mode,
                heatmap_upload_concurrency,
                secondary_download_concurrency,
                ingest_batch_size,
                max_vectored_read_bytes,
                image_compression,
                ephemeral_bytes_per_memory_kb,
                l0_flush,
                compact_level0_phase1_value_access,
                virtual_file_direct_io,
                io_buffer_alignment,
            }
            CUSTOM LOGIC
            {
                id: id,
                // TenantConf is handled separately
                default_tenant_conf: TenantConf::default(),
                concurrent_tenant_warmup: ConfigurableSemaphore::new({
                    self
                        .concurrent_tenant_warmup
                        .ok_or("concurrent_tenant_warmpup",
                               default.concurrent_tenant_warmup)?
                }),
                concurrent_tenant_size_logical_size_queries: ConfigurableSemaphore::new(
                    self
                        .concurrent_tenant_size_logical_size_queries
                        .ok_or("concurrent_tenant_size_logical_size_queries",
                               default.concurrent_tenant_size_logical_size_queries.clone())?
                ),
                eviction_task_immitated_concurrent_logical_size_queries: ConfigurableSemaphore::new(
                    // re-use `concurrent_tenant_size_logical_size_queries`
                    self
                        .concurrent_tenant_size_logical_size_queries
                        .ok_or("eviction_task_immitated_concurrent_logical_size_queries",
                               default.concurrent_tenant_size_logical_size_queries.clone())?,
                ),
                virtual_file_io_engine: match self.virtual_file_io_engine {
                    BuilderValue::Set(v) => v,
                    BuilderValue::NotSet => match crate::virtual_file::io_engine_feature_test().context("auto-detect virtual_file_io_engine")? {
                        io_engine::FeatureTestResult::PlatformPreferred(v) => v, // make no noise
                        io_engine::FeatureTestResult::Worse { engine, remark } => {
                            // TODO: bubble this up to the caller so we can tracing::warn! it.
                            eprintln!("auto-detected IO engine is not platform-preferred: engine={engine:?} remark={remark:?}");
                            engine
                        }
                    },
                },
            }
        ))
    }
}

>>>>>>> a8fbc63b
impl PageServerConf {
    //
    // Repository paths, relative to workdir.
    //

    pub fn tenants_path(&self) -> Utf8PathBuf {
        self.workdir.join(TENANTS_SEGMENT_NAME)
    }

    pub fn deletion_prefix(&self) -> Utf8PathBuf {
        self.workdir.join("deletion")
    }

    pub fn metadata_path(&self) -> Utf8PathBuf {
        self.workdir.join("metadata.json")
    }

    pub fn deletion_list_path(&self, sequence: u64) -> Utf8PathBuf {
        // Encode a version in the filename, so that if we ever switch away from JSON we can
        // increment this.
        const VERSION: u8 = 1;

        self.deletion_prefix()
            .join(format!("{sequence:016x}-{VERSION:02x}.list"))
    }

    pub fn deletion_header_path(&self) -> Utf8PathBuf {
        // Encode a version in the filename, so that if we ever switch away from JSON we can
        // increment this.
        const VERSION: u8 = 1;

        self.deletion_prefix().join(format!("header-{VERSION:02x}"))
    }

    pub fn tenant_path(&self, tenant_shard_id: &TenantShardId) -> Utf8PathBuf {
        self.tenants_path().join(tenant_shard_id.to_string())
    }

    /// Points to a place in pageserver's local directory,
    /// where certain tenant's LocationConf be stored.
    pub(crate) fn tenant_location_config_path(
        &self,
        tenant_shard_id: &TenantShardId,
    ) -> Utf8PathBuf {
        self.tenant_path(tenant_shard_id)
            .join(TENANT_LOCATION_CONFIG_NAME)
    }

    pub(crate) fn tenant_heatmap_path(&self, tenant_shard_id: &TenantShardId) -> Utf8PathBuf {
        self.tenant_path(tenant_shard_id)
            .join(TENANT_HEATMAP_BASENAME)
    }

    pub fn timelines_path(&self, tenant_shard_id: &TenantShardId) -> Utf8PathBuf {
        self.tenant_path(tenant_shard_id)
            .join(TIMELINES_SEGMENT_NAME)
    }

    pub fn timeline_path(
        &self,
        tenant_shard_id: &TenantShardId,
        timeline_id: &TimelineId,
    ) -> Utf8PathBuf {
        self.timelines_path(tenant_shard_id)
            .join(timeline_id.to_string())
    }

    pub(crate) fn timeline_delete_mark_file_path(
        &self,
        tenant_shard_id: TenantShardId,
        timeline_id: TimelineId,
    ) -> Utf8PathBuf {
        path_with_suffix_extension(
            self.timeline_path(&tenant_shard_id, &timeline_id),
            TIMELINE_DELETE_MARK_SUFFIX,
        )
    }

    /// Turns storage remote path of a file into its local path.
    pub fn local_path(&self, remote_path: &RemotePath) -> Utf8PathBuf {
        remote_path.with_base(&self.workdir)
    }

    //
    // Postgres distribution paths
    //
    pub fn pg_distrib_dir(&self, pg_version: u32) -> anyhow::Result<Utf8PathBuf> {
        let path = self.pg_distrib_dir.clone();

        #[allow(clippy::manual_range_patterns)]
        match pg_version {
            14 | 15 | 16 => Ok(path.join(format!("v{pg_version}"))),
            _ => bail!("Unsupported postgres version: {}", pg_version),
        }
    }

    pub fn pg_bin_dir(&self, pg_version: u32) -> anyhow::Result<Utf8PathBuf> {
        Ok(self.pg_distrib_dir(pg_version)?.join("bin"))
    }
    pub fn pg_lib_dir(&self, pg_version: u32) -> anyhow::Result<Utf8PathBuf> {
        Ok(self.pg_distrib_dir(pg_version)?.join("lib"))
    }

    /// Parse a configuration file (pageserver.toml) into a PageServerConf struct,
    /// validating the input and failing on errors.
    ///
    /// This leaves any options not present in the file in the built-in defaults.
    pub fn parse_and_validate(
        id: NodeId,
        config_toml: pageserver_api::config::ConfigToml,
        workdir: &Utf8Path,
    ) -> anyhow::Result<Self> {
        let pageserver_api::config::ConfigToml {
            listen_pg_addr,
            listen_http_addr,
            availability_zone,
            wait_lsn_timeout,
            wal_redo_timeout,
            superuser,
            page_cache_size,
            max_file_descriptors,
            pg_distrib_dir,
            http_auth_type,
            pg_auth_type,
            auth_validation_public_key_path,
            remote_storage_config,
            broker_endpoint,
            broker_keepalive_interval,
            log_format,
            metric_collection_interval,
            metric_collection_endpoint,
            metric_collection_bucket,
            synthetic_size_calculation_interval,
            disk_usage_based_eviction,
            test_remote_failures,
            ondemand_download_behavior_treat_error_as_warn,
            background_task_maximum_delay,
            control_plane_api,
            control_plane_api_token,
            control_plane_emergency_mode,
            heatmap_upload_concurrency,
            secondary_download_concurrency,
            ingest_batch_size,
            max_vectored_read_bytes,
            image_compression,
            ephemeral_bytes_per_memory_kb,
            compact_level0_phase1_value_access,
            l0_flush,
            virtual_file_direct_io,
            concurrent_tenant_warmup,
            concurrent_tenant_size_logical_size_queries,
            virtual_file_io_engine,
            tenant_config,
        } = config_toml;

        let mut conf = PageServerConf {
            // ------------------------------------------------------------
            // fields that are already fully validated by the ConfigToml Deserialize impl
            // ------------------------------------------------------------
            listen_pg_addr,
            listen_http_addr,
            availability_zone,
            wait_lsn_timeout,
            wal_redo_timeout,
            superuser,
            page_cache_size,
            max_file_descriptors,
            http_auth_type,
            pg_auth_type,
            auth_validation_public_key_path,
            remote_storage_config,
            broker_endpoint,
            broker_keepalive_interval,
            log_format,
            metric_collection_interval,
            metric_collection_endpoint,
            metric_collection_bucket,
            synthetic_size_calculation_interval,
            disk_usage_based_eviction,
            test_remote_failures,
            ondemand_download_behavior_treat_error_as_warn,
            background_task_maximum_delay,
            control_plane_api,
            control_plane_emergency_mode,
            heatmap_upload_concurrency,
            secondary_download_concurrency,
            ingest_batch_size,
            max_vectored_read_bytes,
            image_compression,
            ephemeral_bytes_per_memory_kb,
            compact_level0_phase1_value_access,
            virtual_file_direct_io,

            // ------------------------------------------------------------
            // fields that require additional validation or custom handling
            // ------------------------------------------------------------
            workdir: workdir.to_owned(),
            pg_distrib_dir: pg_distrib_dir.unwrap_or_else(|| {
                std::env::current_dir()
                    .expect("current_dir() failed")
                    .try_into()
                    .expect("current_dir() is not a valid Utf8Path")
            }),
            control_plane_api_token: control_plane_api_token.map(SecretString::from),
            id,
            default_tenant_conf: tenant_config,
            concurrent_tenant_warmup: ConfigurableSemaphore::new(concurrent_tenant_warmup),
            concurrent_tenant_size_logical_size_queries: ConfigurableSemaphore::new(
                concurrent_tenant_size_logical_size_queries,
            ),
            eviction_task_immitated_concurrent_logical_size_queries: ConfigurableSemaphore::new(
                // re-use `concurrent_tenant_size_logical_size_queries`
                concurrent_tenant_size_logical_size_queries,
            ),
            virtual_file_io_engine: match virtual_file_io_engine {
                Some(v) => v,
                None => match crate::virtual_file::io_engine_feature_test()
                    .context("auto-detect virtual_file_io_engine")?
                {
                    io_engine::FeatureTestResult::PlatformPreferred(v) => v, // make no noise
                    io_engine::FeatureTestResult::Worse { engine, remark } => {
                        // TODO: bubble this up to the caller so we can tracing::warn! it.
                        eprintln!("auto-detected IO engine is not platform-preferred: engine={engine:?} remark={remark:?}");
                        engine
                    }
                },
<<<<<<< HEAD
            },
            l0_flush: l0_flush
                .map(crate::l0_flush::L0FlushConfig::from)
                .unwrap_or_default(),
        };
=======
                "control_plane_emergency_mode" => {
                    builder.control_plane_emergency_mode(parse_toml_bool(key, item)?)
                },
                "heatmap_upload_concurrency" => {
                    builder.heatmap_upload_concurrency(parse_toml_u64(key, item)? as usize)
                },
                "secondary_download_concurrency" => {
                    builder.secondary_download_concurrency(parse_toml_u64(key, item)? as usize)
                },
                "ingest_batch_size" => builder.ingest_batch_size(parse_toml_u64(key, item)?),
                "virtual_file_io_engine" => {
                    builder.virtual_file_io_engine(parse_toml_from_str("virtual_file_io_engine", item)?)
                }
                "max_vectored_read_bytes" => {
                    let bytes = parse_toml_u64("max_vectored_read_bytes", item)? as usize;
                    builder.get_max_vectored_read_bytes(
                        MaxVectoredReadBytes(
                            NonZeroUsize::new(bytes).expect("Max byte size of vectored read must be greater than 0")))
                }
                "image_compression" => {
                    builder.get_image_compression(parse_toml_from_str("image_compression", item)?)
                }
                "ephemeral_bytes_per_memory_kb" => {
                    builder.get_ephemeral_bytes_per_memory_kb(parse_toml_u64("ephemeral_bytes_per_memory_kb", item)? as usize)
                }
                "l0_flush" => {
                    builder.l0_flush(utils::toml_edit_ext::deserialize_item(item).context("l0_flush")?)
                }
                "compact_level0_phase1_value_access" => {
                    builder.compact_level0_phase1_value_access(utils::toml_edit_ext::deserialize_item(item).context("compact_level0_phase1_value_access")?)
                }
                "virtual_file_direct_io" => {
                    builder.virtual_file_direct_io(utils::toml_edit_ext::deserialize_item(item).context("virtual_file_direct_io")?)
                }
                "io_buffer_alignment" => {
                    builder.io_buffer_alignment(parse_toml_u64("io_buffer_alignment", item)? as usize)
                }
                _ => bail!("unrecognized pageserver option '{key}'"),
            }
        }
>>>>>>> a8fbc63b

        // ------------------------------------------------------------
        // custom validation code that covers more than one field in isolation
        // ------------------------------------------------------------

        if conf.http_auth_type == AuthType::NeonJWT || conf.pg_auth_type == AuthType::NeonJWT {
            let auth_validation_public_key_path = conf
                .auth_validation_public_key_path
                .get_or_insert_with(|| workdir.join("auth_public_key.pem"));
            ensure!(
                auth_validation_public_key_path.exists(),
                format!(
                    "Can't find auth_validation_public_key at '{auth_validation_public_key_path}'",
                )
            );
        }

<<<<<<< HEAD
=======
        conf.default_tenant_conf = t_conf.merge(TenantConf::default());

        IndexEntry::validate_checkpoint_distance(conf.default_tenant_conf.checkpoint_distance)
            .map_err(|msg| anyhow::anyhow!("{msg}"))
            .with_context(|| {
                format!(
                    "effective checkpoint distance is unsupported: {}",
                    conf.default_tenant_conf.checkpoint_distance
                )
            })?;

>>>>>>> a8fbc63b
        Ok(conf)
    }

    #[cfg(test)]
    pub fn test_repo_dir(test_name: &str) -> Utf8PathBuf {
        let test_output_dir = std::env::var("TEST_OUTPUT").unwrap_or("../tmp_check".into());
        Utf8PathBuf::from(format!("{test_output_dir}/test_{test_name}"))
    }

    pub fn dummy_conf(repo_dir: Utf8PathBuf) -> Self {
        let pg_distrib_dir = Utf8PathBuf::from(env!("CARGO_MANIFEST_DIR")).join("../pg_install");

        let config_toml = pageserver_api::config::ConfigToml {
            wait_lsn_timeout: Duration::from_secs(60),
            wal_redo_timeout: Duration::from_secs(60),
            pg_distrib_dir: Some(pg_distrib_dir),
            metric_collection_interval: Duration::from_secs(60),
            synthetic_size_calculation_interval: Duration::from_secs(60),
            background_task_maximum_delay: Duration::ZERO,
<<<<<<< HEAD
            ..Default::default()
        };
        PageServerConf::parse_and_validate(NodeId(0), config_toml, &repo_dir).unwrap()
=======
            control_plane_api: None,
            control_plane_api_token: None,
            control_plane_emergency_mode: false,
            heatmap_upload_concurrency: defaults::DEFAULT_HEATMAP_UPLOAD_CONCURRENCY,
            secondary_download_concurrency: defaults::DEFAULT_SECONDARY_DOWNLOAD_CONCURRENCY,
            ingest_batch_size: defaults::DEFAULT_INGEST_BATCH_SIZE,
            virtual_file_io_engine: DEFAULT_VIRTUAL_FILE_IO_ENGINE.parse().unwrap(),
            max_vectored_read_bytes: MaxVectoredReadBytes(
                NonZeroUsize::new(defaults::DEFAULT_MAX_VECTORED_READ_BYTES)
                    .expect("Invalid default constant"),
            ),
            image_compression: defaults::DEFAULT_IMAGE_COMPRESSION.parse().unwrap(),
            ephemeral_bytes_per_memory_kb: defaults::DEFAULT_EPHEMERAL_BYTES_PER_MEMORY_KB,
            l0_flush: L0FlushConfig::default(),
            compact_level0_phase1_value_access: CompactL0Phase1ValueAccess::default(),
            virtual_file_direct_io: virtual_file::DirectIoMode::default(),
            io_buffer_alignment: defaults::DEFAULT_IO_BUFFER_ALIGNMENT,
        }
>>>>>>> a8fbc63b
    }
}

#[derive(serde::Deserialize, serde::Serialize)]
#[serde(deny_unknown_fields)]
pub struct PageserverIdentity {
    pub id: NodeId,
}

/// Configurable semaphore permits setting.
///
/// Does not allow semaphore permits to be zero, because at runtime initially zero permits and empty
/// semaphore cannot be distinguished, leading any feature using these to await forever (or until
/// new permits are added).
#[derive(Debug, Clone)]
pub struct ConfigurableSemaphore {
    initial_permits: NonZeroUsize,
    inner: std::sync::Arc<tokio::sync::Semaphore>,
}

impl ConfigurableSemaphore {
    pub const DEFAULT_INITIAL: NonZeroUsize = match NonZeroUsize::new(1) {
        Some(x) => x,
        None => panic!("const unwrap is not yet stable"),
    };

    /// Initializse using a non-zero amount of permits.
    ///
    /// Require a non-zero initial permits, because using permits == 0 is a crude way to disable a
    /// feature such as [`Tenant::gather_size_inputs`]. Otherwise any semaphore using future will
    /// behave like [`futures::future::pending`], just waiting until new permits are added.
    ///
    /// [`Tenant::gather_size_inputs`]: crate::tenant::Tenant::gather_size_inputs
    pub fn new(initial_permits: NonZeroUsize) -> Self {
        ConfigurableSemaphore {
            initial_permits,
            inner: std::sync::Arc::new(tokio::sync::Semaphore::new(initial_permits.get())),
        }
    }

    /// Returns the configured amount of permits.
    pub fn initial_permits(&self) -> NonZeroUsize {
        self.initial_permits
    }
}

impl Default for ConfigurableSemaphore {
    fn default() -> Self {
        Self::new(Self::DEFAULT_INITIAL)
    }
}

impl PartialEq for ConfigurableSemaphore {
    fn eq(&self, other: &Self) -> bool {
        // the number of permits can be increased at runtime, so we cannot really fulfill the
        // PartialEq value equality otherwise
        self.initial_permits == other.initial_permits
    }
}

impl Eq for ConfigurableSemaphore {}

impl ConfigurableSemaphore {
    pub fn inner(&self) -> &std::sync::Arc<tokio::sync::Semaphore> {
        &self.inner
    }
}

#[cfg(test)]
mod tests {
    use std::{fs, num::NonZeroU32};

    use camino_tempfile::{tempdir, Utf8TempDir};
    use pageserver_api::models::EvictionPolicy;
    use remote_storage::{RemoteStorageKind, S3Config};
    use utils::serde_percent::Percent;

    use super::*;
    use crate::DEFAULT_PG_VERSION;

    const ALL_BASE_VALUES_TOML: &str = r#"
# Initial configuration file created by 'pageserver --init'

listen_pg_addr = '127.0.0.1:64000'
listen_http_addr = '127.0.0.1:9898'

wait_lsn_timeout = '111 s'
wal_redo_timeout = '111 s'

page_cache_size = 444
max_file_descriptors = 333

# initial superuser role name to use when creating a new tenant
initial_superuser_name = 'zzzz'

metric_collection_interval = '222 s'
metric_collection_endpoint = 'http://localhost:80/metrics'
synthetic_size_calculation_interval = '333 s'

log_format = 'json'
background_task_maximum_delay = '334 s'

"#;

    #[test]
    fn parse_defaults() -> anyhow::Result<()> {
        let tempdir = tempdir()?;
        let (workdir, pg_distrib_dir) = prepare_fs(&tempdir)?;
        let broker_endpoint = storage_broker::DEFAULT_ENDPOINT;
        // we have to create dummy values to overcome the validation errors
        let config_string =
            format!("pg_distrib_dir='{pg_distrib_dir}'\nbroker_endpoint = '{broker_endpoint}'",);
        let toml: pageserver_api::config::ConfigToml = toml_edit::de::from_str(&config_string)?;

        let parsed_config = PageServerConf::parse_and_validate(NodeId(10), &toml, &workdir)
            .unwrap_or_else(|e| panic!("Failed to parse config '{config_string}', reason: {e:?}"));

        assert_eq!(
            parsed_config,
            PageServerConf {
                id: NodeId(10),
                listen_pg_addr: defaults::DEFAULT_PG_LISTEN_ADDR.to_string(),
                listen_http_addr: defaults::DEFAULT_HTTP_LISTEN_ADDR.to_string(),
                availability_zone: None,
                wait_lsn_timeout: humantime::parse_duration(defaults::DEFAULT_WAIT_LSN_TIMEOUT)?,
                wal_redo_timeout: humantime::parse_duration(defaults::DEFAULT_WAL_REDO_TIMEOUT)?,
                superuser: defaults::DEFAULT_SUPERUSER.to_string(),
                page_cache_size: defaults::DEFAULT_PAGE_CACHE_SIZE,
                max_file_descriptors: defaults::DEFAULT_MAX_FILE_DESCRIPTORS,
                workdir,
                pg_distrib_dir,
                http_auth_type: AuthType::Trust,
                pg_auth_type: AuthType::Trust,
                auth_validation_public_key_path: None,
                remote_storage_config: None,
                default_tenant_conf: TenantConf::default(),
                broker_endpoint: storage_broker::DEFAULT_ENDPOINT.parse().unwrap(),
                broker_keepalive_interval: humantime::parse_duration(
                    storage_broker::DEFAULT_KEEPALIVE_INTERVAL
                )?,
                log_format: LogFormat::from_str(defaults::DEFAULT_LOG_FORMAT).unwrap(),
                concurrent_tenant_warmup: ConfigurableSemaphore::new(
                    NonZeroUsize::new(defaults::DEFAULT_CONCURRENT_TENANT_WARMUP).unwrap()
                ),
                concurrent_tenant_size_logical_size_queries: ConfigurableSemaphore::default(),
                eviction_task_immitated_concurrent_logical_size_queries:
                    ConfigurableSemaphore::default(),
                metric_collection_interval: humantime::parse_duration(
                    defaults::DEFAULT_METRIC_COLLECTION_INTERVAL
                )?,
                metric_collection_endpoint: defaults::DEFAULT_METRIC_COLLECTION_ENDPOINT,
                metric_collection_bucket: None,
                synthetic_size_calculation_interval: humantime::parse_duration(
                    defaults::DEFAULT_SYNTHETIC_SIZE_CALCULATION_INTERVAL
                )?,
                disk_usage_based_eviction: None,
                test_remote_failures: 0,
                ondemand_download_behavior_treat_error_as_warn: false,
                background_task_maximum_delay: humantime::parse_duration(
                    defaults::DEFAULT_BACKGROUND_TASK_MAXIMUM_DELAY
                )?,
                control_plane_api: None,
                control_plane_api_token: None,
                control_plane_emergency_mode: false,
                heatmap_upload_concurrency: defaults::DEFAULT_HEATMAP_UPLOAD_CONCURRENCY,
                secondary_download_concurrency: defaults::DEFAULT_SECONDARY_DOWNLOAD_CONCURRENCY,
                ingest_batch_size: defaults::DEFAULT_INGEST_BATCH_SIZE,
                virtual_file_io_engine: None,
                max_vectored_read_bytes: MaxVectoredReadBytes(
                    NonZeroUsize::new(defaults::DEFAULT_MAX_VECTORED_READ_BYTES)
                        .expect("Invalid default constant")
                ),
                image_compression: defaults::DEFAULT_IMAGE_COMPRESSION.parse().unwrap(),
                ephemeral_bytes_per_memory_kb: defaults::DEFAULT_EPHEMERAL_BYTES_PER_MEMORY_KB,
                l0_flush: L0FlushConfig::default(),
                compact_level0_phase1_value_access: CompactL0Phase1ValueAccess::default(),
                virtual_file_direct_io: virtual_file::DirectIoMode::default(),
                io_buffer_alignment: defaults::DEFAULT_IO_BUFFER_ALIGNMENT,
            },
            "Correct defaults should be used when no config values are provided"
        );

        Ok(())
    }

    #[test]
    fn parse_basic_config() -> anyhow::Result<()> {
        let tempdir = tempdir()?;
        let (workdir, pg_distrib_dir) = prepare_fs(&tempdir)?;
        let broker_endpoint = storage_broker::DEFAULT_ENDPOINT;

        let config_string = format!(
            "{ALL_BASE_VALUES_TOML}pg_distrib_dir='{pg_distrib_dir}'\nbroker_endpoint = '{broker_endpoint}'",
        );
        let toml = config_string.parse()?;

        let parsed_config = PageServerConf::parse_and_validate(NodeId(10), &toml, &workdir)
            .unwrap_or_else(|e| panic!("Failed to parse config '{config_string}', reason: {e:?}"));

        assert_eq!(
            parsed_config,
            PageServerConf {
                id: NodeId(10),
                listen_pg_addr: "127.0.0.1:64000".to_string(),
                listen_http_addr: "127.0.0.1:9898".to_string(),
                availability_zone: None,
                wait_lsn_timeout: Duration::from_secs(111),
                wal_redo_timeout: Duration::from_secs(111),
                superuser: "zzzz".to_string(),
                page_cache_size: 444,
                max_file_descriptors: 333,
                workdir,
                pg_distrib_dir,
                http_auth_type: AuthType::Trust,
                pg_auth_type: AuthType::Trust,
                auth_validation_public_key_path: None,
                remote_storage_config: None,
                default_tenant_conf: TenantConf::default(),
                broker_endpoint: storage_broker::DEFAULT_ENDPOINT.parse().unwrap(),
                broker_keepalive_interval: Duration::from_secs(5),
                log_format: LogFormat::Json,
                concurrent_tenant_warmup: ConfigurableSemaphore::new(
                    NonZeroUsize::new(defaults::DEFAULT_CONCURRENT_TENANT_WARMUP).unwrap()
                ),
                concurrent_tenant_size_logical_size_queries: ConfigurableSemaphore::default(),
                eviction_task_immitated_concurrent_logical_size_queries:
                    ConfigurableSemaphore::default(),
                metric_collection_interval: Duration::from_secs(222),
                metric_collection_endpoint: Some(Url::parse("http://localhost:80/metrics")?),
                metric_collection_bucket: None,
                synthetic_size_calculation_interval: Duration::from_secs(333),
                disk_usage_based_eviction: None,
                test_remote_failures: 0,
                ondemand_download_behavior_treat_error_as_warn: false,
                background_task_maximum_delay: Duration::from_secs(334),
                control_plane_api: None,
                control_plane_api_token: None,
                control_plane_emergency_mode: false,
                heatmap_upload_concurrency: defaults::DEFAULT_HEATMAP_UPLOAD_CONCURRENCY,
                secondary_download_concurrency: defaults::DEFAULT_SECONDARY_DOWNLOAD_CONCURRENCY,
                ingest_batch_size: 100,
                virtual_file_io_engine: None,
                max_vectored_read_bytes: MaxVectoredReadBytes(
                    NonZeroUsize::new(defaults::DEFAULT_MAX_VECTORED_READ_BYTES)
                        .expect("Invalid default constant")
                ),
                image_compression: defaults::DEFAULT_IMAGE_COMPRESSION.parse().unwrap(),
                ephemeral_bytes_per_memory_kb: defaults::DEFAULT_EPHEMERAL_BYTES_PER_MEMORY_KB,
                l0_flush: L0FlushConfig::default(),
                compact_level0_phase1_value_access: CompactL0Phase1ValueAccess::default(),
                virtual_file_direct_io: virtual_file::DirectIoMode::default(),
                io_buffer_alignment: defaults::DEFAULT_IO_BUFFER_ALIGNMENT,
            },
            "Should be able to parse all basic config values correctly"
        );

        Ok(())
    }

    #[test]
    fn parse_remote_fs_storage_config() -> anyhow::Result<()> {
        let tempdir = tempdir()?;
        let (workdir, pg_distrib_dir) = prepare_fs(&tempdir)?;
        let broker_endpoint = "http://127.0.0.1:7777";

        let local_storage_path = tempdir.path().join("local_remote_storage");

        let identical_toml_declarations = &[
            format!(
                r#"[remote_storage]
local_path = '{local_storage_path}'"#,
            ),
            format!("remote_storage={{local_path='{local_storage_path}'}}"),
        ];

        for remote_storage_config_str in identical_toml_declarations {
            let config_string = format!(
                r#"{ALL_BASE_VALUES_TOML}
pg_distrib_dir='{pg_distrib_dir}'
broker_endpoint = '{broker_endpoint}'

{remote_storage_config_str}"#,
            );

            let toml = config_string.parse()?;

            let parsed_remote_storage_config =
                PageServerConf::parse_and_validate(NodeId(10), &toml, &workdir)
                    .unwrap_or_else(|e| {
                        panic!("Failed to parse config '{config_string}', reason: {e:?}")
                    })
                    .remote_storage_config
                    .expect("Should have remote storage config for the local FS");

            assert_eq!(
                parsed_remote_storage_config,
                RemoteStorageConfig {
                    storage: RemoteStorageKind::LocalFs { local_path: local_storage_path.clone() },
                    timeout: RemoteStorageConfig::DEFAULT_TIMEOUT,
                },
                "Remote storage config should correctly parse the local FS config and fill other storage defaults"
            );
        }
        Ok(())
    }

    #[test]
    fn parse_remote_s3_storage_config() -> anyhow::Result<()> {
        let tempdir = tempdir()?;
        let (workdir, pg_distrib_dir) = prepare_fs(&tempdir)?;

        let bucket_name = "some-sample-bucket".to_string();
        let bucket_region = "eu-north-1".to_string();
        let prefix_in_bucket = "test_prefix".to_string();
        let endpoint = "http://localhost:5000".to_string();
        let max_concurrent_syncs = NonZeroUsize::new(111).unwrap();
        let max_sync_errors = NonZeroU32::new(222).unwrap();
        let s3_concurrency_limit = NonZeroUsize::new(333).unwrap();
        let broker_endpoint = "http://127.0.0.1:7777";

        let identical_toml_declarations = &[
            format!(
                r#"[remote_storage]
max_concurrent_syncs = {max_concurrent_syncs}
max_sync_errors = {max_sync_errors}
bucket_name = '{bucket_name}'
bucket_region = '{bucket_region}'
prefix_in_bucket = '{prefix_in_bucket}'
endpoint = '{endpoint}'
concurrency_limit = {s3_concurrency_limit}"#
            ),
            format!(
                "remote_storage={{max_concurrent_syncs={max_concurrent_syncs}, max_sync_errors={max_sync_errors}, bucket_name='{bucket_name}',\
                bucket_region='{bucket_region}', prefix_in_bucket='{prefix_in_bucket}', endpoint='{endpoint}', concurrency_limit={s3_concurrency_limit}}}",
            ),
        ];

        for remote_storage_config_str in identical_toml_declarations {
            let config_string = format!(
                r#"{ALL_BASE_VALUES_TOML}
pg_distrib_dir='{pg_distrib_dir}'
broker_endpoint = '{broker_endpoint}'

{remote_storage_config_str}"#,
            );

            let toml = config_string.parse()?;

            let parsed_remote_storage_config =
                PageServerConf::parse_and_validate(NodeId(10), &toml, &workdir)
                    .unwrap_or_else(|e| {
                        panic!("Failed to parse config '{config_string}', reason: {e:?}")
                    })
                    .remote_storage_config
                    .expect("Should have remote storage config for S3");

            assert_eq!(
                parsed_remote_storage_config,
                RemoteStorageConfig {
                    storage: RemoteStorageKind::AwsS3(S3Config {
                        bucket_name: bucket_name.clone(),
                        bucket_region: bucket_region.clone(),
                        prefix_in_bucket: Some(prefix_in_bucket.clone()),
                        endpoint: Some(endpoint.clone()),
                        concurrency_limit: s3_concurrency_limit,
                        max_keys_per_list_response: None,
                        upload_storage_class: None,
                    }),
                    timeout: RemoteStorageConfig::DEFAULT_TIMEOUT,
                },
                "Remote storage config should correctly parse the S3 config"
            );
        }
        Ok(())
    }

    #[test]
    fn parse_incorrect_tenant_config() -> anyhow::Result<()> {
        let config_string = r#"
            [tenant_config]
            checkpoint_distance = -1 # supposed to be an u64
        "#
        .to_string();

        let toml: Document = config_string.parse()?;
        let item = toml.get("tenant_config").unwrap();
        let error = TenantConfOpt::try_from(item.to_owned()).unwrap_err();

        let expected_error_str = "checkpoint_distance: invalid value: integer `-1`, expected u64";
        assert_eq!(error.to_string(), expected_error_str);

        Ok(())
    }

    #[test]
    fn parse_override_tenant_config() -> anyhow::Result<()> {
        let config_string = r#"tenant_config={ min_resident_size_override =  400 }"#.to_string();

        let toml: Document = config_string.parse()?;
        let item = toml.get("tenant_config").unwrap();
        let conf = TenantConfOpt::try_from(item.to_owned()).unwrap();

        assert_eq!(conf.min_resident_size_override, Some(400));

        Ok(())
    }

    #[test]
    fn eviction_pageserver_config_parse() -> anyhow::Result<()> {
        let tempdir = tempdir()?;
        let (workdir, pg_distrib_dir) = prepare_fs(&tempdir)?;

        let pageserver_conf_toml = format!(
            r#"pg_distrib_dir = "{pg_distrib_dir}"
metric_collection_endpoint = "http://sample.url"
metric_collection_interval = "10min"

[disk_usage_based_eviction]
max_usage_pct = 80
min_avail_bytes = 0
period = "10s"

[tenant_config]
evictions_low_residence_duration_metric_threshold = "20m"

[tenant_config.eviction_policy]
kind = "LayerAccessThreshold"
period = "20m"
threshold = "20m"
"#,
        );
        let toml: Document = pageserver_conf_toml.parse()?;
        let conf = PageServerConf::parse_and_validate(NodeId(333), &toml, &workdir)?;

        assert_eq!(conf.pg_distrib_dir, pg_distrib_dir);
        assert_eq!(
            conf.metric_collection_endpoint,
            Some("http://sample.url".parse().unwrap())
        );
        assert_eq!(
            conf.metric_collection_interval,
            Duration::from_secs(10 * 60)
        );
        assert_eq!(
            conf.default_tenant_conf
                .evictions_low_residence_duration_metric_threshold,
            Duration::from_secs(20 * 60)
        );

        // Assert that the node id provided by the indentity file (threaded
        // through the call to [`PageServerConf::parse_and_validate`] is
        // used.
        assert_eq!(conf.id, NodeId(333));
        assert_eq!(
            conf.disk_usage_based_eviction,
            Some(DiskUsageEvictionTaskConfig {
                max_usage_pct: Percent::new(80).unwrap(),
                min_avail_bytes: 0,
                period: Duration::from_secs(10),
                #[cfg(feature = "testing")]
                mock_statvfs: None,
                eviction_order: Default::default(),
            })
        );

        match &conf.default_tenant_conf.eviction_policy {
            EvictionPolicy::LayerAccessThreshold(eviction_threshold) => {
                assert_eq!(eviction_threshold.period, Duration::from_secs(20 * 60));
                assert_eq!(eviction_threshold.threshold, Duration::from_secs(20 * 60));
            }
            other => unreachable!("Unexpected eviction policy tenant settings: {other:?}"),
        }

        Ok(())
    }

    #[test]
    fn parse_imitation_only_pageserver_config() {
        let tempdir = tempdir().unwrap();
        let (workdir, pg_distrib_dir) = prepare_fs(&tempdir).unwrap();

        let pageserver_conf_toml = format!(
            r#"pg_distrib_dir = "{pg_distrib_dir}"
metric_collection_endpoint = "http://sample.url"
metric_collection_interval = "10min"

[tenant_config]
evictions_low_residence_duration_metric_threshold = "20m"

[tenant_config.eviction_policy]
kind = "OnlyImitiate"
period = "20m"
threshold = "20m"
"#,
        );
        let toml: Document = pageserver_conf_toml.parse().unwrap();
        let conf = PageServerConf::parse_and_validate(NodeId(222), &toml, &workdir).unwrap();

        match &conf.default_tenant_conf.eviction_policy {
            EvictionPolicy::OnlyImitiate(t) => {
                assert_eq!(t.period, Duration::from_secs(20 * 60));
                assert_eq!(t.threshold, Duration::from_secs(20 * 60));
            }
            other => unreachable!("Unexpected eviction policy tenant settings: {other:?}"),
        }
    }

    #[test]
    fn empty_remote_storage_is_error() {
        let tempdir = tempdir().unwrap();
        let (workdir, _) = prepare_fs(&tempdir).unwrap();
        let input = r#"
remote_storage = {}
        "#;
        let doc = toml_edit::Document::from_str(input).unwrap();
        let err = PageServerConf::parse_and_validate(NodeId(222), &doc, &workdir)
            .expect_err("empty remote_storage field should fail, don't specify it if you want no remote_storage");
        assert!(format!("{err}").contains("remote_storage"), "{err}");
    }

    fn prepare_fs(tempdir: &Utf8TempDir) -> anyhow::Result<(Utf8PathBuf, Utf8PathBuf)> {
        let tempdir_path = tempdir.path();

        let workdir = tempdir_path.join("workdir");
        fs::create_dir_all(&workdir)?;

        let pg_distrib_dir = tempdir_path.join("pg_distrib");
        let pg_distrib_dir_versioned = pg_distrib_dir.join(format!("v{DEFAULT_PG_VERSION}"));
        fs::create_dir_all(&pg_distrib_dir_versioned)?;
        let postgres_bin_dir = pg_distrib_dir_versioned.join("bin");
        fs::create_dir_all(&postgres_bin_dir)?;
        fs::write(postgres_bin_dir.join("postgres"), "I'm postgres, trust me")?;

        Ok((workdir, pg_distrib_dir))
    }
}<|MERGE_RESOLUTION|>--- conflicted
+++ resolved
@@ -29,134 +29,15 @@
     logging::LogFormat,
 };
 
-<<<<<<< HEAD
-=======
-use crate::l0_flush::L0FlushConfig;
-use crate::tenant::config::TenantConfOpt;
 use crate::tenant::storage_layer::inmemory_layer::IndexEntry;
-use crate::tenant::timeline::compaction::CompactL0Phase1ValueAccess;
-use crate::tenant::vectored_blob_io::MaxVectoredReadBytes;
->>>>>>> a8fbc63b
 use crate::tenant::{TENANTS_SEGMENT_NAME, TIMELINES_SEGMENT_NAME};
 use crate::virtual_file;
 use crate::virtual_file::io_engine;
 use crate::{TENANT_HEATMAP_BASENAME, TENANT_LOCATION_CONFIG_NAME, TIMELINE_DELETE_MARK_SUFFIX};
 
 pub mod defaults {
-<<<<<<< HEAD
     // TODO(christian): this can be removed after https://github.com/neondatabase/aws/pull/1322
     pub const DEFAULT_CONFIG_FILE: &str = "";
-=======
-    use crate::tenant::config::defaults::*;
-    use const_format::formatcp;
-
-    pub use pageserver_api::config::{
-        DEFAULT_HTTP_LISTEN_ADDR, DEFAULT_HTTP_LISTEN_PORT, DEFAULT_PG_LISTEN_ADDR,
-        DEFAULT_PG_LISTEN_PORT,
-    };
-    pub use storage_broker::DEFAULT_ENDPOINT as BROKER_DEFAULT_ENDPOINT;
-
-    pub const DEFAULT_WAIT_LSN_TIMEOUT: &str = "300 s";
-    pub const DEFAULT_WAL_REDO_TIMEOUT: &str = "60 s";
-
-    pub const DEFAULT_SUPERUSER: &str = "cloud_admin";
-
-    pub const DEFAULT_PAGE_CACHE_SIZE: usize = 8192;
-    pub const DEFAULT_MAX_FILE_DESCRIPTORS: usize = 100;
-
-    pub const DEFAULT_LOG_FORMAT: &str = "plain";
-
-    pub const DEFAULT_CONCURRENT_TENANT_WARMUP: usize = 8;
-
-    pub const DEFAULT_CONCURRENT_TENANT_SIZE_LOGICAL_SIZE_QUERIES: usize =
-        super::ConfigurableSemaphore::DEFAULT_INITIAL.get();
-
-    pub const DEFAULT_METRIC_COLLECTION_INTERVAL: &str = "10 min";
-    pub const DEFAULT_METRIC_COLLECTION_ENDPOINT: Option<reqwest::Url> = None;
-    pub const DEFAULT_SYNTHETIC_SIZE_CALCULATION_INTERVAL: &str = "10 min";
-    pub const DEFAULT_BACKGROUND_TASK_MAXIMUM_DELAY: &str = "10s";
-
-    pub const DEFAULT_HEATMAP_UPLOAD_CONCURRENCY: usize = 8;
-    pub const DEFAULT_SECONDARY_DOWNLOAD_CONCURRENCY: usize = 1;
-
-    pub const DEFAULT_INGEST_BATCH_SIZE: u64 = 100;
-
-    #[cfg(target_os = "linux")]
-    pub const DEFAULT_VIRTUAL_FILE_IO_ENGINE: &str = "tokio-epoll-uring";
-
-    #[cfg(not(target_os = "linux"))]
-    pub const DEFAULT_VIRTUAL_FILE_IO_ENGINE: &str = "std-fs";
-
-    pub const DEFAULT_GET_VECTORED_IMPL: &str = "vectored";
-
-    pub const DEFAULT_GET_IMPL: &str = "vectored";
-
-    pub const DEFAULT_MAX_VECTORED_READ_BYTES: usize = 128 * 1024; // 128 KiB
-
-    pub const DEFAULT_IMAGE_COMPRESSION: &str = "zstd(1)";
-
-    pub const DEFAULT_VALIDATE_VECTORED_GET: bool = false;
-
-    pub const DEFAULT_EPHEMERAL_BYTES_PER_MEMORY_KB: usize = 0;
-
-    pub const DEFAULT_IO_BUFFER_ALIGNMENT: usize = 0;
-
-    ///
-    /// Default built-in configuration file.
-    ///
-    pub const DEFAULT_CONFIG_FILE: &str = formatcp!(
-        r#"
-# Initial configuration file created by 'pageserver --init'
-#listen_pg_addr = '{DEFAULT_PG_LISTEN_ADDR}'
-#listen_http_addr = '{DEFAULT_HTTP_LISTEN_ADDR}'
-
-#wait_lsn_timeout = '{DEFAULT_WAIT_LSN_TIMEOUT}'
-#wal_redo_timeout = '{DEFAULT_WAL_REDO_TIMEOUT}'
-
-#page_cache_size = {DEFAULT_PAGE_CACHE_SIZE}
-#max_file_descriptors = {DEFAULT_MAX_FILE_DESCRIPTORS}
-
-# initial superuser role name to use when creating a new tenant
-#initial_superuser_name = '{DEFAULT_SUPERUSER}'
-
-#broker_endpoint = '{BROKER_DEFAULT_ENDPOINT}'
-
-#log_format = '{DEFAULT_LOG_FORMAT}'
-
-#concurrent_tenant_size_logical_size_queries = '{DEFAULT_CONCURRENT_TENANT_SIZE_LOGICAL_SIZE_QUERIES}'
-#concurrent_tenant_warmup = '{DEFAULT_CONCURRENT_TENANT_WARMUP}'
-
-#metric_collection_interval = '{DEFAULT_METRIC_COLLECTION_INTERVAL}'
-#synthetic_size_calculation_interval = '{DEFAULT_SYNTHETIC_SIZE_CALCULATION_INTERVAL}'
-
-#disk_usage_based_eviction = {{ max_usage_pct = .., min_avail_bytes = .., period = "10s"}}
-
-#background_task_maximum_delay = '{DEFAULT_BACKGROUND_TASK_MAXIMUM_DELAY}'
-
-#ingest_batch_size = {DEFAULT_INGEST_BATCH_SIZE}
-
-#virtual_file_io_engine = '{DEFAULT_VIRTUAL_FILE_IO_ENGINE}'
-
-#max_vectored_read_bytes = '{DEFAULT_MAX_VECTORED_READ_BYTES}'
-
-[tenant_config]
-#checkpoint_distance = {DEFAULT_CHECKPOINT_DISTANCE} # in bytes
-#checkpoint_timeout = {DEFAULT_CHECKPOINT_TIMEOUT}
-#compaction_target_size = {DEFAULT_COMPACTION_TARGET_SIZE} # in bytes
-#compaction_period = '{DEFAULT_COMPACTION_PERIOD}'
-#compaction_threshold = {DEFAULT_COMPACTION_THRESHOLD}
-
-#gc_period = '{DEFAULT_GC_PERIOD}'
-#gc_horizon = {DEFAULT_GC_HORIZON}
-#image_creation_threshold = {DEFAULT_IMAGE_CREATION_THRESHOLD}
-#pitr_interval = '{DEFAULT_PITR_INTERVAL}'
-
-#min_resident_size_override = .. # in bytes
-#evictions_low_residence_duration_metric_threshold = '{DEFAULT_EVICTIONS_LOW_RESIDENCE_DURATION_METRIC_THRESHOLD}'
-
-#heatmap_upload_concurrency = {DEFAULT_HEATMAP_UPLOAD_CONCURRENCY}
-#secondary_download_concurrency = {DEFAULT_SECONDARY_DOWNLOAD_CONCURRENCY}
->>>>>>> a8fbc63b
 
     #[cfg(test)]
     fn test_default_config_file_var_desers_to_default_impl() {
@@ -310,475 +191,6 @@
 /// startup code to the connection code through a dozen layers.
 pub static SAFEKEEPER_AUTH_TOKEN: OnceCell<Arc<String>> = OnceCell::new();
 
-<<<<<<< HEAD
-=======
-// use dedicated enum for builder to better indicate the intention
-// and avoid possible confusion with nested options
-#[derive(Clone, Default)]
-pub enum BuilderValue<T> {
-    Set(T),
-    #[default]
-    NotSet,
-}
-
-impl<T: Clone> BuilderValue<T> {
-    pub fn ok_or(&self, field_name: &'static str, default: BuilderValue<T>) -> anyhow::Result<T> {
-        match self {
-            Self::Set(v) => Ok(v.clone()),
-            Self::NotSet => match default {
-                BuilderValue::Set(v) => Ok(v.clone()),
-                BuilderValue::NotSet => {
-                    anyhow::bail!("missing config value {field_name:?}")
-                }
-            },
-        }
-    }
-}
-
-// needed to simplify config construction
-#[derive(Default)]
-struct PageServerConfigBuilder {
-    listen_pg_addr: BuilderValue<String>,
-
-    listen_http_addr: BuilderValue<String>,
-
-    availability_zone: BuilderValue<Option<String>>,
-
-    wait_lsn_timeout: BuilderValue<Duration>,
-    wal_redo_timeout: BuilderValue<Duration>,
-
-    superuser: BuilderValue<String>,
-
-    page_cache_size: BuilderValue<usize>,
-    max_file_descriptors: BuilderValue<usize>,
-
-    workdir: BuilderValue<Utf8PathBuf>,
-
-    pg_distrib_dir: BuilderValue<Utf8PathBuf>,
-
-    http_auth_type: BuilderValue<AuthType>,
-    pg_auth_type: BuilderValue<AuthType>,
-
-    //
-    auth_validation_public_key_path: BuilderValue<Option<Utf8PathBuf>>,
-    remote_storage_config: BuilderValue<Option<RemoteStorageConfig>>,
-
-    broker_endpoint: BuilderValue<Uri>,
-    broker_keepalive_interval: BuilderValue<Duration>,
-
-    log_format: BuilderValue<LogFormat>,
-
-    concurrent_tenant_warmup: BuilderValue<NonZeroUsize>,
-    concurrent_tenant_size_logical_size_queries: BuilderValue<NonZeroUsize>,
-
-    metric_collection_interval: BuilderValue<Duration>,
-    metric_collection_endpoint: BuilderValue<Option<Url>>,
-    synthetic_size_calculation_interval: BuilderValue<Duration>,
-    metric_collection_bucket: BuilderValue<Option<RemoteStorageConfig>>,
-
-    disk_usage_based_eviction: BuilderValue<Option<DiskUsageEvictionTaskConfig>>,
-
-    test_remote_failures: BuilderValue<u64>,
-
-    ondemand_download_behavior_treat_error_as_warn: BuilderValue<bool>,
-
-    background_task_maximum_delay: BuilderValue<Duration>,
-
-    control_plane_api: BuilderValue<Option<Url>>,
-    control_plane_api_token: BuilderValue<Option<SecretString>>,
-    control_plane_emergency_mode: BuilderValue<bool>,
-
-    heatmap_upload_concurrency: BuilderValue<usize>,
-    secondary_download_concurrency: BuilderValue<usize>,
-
-    ingest_batch_size: BuilderValue<u64>,
-
-    virtual_file_io_engine: BuilderValue<virtual_file::IoEngineKind>,
-
-    max_vectored_read_bytes: BuilderValue<MaxVectoredReadBytes>,
-
-    image_compression: BuilderValue<ImageCompressionAlgorithm>,
-
-    ephemeral_bytes_per_memory_kb: BuilderValue<usize>,
-
-    l0_flush: BuilderValue<L0FlushConfig>,
-
-    compact_level0_phase1_value_access: BuilderValue<CompactL0Phase1ValueAccess>,
-
-    virtual_file_direct_io: BuilderValue<virtual_file::DirectIoMode>,
-
-    io_buffer_alignment: BuilderValue<usize>,
-}
-
-impl PageServerConfigBuilder {
-    fn new() -> Self {
-        Self::default()
-    }
-
-    #[inline(always)]
-    fn default_values() -> Self {
-        use self::BuilderValue::*;
-        use defaults::*;
-        Self {
-            listen_pg_addr: Set(DEFAULT_PG_LISTEN_ADDR.to_string()),
-            listen_http_addr: Set(DEFAULT_HTTP_LISTEN_ADDR.to_string()),
-            availability_zone: Set(None),
-            wait_lsn_timeout: Set(humantime::parse_duration(DEFAULT_WAIT_LSN_TIMEOUT)
-                .expect("cannot parse default wait lsn timeout")),
-            wal_redo_timeout: Set(humantime::parse_duration(DEFAULT_WAL_REDO_TIMEOUT)
-                .expect("cannot parse default wal redo timeout")),
-            superuser: Set(DEFAULT_SUPERUSER.to_string()),
-            page_cache_size: Set(DEFAULT_PAGE_CACHE_SIZE),
-            max_file_descriptors: Set(DEFAULT_MAX_FILE_DESCRIPTORS),
-            workdir: Set(Utf8PathBuf::new()),
-            pg_distrib_dir: Set(Utf8PathBuf::from_path_buf(
-                env::current_dir().expect("cannot access current directory"),
-            )
-            .expect("non-Unicode path")
-            .join("pg_install")),
-            http_auth_type: Set(AuthType::Trust),
-            pg_auth_type: Set(AuthType::Trust),
-            auth_validation_public_key_path: Set(None),
-            remote_storage_config: Set(None),
-            broker_endpoint: Set(storage_broker::DEFAULT_ENDPOINT
-                .parse()
-                .expect("failed to parse default broker endpoint")),
-            broker_keepalive_interval: Set(humantime::parse_duration(
-                storage_broker::DEFAULT_KEEPALIVE_INTERVAL,
-            )
-            .expect("cannot parse default keepalive interval")),
-            log_format: Set(LogFormat::from_str(DEFAULT_LOG_FORMAT).unwrap()),
-
-            concurrent_tenant_warmup: Set(NonZeroUsize::new(DEFAULT_CONCURRENT_TENANT_WARMUP)
-                .expect("Invalid default constant")),
-            concurrent_tenant_size_logical_size_queries: Set(
-                ConfigurableSemaphore::DEFAULT_INITIAL,
-            ),
-            metric_collection_interval: Set(humantime::parse_duration(
-                DEFAULT_METRIC_COLLECTION_INTERVAL,
-            )
-            .expect("cannot parse default metric collection interval")),
-            synthetic_size_calculation_interval: Set(humantime::parse_duration(
-                DEFAULT_SYNTHETIC_SIZE_CALCULATION_INTERVAL,
-            )
-            .expect("cannot parse default synthetic size calculation interval")),
-            metric_collection_endpoint: Set(DEFAULT_METRIC_COLLECTION_ENDPOINT),
-
-            metric_collection_bucket: Set(None),
-
-            disk_usage_based_eviction: Set(None),
-
-            test_remote_failures: Set(0),
-
-            ondemand_download_behavior_treat_error_as_warn: Set(false),
-
-            background_task_maximum_delay: Set(humantime::parse_duration(
-                DEFAULT_BACKGROUND_TASK_MAXIMUM_DELAY,
-            )
-            .unwrap()),
-
-            control_plane_api: Set(None),
-            control_plane_api_token: Set(None),
-            control_plane_emergency_mode: Set(false),
-
-            heatmap_upload_concurrency: Set(DEFAULT_HEATMAP_UPLOAD_CONCURRENCY),
-            secondary_download_concurrency: Set(DEFAULT_SECONDARY_DOWNLOAD_CONCURRENCY),
-
-            ingest_batch_size: Set(DEFAULT_INGEST_BATCH_SIZE),
-
-            virtual_file_io_engine: Set(DEFAULT_VIRTUAL_FILE_IO_ENGINE.parse().unwrap()),
-
-            max_vectored_read_bytes: Set(MaxVectoredReadBytes(
-                NonZeroUsize::new(DEFAULT_MAX_VECTORED_READ_BYTES).unwrap(),
-            )),
-            image_compression: Set(DEFAULT_IMAGE_COMPRESSION.parse().unwrap()),
-            ephemeral_bytes_per_memory_kb: Set(DEFAULT_EPHEMERAL_BYTES_PER_MEMORY_KB),
-            l0_flush: Set(L0FlushConfig::default()),
-            compact_level0_phase1_value_access: Set(CompactL0Phase1ValueAccess::default()),
-            virtual_file_direct_io: Set(virtual_file::DirectIoMode::default()),
-            io_buffer_alignment: Set(DEFAULT_IO_BUFFER_ALIGNMENT),
-        }
-    }
-}
-
-impl PageServerConfigBuilder {
-    pub fn listen_pg_addr(&mut self, listen_pg_addr: String) {
-        self.listen_pg_addr = BuilderValue::Set(listen_pg_addr)
-    }
-
-    pub fn listen_http_addr(&mut self, listen_http_addr: String) {
-        self.listen_http_addr = BuilderValue::Set(listen_http_addr)
-    }
-
-    pub fn availability_zone(&mut self, availability_zone: Option<String>) {
-        self.availability_zone = BuilderValue::Set(availability_zone)
-    }
-
-    pub fn wait_lsn_timeout(&mut self, wait_lsn_timeout: Duration) {
-        self.wait_lsn_timeout = BuilderValue::Set(wait_lsn_timeout)
-    }
-
-    pub fn wal_redo_timeout(&mut self, wal_redo_timeout: Duration) {
-        self.wal_redo_timeout = BuilderValue::Set(wal_redo_timeout)
-    }
-
-    pub fn superuser(&mut self, superuser: String) {
-        self.superuser = BuilderValue::Set(superuser)
-    }
-
-    pub fn page_cache_size(&mut self, page_cache_size: usize) {
-        self.page_cache_size = BuilderValue::Set(page_cache_size)
-    }
-
-    pub fn max_file_descriptors(&mut self, max_file_descriptors: usize) {
-        self.max_file_descriptors = BuilderValue::Set(max_file_descriptors)
-    }
-
-    pub fn workdir(&mut self, workdir: Utf8PathBuf) {
-        self.workdir = BuilderValue::Set(workdir)
-    }
-
-    pub fn pg_distrib_dir(&mut self, pg_distrib_dir: Utf8PathBuf) {
-        self.pg_distrib_dir = BuilderValue::Set(pg_distrib_dir)
-    }
-
-    pub fn http_auth_type(&mut self, auth_type: AuthType) {
-        self.http_auth_type = BuilderValue::Set(auth_type)
-    }
-
-    pub fn pg_auth_type(&mut self, auth_type: AuthType) {
-        self.pg_auth_type = BuilderValue::Set(auth_type)
-    }
-
-    pub fn auth_validation_public_key_path(
-        &mut self,
-        auth_validation_public_key_path: Option<Utf8PathBuf>,
-    ) {
-        self.auth_validation_public_key_path = BuilderValue::Set(auth_validation_public_key_path)
-    }
-
-    pub fn remote_storage_config(&mut self, remote_storage_config: Option<RemoteStorageConfig>) {
-        self.remote_storage_config = BuilderValue::Set(remote_storage_config)
-    }
-
-    pub fn broker_endpoint(&mut self, broker_endpoint: Uri) {
-        self.broker_endpoint = BuilderValue::Set(broker_endpoint)
-    }
-
-    pub fn broker_keepalive_interval(&mut self, broker_keepalive_interval: Duration) {
-        self.broker_keepalive_interval = BuilderValue::Set(broker_keepalive_interval)
-    }
-
-    pub fn log_format(&mut self, log_format: LogFormat) {
-        self.log_format = BuilderValue::Set(log_format)
-    }
-
-    pub fn concurrent_tenant_warmup(&mut self, u: NonZeroUsize) {
-        self.concurrent_tenant_warmup = BuilderValue::Set(u);
-    }
-
-    pub fn concurrent_tenant_size_logical_size_queries(&mut self, u: NonZeroUsize) {
-        self.concurrent_tenant_size_logical_size_queries = BuilderValue::Set(u);
-    }
-
-    pub fn metric_collection_interval(&mut self, metric_collection_interval: Duration) {
-        self.metric_collection_interval = BuilderValue::Set(metric_collection_interval)
-    }
-
-    pub fn metric_collection_endpoint(&mut self, metric_collection_endpoint: Option<Url>) {
-        self.metric_collection_endpoint = BuilderValue::Set(metric_collection_endpoint)
-    }
-
-    pub fn metric_collection_bucket(
-        &mut self,
-        metric_collection_bucket: Option<RemoteStorageConfig>,
-    ) {
-        self.metric_collection_bucket = BuilderValue::Set(metric_collection_bucket)
-    }
-
-    pub fn synthetic_size_calculation_interval(
-        &mut self,
-        synthetic_size_calculation_interval: Duration,
-    ) {
-        self.synthetic_size_calculation_interval =
-            BuilderValue::Set(synthetic_size_calculation_interval)
-    }
-
-    pub fn test_remote_failures(&mut self, fail_first: u64) {
-        self.test_remote_failures = BuilderValue::Set(fail_first);
-    }
-
-    pub fn disk_usage_based_eviction(&mut self, value: Option<DiskUsageEvictionTaskConfig>) {
-        self.disk_usage_based_eviction = BuilderValue::Set(value);
-    }
-
-    pub fn ondemand_download_behavior_treat_error_as_warn(
-        &mut self,
-        ondemand_download_behavior_treat_error_as_warn: bool,
-    ) {
-        self.ondemand_download_behavior_treat_error_as_warn =
-            BuilderValue::Set(ondemand_download_behavior_treat_error_as_warn);
-    }
-
-    pub fn background_task_maximum_delay(&mut self, delay: Duration) {
-        self.background_task_maximum_delay = BuilderValue::Set(delay);
-    }
-
-    pub fn control_plane_api(&mut self, api: Option<Url>) {
-        self.control_plane_api = BuilderValue::Set(api)
-    }
-
-    pub fn control_plane_api_token(&mut self, token: Option<SecretString>) {
-        self.control_plane_api_token = BuilderValue::Set(token)
-    }
-
-    pub fn control_plane_emergency_mode(&mut self, enabled: bool) {
-        self.control_plane_emergency_mode = BuilderValue::Set(enabled)
-    }
-
-    pub fn heatmap_upload_concurrency(&mut self, value: usize) {
-        self.heatmap_upload_concurrency = BuilderValue::Set(value)
-    }
-
-    pub fn secondary_download_concurrency(&mut self, value: usize) {
-        self.secondary_download_concurrency = BuilderValue::Set(value)
-    }
-
-    pub fn ingest_batch_size(&mut self, ingest_batch_size: u64) {
-        self.ingest_batch_size = BuilderValue::Set(ingest_batch_size)
-    }
-
-    pub fn virtual_file_io_engine(&mut self, value: virtual_file::IoEngineKind) {
-        self.virtual_file_io_engine = BuilderValue::Set(value);
-    }
-
-    pub fn get_max_vectored_read_bytes(&mut self, value: MaxVectoredReadBytes) {
-        self.max_vectored_read_bytes = BuilderValue::Set(value);
-    }
-
-    pub fn get_image_compression(&mut self, value: ImageCompressionAlgorithm) {
-        self.image_compression = BuilderValue::Set(value);
-    }
-
-    pub fn get_ephemeral_bytes_per_memory_kb(&mut self, value: usize) {
-        self.ephemeral_bytes_per_memory_kb = BuilderValue::Set(value);
-    }
-
-    pub fn l0_flush(&mut self, value: L0FlushConfig) {
-        self.l0_flush = BuilderValue::Set(value);
-    }
-
-    pub fn compact_level0_phase1_value_access(&mut self, value: CompactL0Phase1ValueAccess) {
-        self.compact_level0_phase1_value_access = BuilderValue::Set(value);
-    }
-
-    pub fn virtual_file_direct_io(&mut self, value: virtual_file::DirectIoMode) {
-        self.virtual_file_direct_io = BuilderValue::Set(value);
-    }
-
-    pub fn io_buffer_alignment(&mut self, value: usize) {
-        self.io_buffer_alignment = BuilderValue::Set(value);
-    }
-
-    pub fn build(self, id: NodeId) -> anyhow::Result<PageServerConf> {
-        let default = Self::default_values();
-
-        macro_rules! conf {
-            (USING DEFAULT { $($field:ident,)* } CUSTOM LOGIC { $($custom_field:ident : $custom_value:expr,)* } ) => {
-                PageServerConf {
-                    $(
-                        $field: self.$field.ok_or(stringify!($field), default.$field)?,
-                    )*
-                    $(
-                        $custom_field: $custom_value,
-                    )*
-                }
-            };
-        }
-
-        Ok(conf!(
-            USING DEFAULT
-            {
-                listen_pg_addr,
-                listen_http_addr,
-                availability_zone,
-                wait_lsn_timeout,
-                wal_redo_timeout,
-                superuser,
-                page_cache_size,
-                max_file_descriptors,
-                workdir,
-                pg_distrib_dir,
-                http_auth_type,
-                pg_auth_type,
-                auth_validation_public_key_path,
-                remote_storage_config,
-                broker_endpoint,
-                broker_keepalive_interval,
-                log_format,
-                metric_collection_interval,
-                metric_collection_endpoint,
-                metric_collection_bucket,
-                synthetic_size_calculation_interval,
-                disk_usage_based_eviction,
-                test_remote_failures,
-                ondemand_download_behavior_treat_error_as_warn,
-                background_task_maximum_delay,
-                control_plane_api,
-                control_plane_api_token,
-                control_plane_emergency_mode,
-                heatmap_upload_concurrency,
-                secondary_download_concurrency,
-                ingest_batch_size,
-                max_vectored_read_bytes,
-                image_compression,
-                ephemeral_bytes_per_memory_kb,
-                l0_flush,
-                compact_level0_phase1_value_access,
-                virtual_file_direct_io,
-                io_buffer_alignment,
-            }
-            CUSTOM LOGIC
-            {
-                id: id,
-                // TenantConf is handled separately
-                default_tenant_conf: TenantConf::default(),
-                concurrent_tenant_warmup: ConfigurableSemaphore::new({
-                    self
-                        .concurrent_tenant_warmup
-                        .ok_or("concurrent_tenant_warmpup",
-                               default.concurrent_tenant_warmup)?
-                }),
-                concurrent_tenant_size_logical_size_queries: ConfigurableSemaphore::new(
-                    self
-                        .concurrent_tenant_size_logical_size_queries
-                        .ok_or("concurrent_tenant_size_logical_size_queries",
-                               default.concurrent_tenant_size_logical_size_queries.clone())?
-                ),
-                eviction_task_immitated_concurrent_logical_size_queries: ConfigurableSemaphore::new(
-                    // re-use `concurrent_tenant_size_logical_size_queries`
-                    self
-                        .concurrent_tenant_size_logical_size_queries
-                        .ok_or("eviction_task_immitated_concurrent_logical_size_queries",
-                               default.concurrent_tenant_size_logical_size_queries.clone())?,
-                ),
-                virtual_file_io_engine: match self.virtual_file_io_engine {
-                    BuilderValue::Set(v) => v,
-                    BuilderValue::NotSet => match crate::virtual_file::io_engine_feature_test().context("auto-detect virtual_file_io_engine")? {
-                        io_engine::FeatureTestResult::PlatformPreferred(v) => v, // make no noise
-                        io_engine::FeatureTestResult::Worse { engine, remark } => {
-                            // TODO: bubble this up to the caller so we can tracing::warn! it.
-                            eprintln!("auto-detected IO engine is not platform-preferred: engine={engine:?} remark={remark:?}");
-                            engine
-                        }
-                    },
-                },
-            }
-        ))
-    }
-}
-
->>>>>>> a8fbc63b
 impl PageServerConf {
     //
     // Repository paths, relative to workdir.
@@ -931,6 +343,7 @@
             concurrent_tenant_warmup,
             concurrent_tenant_size_logical_size_queries,
             virtual_file_io_engine,
+            io_buffer_alignment,
             tenant_config,
         } = config_toml;
 
@@ -971,6 +384,7 @@
             ephemeral_bytes_per_memory_kb,
             compact_level0_phase1_value_access,
             virtual_file_direct_io,
+            io_buffer_alignment,
 
             // ------------------------------------------------------------
             // fields that require additional validation or custom handling
@@ -1005,54 +419,11 @@
                         engine
                     }
                 },
-<<<<<<< HEAD
             },
             l0_flush: l0_flush
                 .map(crate::l0_flush::L0FlushConfig::from)
                 .unwrap_or_default(),
         };
-=======
-                "control_plane_emergency_mode" => {
-                    builder.control_plane_emergency_mode(parse_toml_bool(key, item)?)
-                },
-                "heatmap_upload_concurrency" => {
-                    builder.heatmap_upload_concurrency(parse_toml_u64(key, item)? as usize)
-                },
-                "secondary_download_concurrency" => {
-                    builder.secondary_download_concurrency(parse_toml_u64(key, item)? as usize)
-                },
-                "ingest_batch_size" => builder.ingest_batch_size(parse_toml_u64(key, item)?),
-                "virtual_file_io_engine" => {
-                    builder.virtual_file_io_engine(parse_toml_from_str("virtual_file_io_engine", item)?)
-                }
-                "max_vectored_read_bytes" => {
-                    let bytes = parse_toml_u64("max_vectored_read_bytes", item)? as usize;
-                    builder.get_max_vectored_read_bytes(
-                        MaxVectoredReadBytes(
-                            NonZeroUsize::new(bytes).expect("Max byte size of vectored read must be greater than 0")))
-                }
-                "image_compression" => {
-                    builder.get_image_compression(parse_toml_from_str("image_compression", item)?)
-                }
-                "ephemeral_bytes_per_memory_kb" => {
-                    builder.get_ephemeral_bytes_per_memory_kb(parse_toml_u64("ephemeral_bytes_per_memory_kb", item)? as usize)
-                }
-                "l0_flush" => {
-                    builder.l0_flush(utils::toml_edit_ext::deserialize_item(item).context("l0_flush")?)
-                }
-                "compact_level0_phase1_value_access" => {
-                    builder.compact_level0_phase1_value_access(utils::toml_edit_ext::deserialize_item(item).context("compact_level0_phase1_value_access")?)
-                }
-                "virtual_file_direct_io" => {
-                    builder.virtual_file_direct_io(utils::toml_edit_ext::deserialize_item(item).context("virtual_file_direct_io")?)
-                }
-                "io_buffer_alignment" => {
-                    builder.io_buffer_alignment(parse_toml_u64("io_buffer_alignment", item)? as usize)
-                }
-                _ => bail!("unrecognized pageserver option '{key}'"),
-            }
-        }
->>>>>>> a8fbc63b
 
         // ------------------------------------------------------------
         // custom validation code that covers more than one field in isolation
@@ -1070,10 +441,6 @@
             );
         }
 
-<<<<<<< HEAD
-=======
-        conf.default_tenant_conf = t_conf.merge(TenantConf::default());
-
         IndexEntry::validate_checkpoint_distance(conf.default_tenant_conf.checkpoint_distance)
             .map_err(|msg| anyhow::anyhow!("{msg}"))
             .with_context(|| {
@@ -1083,7 +450,15 @@
                 )
             })?;
 
->>>>>>> a8fbc63b
+        IndexEntry::validate_checkpoint_distance(conf.default_tenant_conf.checkpoint_distance)
+            .map_err(|msg| anyhow::anyhow!("{msg}"))
+            .with_context(|| {
+                format!(
+                    "effective checkpoint distance is unsupported: {}",
+                    conf.default_tenant_conf.checkpoint_distance
+                )
+            })?;
+
         Ok(conf)
     }
 
@@ -1103,30 +478,9 @@
             metric_collection_interval: Duration::from_secs(60),
             synthetic_size_calculation_interval: Duration::from_secs(60),
             background_task_maximum_delay: Duration::ZERO,
-<<<<<<< HEAD
             ..Default::default()
         };
         PageServerConf::parse_and_validate(NodeId(0), config_toml, &repo_dir).unwrap()
-=======
-            control_plane_api: None,
-            control_plane_api_token: None,
-            control_plane_emergency_mode: false,
-            heatmap_upload_concurrency: defaults::DEFAULT_HEATMAP_UPLOAD_CONCURRENCY,
-            secondary_download_concurrency: defaults::DEFAULT_SECONDARY_DOWNLOAD_CONCURRENCY,
-            ingest_batch_size: defaults::DEFAULT_INGEST_BATCH_SIZE,
-            virtual_file_io_engine: DEFAULT_VIRTUAL_FILE_IO_ENGINE.parse().unwrap(),
-            max_vectored_read_bytes: MaxVectoredReadBytes(
-                NonZeroUsize::new(defaults::DEFAULT_MAX_VECTORED_READ_BYTES)
-                    .expect("Invalid default constant"),
-            ),
-            image_compression: defaults::DEFAULT_IMAGE_COMPRESSION.parse().unwrap(),
-            ephemeral_bytes_per_memory_kb: defaults::DEFAULT_EPHEMERAL_BYTES_PER_MEMORY_KB,
-            l0_flush: L0FlushConfig::default(),
-            compact_level0_phase1_value_access: CompactL0Phase1ValueAccess::default(),
-            virtual_file_direct_io: virtual_file::DirectIoMode::default(),
-            io_buffer_alignment: defaults::DEFAULT_IO_BUFFER_ALIGNMENT,
-        }
->>>>>>> a8fbc63b
     }
 }
 
