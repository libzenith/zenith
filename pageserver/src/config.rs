//! Functions for handling page server configuration options
//!
//! Configuration options can be set in the pageserver.toml configuration
//! file, or on the command line.
//! See also `settings.md` for better description on every parameter.

use anyhow::{anyhow, bail, ensure, Context, Result};
use pageserver_api::shard::TenantShardId;
use remote_storage::{RemotePath, RemoteStorageConfig};
use serde::de::IntoDeserializer;
use std::env;
use storage_broker::Uri;
use utils::crashsafe::path_with_suffix_extension;
use utils::id::ConnectionId;
use utils::logging::SecretString;

use once_cell::sync::OnceCell;
use reqwest::Url;
use std::num::NonZeroUsize;
use std::str::FromStr;
use std::sync::Arc;
use std::time::Duration;
use toml_edit;
use toml_edit::{Document, Item};

use camino::{Utf8Path, Utf8PathBuf};
use postgres_backend::AuthType;
use utils::{
    id::{NodeId, TimelineId},
    logging::LogFormat,
};

use crate::disk_usage_eviction_task::DiskUsageEvictionTaskConfig;
use crate::tenant::config::TenantConf;
use crate::tenant::config::TenantConfOpt;
use crate::tenant::{
    TENANTS_SEGMENT_NAME, TENANT_DELETED_MARKER_FILE_NAME, TIMELINES_SEGMENT_NAME,
};
use crate::{
    IGNORED_TENANT_FILE_NAME, METADATA_FILE_NAME, TENANT_CONFIG_NAME, TENANT_HEATMAP_BASENAME,
    TENANT_LOCATION_CONFIG_NAME, TIMELINE_DELETE_MARK_SUFFIX, TIMELINE_UNINIT_MARK_SUFFIX,
};

use self::defaults::DEFAULT_CONCURRENT_TENANT_WARMUP;

pub mod defaults {
    use crate::tenant::config::defaults::*;
    use const_format::formatcp;

    pub use pageserver_api::{
        DEFAULT_HTTP_LISTEN_ADDR, DEFAULT_HTTP_LISTEN_PORT, DEFAULT_PG_LISTEN_ADDR,
        DEFAULT_PG_LISTEN_PORT,
    };
    pub use storage_broker::DEFAULT_ENDPOINT as BROKER_DEFAULT_ENDPOINT;

    pub const DEFAULT_WAIT_LSN_TIMEOUT: &str = "60 s";
    pub const DEFAULT_WAL_REDO_TIMEOUT: &str = "60 s";

    pub const DEFAULT_SUPERUSER: &str = "cloud_admin";

    pub const DEFAULT_PAGE_CACHE_SIZE: usize = 8192;
    pub const DEFAULT_MAX_FILE_DESCRIPTORS: usize = 100;

    pub const DEFAULT_LOG_FORMAT: &str = "plain";

    pub const DEFAULT_CONCURRENT_TENANT_WARMUP: usize = 8;

    pub const DEFAULT_CONCURRENT_TENANT_SIZE_LOGICAL_SIZE_QUERIES: usize =
        super::ConfigurableSemaphore::DEFAULT_INITIAL.get();

    pub const DEFAULT_METRIC_COLLECTION_INTERVAL: &str = "10 min";
    pub const DEFAULT_CACHED_METRIC_COLLECTION_INTERVAL: &str = "0s";
    pub const DEFAULT_METRIC_COLLECTION_ENDPOINT: Option<reqwest::Url> = None;
    pub const DEFAULT_SYNTHETIC_SIZE_CALCULATION_INTERVAL: &str = "10 min";
    pub const DEFAULT_BACKGROUND_TASK_MAXIMUM_DELAY: &str = "10s";

    pub const DEFAULT_HEATMAP_UPLOAD_CONCURRENCY: usize = 8;
    pub const DEFAULT_SECONDARY_DOWNLOAD_CONCURRENCY: usize = 1;

    pub const DEFAULT_INGEST_BATCH_SIZE: u64 = 100;

    ///
    /// Default built-in configuration file.
    ///
    pub const DEFAULT_CONFIG_FILE: &str = formatcp!(
        r#"
# Initial configuration file created by 'pageserver --init'
#listen_pg_addr = '{DEFAULT_PG_LISTEN_ADDR}'
#listen_http_addr = '{DEFAULT_HTTP_LISTEN_ADDR}'

#wait_lsn_timeout = '{DEFAULT_WAIT_LSN_TIMEOUT}'
#wal_redo_timeout = '{DEFAULT_WAL_REDO_TIMEOUT}'

#page_cache_size = {DEFAULT_PAGE_CACHE_SIZE}
#max_file_descriptors = {DEFAULT_MAX_FILE_DESCRIPTORS}

# initial superuser role name to use when creating a new tenant
#initial_superuser_name = '{DEFAULT_SUPERUSER}'

#broker_endpoint = '{BROKER_DEFAULT_ENDPOINT}'

#log_format = '{DEFAULT_LOG_FORMAT}'

#concurrent_tenant_size_logical_size_queries = '{DEFAULT_CONCURRENT_TENANT_SIZE_LOGICAL_SIZE_QUERIES}'
#concurrent_tenant_warmup = '{DEFAULT_CONCURRENT_TENANT_WARMUP}'

#metric_collection_interval = '{DEFAULT_METRIC_COLLECTION_INTERVAL}'
#cached_metric_collection_interval = '{DEFAULT_CACHED_METRIC_COLLECTION_INTERVAL}'
#synthetic_size_calculation_interval = '{DEFAULT_SYNTHETIC_SIZE_CALCULATION_INTERVAL}'

#disk_usage_based_eviction = {{ max_usage_pct = .., min_avail_bytes = .., period = "10s"}}

#background_task_maximum_delay = '{DEFAULT_BACKGROUND_TASK_MAXIMUM_DELAY}'

#ingest_batch_size = {DEFAULT_INGEST_BATCH_SIZE}

[tenant_config]
#checkpoint_distance = {DEFAULT_CHECKPOINT_DISTANCE} # in bytes
#checkpoint_timeout = {DEFAULT_CHECKPOINT_TIMEOUT}
#compaction_target_size = {DEFAULT_COMPACTION_TARGET_SIZE} # in bytes
#compaction_period = '{DEFAULT_COMPACTION_PERIOD}'
#compaction_threshold = {DEFAULT_COMPACTION_THRESHOLD}

#gc_period = '{DEFAULT_GC_PERIOD}'
#gc_horizon = {DEFAULT_GC_HORIZON}
#image_creation_threshold = {DEFAULT_IMAGE_CREATION_THRESHOLD}
#pitr_interval = '{DEFAULT_PITR_INTERVAL}'

#min_resident_size_override = .. # in bytes
#evictions_low_residence_duration_metric_threshold = '{DEFAULT_EVICTIONS_LOW_RESIDENCE_DURATION_METRIC_THRESHOLD}'
#gc_feedback = false

#heatmap_upload_concurrency = {DEFAULT_HEATMAP_UPLOAD_CONCURRENCY}
#secondary_download_concurrency = {DEFAULT_SECONDARY_DOWNLOAD_CONCURRENCY}

[remote_storage]

"#
    );
}

#[derive(Debug, Clone, PartialEq, Eq)]
pub struct PageServerConf {
    // Identifier of that particular pageserver so e g safekeepers
    // can safely distinguish different pageservers
    pub id: NodeId,

    /// Example (default): 127.0.0.1:64000
    pub listen_pg_addr: String,
    /// Example (default): 127.0.0.1:9898
    pub listen_http_addr: String,

    /// Current availability zone. Used for traffic metrics.
    pub availability_zone: Option<String>,

    // Timeout when waiting for WAL receiver to catch up to an LSN given in a GetPage@LSN call.
    pub wait_lsn_timeout: Duration,
    // How long to wait for WAL redo to complete.
    pub wal_redo_timeout: Duration,

    pub superuser: String,

    pub page_cache_size: usize,
    pub max_file_descriptors: usize,

    // Repository directory, relative to current working directory.
    // Normally, the page server changes the current working directory
    // to the repository, and 'workdir' is always '.'. But we don't do
    // that during unit testing, because the current directory is global
    // to the process but different unit tests work on different
    // repositories.
    pub workdir: Utf8PathBuf,

    pub pg_distrib_dir: Utf8PathBuf,

    // Authentication
    /// authentication method for the HTTP mgmt API
    pub http_auth_type: AuthType,
    /// authentication method for libpq connections from compute
    pub pg_auth_type: AuthType,
    /// Path to a file or directory containing public key(s) for verifying JWT tokens.
    /// Used for both mgmt and compute auth, if enabled.
    pub auth_validation_public_key_path: Option<Utf8PathBuf>,

    pub remote_storage_config: Option<RemoteStorageConfig>,

    pub default_tenant_conf: TenantConf,

    /// Storage broker endpoints to connect to.
    pub broker_endpoint: Uri,
    pub broker_keepalive_interval: Duration,

    pub log_format: LogFormat,

    /// Number of tenants which will be concurrently loaded from remote storage proactively on startup,
    /// does not limit tenants loaded in response to client I/O.  A lower value implicitly deprioritizes
    /// loading such tenants, vs. other work in the system.
    pub concurrent_tenant_warmup: ConfigurableSemaphore,

    /// Number of concurrent [`Tenant::gather_size_inputs`](crate::tenant::Tenant::gather_size_inputs) allowed.
    pub concurrent_tenant_size_logical_size_queries: ConfigurableSemaphore,
    /// Limit of concurrent [`Tenant::gather_size_inputs`] issued by module `eviction_task`.
    /// The number of permits is the same as `concurrent_tenant_size_logical_size_queries`.
    /// See the comment in `eviction_task` for details.
    ///
    /// [`Tenant::gather_size_inputs`]: crate::tenant::Tenant::gather_size_inputs
    pub eviction_task_immitated_concurrent_logical_size_queries: ConfigurableSemaphore,

    // How often to collect metrics and send them to the metrics endpoint.
    pub metric_collection_interval: Duration,
    // How often to send unchanged cached metrics to the metrics endpoint.
    pub cached_metric_collection_interval: Duration,
    pub metric_collection_endpoint: Option<Url>,
    pub synthetic_size_calculation_interval: Duration,

    pub disk_usage_based_eviction: Option<DiskUsageEvictionTaskConfig>,

    pub test_remote_failures: u64,

    pub ondemand_download_behavior_treat_error_as_warn: bool,

    /// How long will background tasks be delayed at most after initial load of tenants.
    ///
    /// Our largest initialization completions are in the range of 100-200s, so perhaps 10s works
    /// as we now isolate initial loading, initial logical size calculation and background tasks.
    /// Smaller nodes will have background tasks "not running" for this long unless every timeline
    /// has it's initial logical size calculated. Not running background tasks for some seconds is
    /// not terrible.
    pub background_task_maximum_delay: Duration,

    pub control_plane_api: Option<Url>,

    /// JWT token for use with the control plane API.
    pub control_plane_api_token: Option<SecretString>,

    /// If true, pageserver will make best-effort to operate without a control plane: only
    /// for use in major incidents.
    pub control_plane_emergency_mode: bool,

    /// How many heatmap uploads may be done concurrency: lower values implicitly deprioritize
    /// heatmap uploads vs. other remote storage operations.
    pub heatmap_upload_concurrency: usize,

<<<<<<< HEAD
    /// How many remote storage downloads may be done for secondary tenants concurrently.  Implicitly
    /// deprioritises secondary downloads vs. remote storage operations for attached tenants.
    pub secondary_download_concurrency: usize,
=======
    /// Maximum number of WAL records to be ingested and committed at the same time
    pub ingest_batch_size: u64,
>>>>>>> 17b25667
}

/// We do not want to store this in a PageServerConf because the latter may be logged
/// and/or serialized at a whim, while the token is secret. Currently this token is the
/// same for accessing all tenants/timelines, but may become per-tenant/per-timeline in
/// the future, more tokens and auth may arrive for storage broker, completely changing the logic.
/// Hence, we resort to a global variable for now instead of passing the token from the
/// startup code to the connection code through a dozen layers.
pub static SAFEKEEPER_AUTH_TOKEN: OnceCell<Arc<String>> = OnceCell::new();

// use dedicated enum for builder to better indicate the intention
// and avoid possible confusion with nested options
pub enum BuilderValue<T> {
    Set(T),
    NotSet,
}

impl<T> BuilderValue<T> {
    pub fn ok_or<E>(self, err: E) -> Result<T, E> {
        match self {
            Self::Set(v) => Ok(v),
            Self::NotSet => Err(err),
        }
    }
}

// needed to simplify config construction
struct PageServerConfigBuilder {
    listen_pg_addr: BuilderValue<String>,

    listen_http_addr: BuilderValue<String>,

    availability_zone: BuilderValue<Option<String>>,

    wait_lsn_timeout: BuilderValue<Duration>,
    wal_redo_timeout: BuilderValue<Duration>,

    superuser: BuilderValue<String>,

    page_cache_size: BuilderValue<usize>,
    max_file_descriptors: BuilderValue<usize>,

    workdir: BuilderValue<Utf8PathBuf>,

    pg_distrib_dir: BuilderValue<Utf8PathBuf>,

    http_auth_type: BuilderValue<AuthType>,
    pg_auth_type: BuilderValue<AuthType>,

    //
    auth_validation_public_key_path: BuilderValue<Option<Utf8PathBuf>>,
    remote_storage_config: BuilderValue<Option<RemoteStorageConfig>>,

    id: BuilderValue<NodeId>,

    broker_endpoint: BuilderValue<Uri>,
    broker_keepalive_interval: BuilderValue<Duration>,

    log_format: BuilderValue<LogFormat>,

    concurrent_tenant_warmup: BuilderValue<NonZeroUsize>,
    concurrent_tenant_size_logical_size_queries: BuilderValue<NonZeroUsize>,

    metric_collection_interval: BuilderValue<Duration>,
    cached_metric_collection_interval: BuilderValue<Duration>,
    metric_collection_endpoint: BuilderValue<Option<Url>>,
    synthetic_size_calculation_interval: BuilderValue<Duration>,

    disk_usage_based_eviction: BuilderValue<Option<DiskUsageEvictionTaskConfig>>,

    test_remote_failures: BuilderValue<u64>,

    ondemand_download_behavior_treat_error_as_warn: BuilderValue<bool>,

    background_task_maximum_delay: BuilderValue<Duration>,

    control_plane_api: BuilderValue<Option<Url>>,
    control_plane_api_token: BuilderValue<Option<SecretString>>,
    control_plane_emergency_mode: BuilderValue<bool>,

    heatmap_upload_concurrency: BuilderValue<usize>,
<<<<<<< HEAD
    secondary_download_concurrency: BuilderValue<usize>,
=======

    ingest_batch_size: BuilderValue<u64>,
>>>>>>> 17b25667
}

impl Default for PageServerConfigBuilder {
    fn default() -> Self {
        use self::BuilderValue::*;
        use defaults::*;
        Self {
            listen_pg_addr: Set(DEFAULT_PG_LISTEN_ADDR.to_string()),
            listen_http_addr: Set(DEFAULT_HTTP_LISTEN_ADDR.to_string()),
            availability_zone: Set(None),
            wait_lsn_timeout: Set(humantime::parse_duration(DEFAULT_WAIT_LSN_TIMEOUT)
                .expect("cannot parse default wait lsn timeout")),
            wal_redo_timeout: Set(humantime::parse_duration(DEFAULT_WAL_REDO_TIMEOUT)
                .expect("cannot parse default wal redo timeout")),
            superuser: Set(DEFAULT_SUPERUSER.to_string()),
            page_cache_size: Set(DEFAULT_PAGE_CACHE_SIZE),
            max_file_descriptors: Set(DEFAULT_MAX_FILE_DESCRIPTORS),
            workdir: Set(Utf8PathBuf::new()),
            pg_distrib_dir: Set(Utf8PathBuf::from_path_buf(
                env::current_dir().expect("cannot access current directory"),
            )
            .expect("non-Unicode path")
            .join("pg_install")),
            http_auth_type: Set(AuthType::Trust),
            pg_auth_type: Set(AuthType::Trust),
            auth_validation_public_key_path: Set(None),
            remote_storage_config: Set(None),
            id: NotSet,
            broker_endpoint: Set(storage_broker::DEFAULT_ENDPOINT
                .parse()
                .expect("failed to parse default broker endpoint")),
            broker_keepalive_interval: Set(humantime::parse_duration(
                storage_broker::DEFAULT_KEEPALIVE_INTERVAL,
            )
            .expect("cannot parse default keepalive interval")),
            log_format: Set(LogFormat::from_str(DEFAULT_LOG_FORMAT).unwrap()),

            concurrent_tenant_warmup: Set(NonZeroUsize::new(DEFAULT_CONCURRENT_TENANT_WARMUP)
                .expect("Invalid default constant")),
            concurrent_tenant_size_logical_size_queries: Set(
                ConfigurableSemaphore::DEFAULT_INITIAL,
            ),
            metric_collection_interval: Set(humantime::parse_duration(
                DEFAULT_METRIC_COLLECTION_INTERVAL,
            )
            .expect("cannot parse default metric collection interval")),
            cached_metric_collection_interval: Set(humantime::parse_duration(
                DEFAULT_CACHED_METRIC_COLLECTION_INTERVAL,
            )
            .expect("cannot parse default cached_metric_collection_interval")),
            synthetic_size_calculation_interval: Set(humantime::parse_duration(
                DEFAULT_SYNTHETIC_SIZE_CALCULATION_INTERVAL,
            )
            .expect("cannot parse default synthetic size calculation interval")),
            metric_collection_endpoint: Set(DEFAULT_METRIC_COLLECTION_ENDPOINT),

            disk_usage_based_eviction: Set(None),

            test_remote_failures: Set(0),

            ondemand_download_behavior_treat_error_as_warn: Set(false),

            background_task_maximum_delay: Set(humantime::parse_duration(
                DEFAULT_BACKGROUND_TASK_MAXIMUM_DELAY,
            )
            .unwrap()),

            control_plane_api: Set(None),
            control_plane_api_token: Set(None),
            control_plane_emergency_mode: Set(false),

            heatmap_upload_concurrency: Set(DEFAULT_HEATMAP_UPLOAD_CONCURRENCY),
<<<<<<< HEAD
            secondary_download_concurrency: Set(DEFAULT_SECONDARY_DOWNLOAD_CONCURRENCY),
=======

            ingest_batch_size: Set(DEFAULT_INGEST_BATCH_SIZE),
>>>>>>> 17b25667
        }
    }
}

impl PageServerConfigBuilder {
    pub fn listen_pg_addr(&mut self, listen_pg_addr: String) {
        self.listen_pg_addr = BuilderValue::Set(listen_pg_addr)
    }

    pub fn listen_http_addr(&mut self, listen_http_addr: String) {
        self.listen_http_addr = BuilderValue::Set(listen_http_addr)
    }

    pub fn availability_zone(&mut self, availability_zone: Option<String>) {
        self.availability_zone = BuilderValue::Set(availability_zone)
    }

    pub fn wait_lsn_timeout(&mut self, wait_lsn_timeout: Duration) {
        self.wait_lsn_timeout = BuilderValue::Set(wait_lsn_timeout)
    }

    pub fn wal_redo_timeout(&mut self, wal_redo_timeout: Duration) {
        self.wal_redo_timeout = BuilderValue::Set(wal_redo_timeout)
    }

    pub fn superuser(&mut self, superuser: String) {
        self.superuser = BuilderValue::Set(superuser)
    }

    pub fn page_cache_size(&mut self, page_cache_size: usize) {
        self.page_cache_size = BuilderValue::Set(page_cache_size)
    }

    pub fn max_file_descriptors(&mut self, max_file_descriptors: usize) {
        self.max_file_descriptors = BuilderValue::Set(max_file_descriptors)
    }

    pub fn workdir(&mut self, workdir: Utf8PathBuf) {
        self.workdir = BuilderValue::Set(workdir)
    }

    pub fn pg_distrib_dir(&mut self, pg_distrib_dir: Utf8PathBuf) {
        self.pg_distrib_dir = BuilderValue::Set(pg_distrib_dir)
    }

    pub fn http_auth_type(&mut self, auth_type: AuthType) {
        self.http_auth_type = BuilderValue::Set(auth_type)
    }

    pub fn pg_auth_type(&mut self, auth_type: AuthType) {
        self.pg_auth_type = BuilderValue::Set(auth_type)
    }

    pub fn auth_validation_public_key_path(
        &mut self,
        auth_validation_public_key_path: Option<Utf8PathBuf>,
    ) {
        self.auth_validation_public_key_path = BuilderValue::Set(auth_validation_public_key_path)
    }

    pub fn remote_storage_config(&mut self, remote_storage_config: Option<RemoteStorageConfig>) {
        self.remote_storage_config = BuilderValue::Set(remote_storage_config)
    }

    pub fn broker_endpoint(&mut self, broker_endpoint: Uri) {
        self.broker_endpoint = BuilderValue::Set(broker_endpoint)
    }

    pub fn broker_keepalive_interval(&mut self, broker_keepalive_interval: Duration) {
        self.broker_keepalive_interval = BuilderValue::Set(broker_keepalive_interval)
    }

    pub fn id(&mut self, node_id: NodeId) {
        self.id = BuilderValue::Set(node_id)
    }

    pub fn log_format(&mut self, log_format: LogFormat) {
        self.log_format = BuilderValue::Set(log_format)
    }

    pub fn concurrent_tenant_warmup(&mut self, u: NonZeroUsize) {
        self.concurrent_tenant_warmup = BuilderValue::Set(u);
    }

    pub fn concurrent_tenant_size_logical_size_queries(&mut self, u: NonZeroUsize) {
        self.concurrent_tenant_size_logical_size_queries = BuilderValue::Set(u);
    }

    pub fn metric_collection_interval(&mut self, metric_collection_interval: Duration) {
        self.metric_collection_interval = BuilderValue::Set(metric_collection_interval)
    }

    pub fn cached_metric_collection_interval(
        &mut self,
        cached_metric_collection_interval: Duration,
    ) {
        self.cached_metric_collection_interval =
            BuilderValue::Set(cached_metric_collection_interval)
    }

    pub fn metric_collection_endpoint(&mut self, metric_collection_endpoint: Option<Url>) {
        self.metric_collection_endpoint = BuilderValue::Set(metric_collection_endpoint)
    }

    pub fn synthetic_size_calculation_interval(
        &mut self,
        synthetic_size_calculation_interval: Duration,
    ) {
        self.synthetic_size_calculation_interval =
            BuilderValue::Set(synthetic_size_calculation_interval)
    }

    pub fn test_remote_failures(&mut self, fail_first: u64) {
        self.test_remote_failures = BuilderValue::Set(fail_first);
    }

    pub fn disk_usage_based_eviction(&mut self, value: Option<DiskUsageEvictionTaskConfig>) {
        self.disk_usage_based_eviction = BuilderValue::Set(value);
    }

    pub fn ondemand_download_behavior_treat_error_as_warn(
        &mut self,
        ondemand_download_behavior_treat_error_as_warn: bool,
    ) {
        self.ondemand_download_behavior_treat_error_as_warn =
            BuilderValue::Set(ondemand_download_behavior_treat_error_as_warn);
    }

    pub fn background_task_maximum_delay(&mut self, delay: Duration) {
        self.background_task_maximum_delay = BuilderValue::Set(delay);
    }

    pub fn control_plane_api(&mut self, api: Option<Url>) {
        self.control_plane_api = BuilderValue::Set(api)
    }

    pub fn control_plane_api_token(&mut self, token: Option<SecretString>) {
        self.control_plane_api_token = BuilderValue::Set(token)
    }

    pub fn control_plane_emergency_mode(&mut self, enabled: bool) {
        self.control_plane_emergency_mode = BuilderValue::Set(enabled)
    }

    pub fn heatmap_upload_concurrency(&mut self, value: usize) {
        self.heatmap_upload_concurrency = BuilderValue::Set(value)
    }

<<<<<<< HEAD
    pub fn secondary_download_concurrency(&mut self, value: usize) {
        self.secondary_download_concurrency = BuilderValue::Set(value)
=======
    pub fn ingest_batch_size(&mut self, ingest_batch_size: u64) {
        self.ingest_batch_size = BuilderValue::Set(ingest_batch_size)
>>>>>>> 17b25667
    }

    pub fn build(self) -> anyhow::Result<PageServerConf> {
        let concurrent_tenant_warmup = self
            .concurrent_tenant_warmup
            .ok_or(anyhow!("missing concurrent_tenant_warmup"))?;
        let concurrent_tenant_size_logical_size_queries = self
            .concurrent_tenant_size_logical_size_queries
            .ok_or(anyhow!(
                "missing concurrent_tenant_size_logical_size_queries"
            ))?;
        Ok(PageServerConf {
            listen_pg_addr: self
                .listen_pg_addr
                .ok_or(anyhow!("missing listen_pg_addr"))?,
            listen_http_addr: self
                .listen_http_addr
                .ok_or(anyhow!("missing listen_http_addr"))?,
            availability_zone: self
                .availability_zone
                .ok_or(anyhow!("missing availability_zone"))?,
            wait_lsn_timeout: self
                .wait_lsn_timeout
                .ok_or(anyhow!("missing wait_lsn_timeout"))?,
            wal_redo_timeout: self
                .wal_redo_timeout
                .ok_or(anyhow!("missing wal_redo_timeout"))?,
            superuser: self.superuser.ok_or(anyhow!("missing superuser"))?,
            page_cache_size: self
                .page_cache_size
                .ok_or(anyhow!("missing page_cache_size"))?,
            max_file_descriptors: self
                .max_file_descriptors
                .ok_or(anyhow!("missing max_file_descriptors"))?,
            workdir: self.workdir.ok_or(anyhow!("missing workdir"))?,
            pg_distrib_dir: self
                .pg_distrib_dir
                .ok_or(anyhow!("missing pg_distrib_dir"))?,
            http_auth_type: self
                .http_auth_type
                .ok_or(anyhow!("missing http_auth_type"))?,
            pg_auth_type: self.pg_auth_type.ok_or(anyhow!("missing pg_auth_type"))?,
            auth_validation_public_key_path: self
                .auth_validation_public_key_path
                .ok_or(anyhow!("missing auth_validation_public_key_path"))?,
            remote_storage_config: self
                .remote_storage_config
                .ok_or(anyhow!("missing remote_storage_config"))?,
            id: self.id.ok_or(anyhow!("missing id"))?,
            // TenantConf is handled separately
            default_tenant_conf: TenantConf::default(),
            broker_endpoint: self
                .broker_endpoint
                .ok_or(anyhow!("No broker endpoints provided"))?,
            broker_keepalive_interval: self
                .broker_keepalive_interval
                .ok_or(anyhow!("No broker keepalive interval provided"))?,
            log_format: self.log_format.ok_or(anyhow!("missing log_format"))?,
            concurrent_tenant_warmup: ConfigurableSemaphore::new(concurrent_tenant_warmup),
            concurrent_tenant_size_logical_size_queries: ConfigurableSemaphore::new(
                concurrent_tenant_size_logical_size_queries,
            ),
            eviction_task_immitated_concurrent_logical_size_queries: ConfigurableSemaphore::new(
                concurrent_tenant_size_logical_size_queries,
            ),
            metric_collection_interval: self
                .metric_collection_interval
                .ok_or(anyhow!("missing metric_collection_interval"))?,
            cached_metric_collection_interval: self
                .cached_metric_collection_interval
                .ok_or(anyhow!("missing cached_metric_collection_interval"))?,
            metric_collection_endpoint: self
                .metric_collection_endpoint
                .ok_or(anyhow!("missing metric_collection_endpoint"))?,
            synthetic_size_calculation_interval: self
                .synthetic_size_calculation_interval
                .ok_or(anyhow!("missing synthetic_size_calculation_interval"))?,
            disk_usage_based_eviction: self
                .disk_usage_based_eviction
                .ok_or(anyhow!("missing disk_usage_based_eviction"))?,
            test_remote_failures: self
                .test_remote_failures
                .ok_or(anyhow!("missing test_remote_failuers"))?,
            ondemand_download_behavior_treat_error_as_warn: self
                .ondemand_download_behavior_treat_error_as_warn
                .ok_or(anyhow!(
                    "missing ondemand_download_behavior_treat_error_as_warn"
                ))?,
            background_task_maximum_delay: self
                .background_task_maximum_delay
                .ok_or(anyhow!("missing background_task_maximum_delay"))?,
            control_plane_api: self
                .control_plane_api
                .ok_or(anyhow!("missing control_plane_api"))?,
            control_plane_api_token: self
                .control_plane_api_token
                .ok_or(anyhow!("missing control_plane_api_token"))?,
            control_plane_emergency_mode: self
                .control_plane_emergency_mode
                .ok_or(anyhow!("missing control_plane_emergency_mode"))?,
            heatmap_upload_concurrency: self
                .heatmap_upload_concurrency
                .ok_or(anyhow!("missing heatmap_upload_concurrency"))?,
<<<<<<< HEAD
            secondary_download_concurrency: self
                .secondary_download_concurrency
                .ok_or(anyhow!("missing secondary_download_concurrency"))?,
=======
            ingest_batch_size: self
                .ingest_batch_size
                .ok_or(anyhow!("missing ingest_batch_size"))?,
>>>>>>> 17b25667
        })
    }
}

impl PageServerConf {
    //
    // Repository paths, relative to workdir.
    //

    pub fn tenants_path(&self) -> Utf8PathBuf {
        self.workdir.join(TENANTS_SEGMENT_NAME)
    }

    pub fn deletion_prefix(&self) -> Utf8PathBuf {
        self.workdir.join("deletion")
    }

    pub fn deletion_list_path(&self, sequence: u64) -> Utf8PathBuf {
        // Encode a version in the filename, so that if we ever switch away from JSON we can
        // increment this.
        const VERSION: u8 = 1;

        self.deletion_prefix()
            .join(format!("{sequence:016x}-{VERSION:02x}.list"))
    }

    pub fn deletion_header_path(&self) -> Utf8PathBuf {
        // Encode a version in the filename, so that if we ever switch away from JSON we can
        // increment this.
        const VERSION: u8 = 1;

        self.deletion_prefix().join(format!("header-{VERSION:02x}"))
    }

    pub fn tenant_path(&self, tenant_shard_id: &TenantShardId) -> Utf8PathBuf {
        self.tenants_path().join(tenant_shard_id.to_string())
    }

    pub fn tenant_ignore_mark_file_path(&self, tenant_shard_id: &TenantShardId) -> Utf8PathBuf {
        self.tenant_path(tenant_shard_id)
            .join(IGNORED_TENANT_FILE_NAME)
    }

    /// Points to a place in pageserver's local directory,
    /// where certain tenant's tenantconf file should be located.
    ///
    /// Legacy: superseded by tenant_location_config_path.  Eventually
    /// remove this function.
    pub fn tenant_config_path(&self, tenant_shard_id: &TenantShardId) -> Utf8PathBuf {
        self.tenant_path(tenant_shard_id).join(TENANT_CONFIG_NAME)
    }

    pub fn tenant_location_config_path(&self, tenant_shard_id: &TenantShardId) -> Utf8PathBuf {
        self.tenant_path(tenant_shard_id)
            .join(TENANT_LOCATION_CONFIG_NAME)
    }

    pub(crate) fn tenant_heatmap_path(&self, tenant_shard_id: &TenantShardId) -> Utf8PathBuf {
        self.tenant_path(tenant_shard_id)
            .join(TENANT_HEATMAP_BASENAME)
    }

    pub fn timelines_path(&self, tenant_shard_id: &TenantShardId) -> Utf8PathBuf {
        self.tenant_path(tenant_shard_id)
            .join(TIMELINES_SEGMENT_NAME)
    }

    pub fn timeline_path(
        &self,
        tenant_shard_id: &TenantShardId,
        timeline_id: &TimelineId,
    ) -> Utf8PathBuf {
        self.timelines_path(tenant_shard_id)
            .join(timeline_id.to_string())
    }

    pub fn timeline_uninit_mark_file_path(
        &self,
        tenant_shard_id: TenantShardId,
        timeline_id: TimelineId,
    ) -> Utf8PathBuf {
        path_with_suffix_extension(
            self.timeline_path(&tenant_shard_id, &timeline_id),
            TIMELINE_UNINIT_MARK_SUFFIX,
        )
    }

    pub fn timeline_delete_mark_file_path(
        &self,
        tenant_shard_id: TenantShardId,
        timeline_id: TimelineId,
    ) -> Utf8PathBuf {
        path_with_suffix_extension(
            self.timeline_path(&tenant_shard_id, &timeline_id),
            TIMELINE_DELETE_MARK_SUFFIX,
        )
    }

    pub fn tenant_deleted_mark_file_path(&self, tenant_shard_id: &TenantShardId) -> Utf8PathBuf {
        self.tenant_path(tenant_shard_id)
            .join(TENANT_DELETED_MARKER_FILE_NAME)
    }

    pub fn traces_path(&self) -> Utf8PathBuf {
        self.workdir.join("traces")
    }

    pub fn trace_path(
        &self,
        tenant_shard_id: &TenantShardId,
        timeline_id: &TimelineId,
        connection_id: &ConnectionId,
    ) -> Utf8PathBuf {
        self.traces_path()
            .join(tenant_shard_id.to_string())
            .join(timeline_id.to_string())
            .join(connection_id.to_string())
    }

    /// Points to a place in pageserver's local directory,
    /// where certain timeline's metadata file should be located.
    pub fn metadata_path(
        &self,
        tenant_shard_id: &TenantShardId,
        timeline_id: &TimelineId,
    ) -> Utf8PathBuf {
        self.timeline_path(tenant_shard_id, timeline_id)
            .join(METADATA_FILE_NAME)
    }

    /// Turns storage remote path of a file into its local path.
    pub fn local_path(&self, remote_path: &RemotePath) -> Utf8PathBuf {
        remote_path.with_base(&self.workdir)
    }

    //
    // Postgres distribution paths
    //
    pub fn pg_distrib_dir(&self, pg_version: u32) -> anyhow::Result<Utf8PathBuf> {
        let path = self.pg_distrib_dir.clone();

        #[allow(clippy::manual_range_patterns)]
        match pg_version {
            14 | 15 | 16 => Ok(path.join(format!("v{pg_version}"))),
            _ => bail!("Unsupported postgres version: {}", pg_version),
        }
    }

    pub fn pg_bin_dir(&self, pg_version: u32) -> anyhow::Result<Utf8PathBuf> {
        Ok(self.pg_distrib_dir(pg_version)?.join("bin"))
    }
    pub fn pg_lib_dir(&self, pg_version: u32) -> anyhow::Result<Utf8PathBuf> {
        Ok(self.pg_distrib_dir(pg_version)?.join("lib"))
    }

    /// Parse a configuration file (pageserver.toml) into a PageServerConf struct,
    /// validating the input and failing on errors.
    ///
    /// This leaves any options not present in the file in the built-in defaults.
    pub fn parse_and_validate(toml: &Document, workdir: &Utf8Path) -> anyhow::Result<Self> {
        let mut builder = PageServerConfigBuilder::default();
        builder.workdir(workdir.to_owned());

        let mut t_conf = TenantConfOpt::default();

        for (key, item) in toml.iter() {
            match key {
                "listen_pg_addr" => builder.listen_pg_addr(parse_toml_string(key, item)?),
                "listen_http_addr" => builder.listen_http_addr(parse_toml_string(key, item)?),
                "availability_zone" => builder.availability_zone(Some(parse_toml_string(key, item)?)),
                "wait_lsn_timeout" => builder.wait_lsn_timeout(parse_toml_duration(key, item)?),
                "wal_redo_timeout" => builder.wal_redo_timeout(parse_toml_duration(key, item)?),
                "initial_superuser_name" => builder.superuser(parse_toml_string(key, item)?),
                "page_cache_size" => builder.page_cache_size(parse_toml_u64(key, item)? as usize),
                "max_file_descriptors" => {
                    builder.max_file_descriptors(parse_toml_u64(key, item)? as usize)
                }
                "pg_distrib_dir" => {
                    builder.pg_distrib_dir(Utf8PathBuf::from(parse_toml_string(key, item)?))
                }
                "auth_validation_public_key_path" => builder.auth_validation_public_key_path(Some(
                    Utf8PathBuf::from(parse_toml_string(key, item)?),
                )),
                "http_auth_type" => builder.http_auth_type(parse_toml_from_str(key, item)?),
                "pg_auth_type" => builder.pg_auth_type(parse_toml_from_str(key, item)?),
                "remote_storage" => {
                    builder.remote_storage_config(RemoteStorageConfig::from_toml(item)?)
                }
                "tenant_config" => {
                    t_conf = TenantConfOpt::try_from(item.to_owned()).context(format!("failed to parse: '{key}'"))?;
                }
                "id" => builder.id(NodeId(parse_toml_u64(key, item)?)),
                "broker_endpoint" => builder.broker_endpoint(parse_toml_string(key, item)?.parse().context("failed to parse broker endpoint")?),
                "broker_keepalive_interval" => builder.broker_keepalive_interval(parse_toml_duration(key, item)?),
                "log_format" => builder.log_format(
                    LogFormat::from_config(&parse_toml_string(key, item)?)?
                ),
                "concurrent_tenant_warmup" => builder.concurrent_tenant_warmup({
                    let input = parse_toml_string(key, item)?;
                    let permits = input.parse::<usize>().context("expected a number of initial permits, not {s:?}")?;
                    NonZeroUsize::new(permits).context("initial semaphore permits out of range: 0, use other configuration to disable a feature")?
                }),
                "concurrent_tenant_size_logical_size_queries" => builder.concurrent_tenant_size_logical_size_queries({
                    let input = parse_toml_string(key, item)?;
                    let permits = input.parse::<usize>().context("expected a number of initial permits, not {s:?}")?;
                    NonZeroUsize::new(permits).context("initial semaphore permits out of range: 0, use other configuration to disable a feature")?
                }),
                "metric_collection_interval" => builder.metric_collection_interval(parse_toml_duration(key, item)?),
                "cached_metric_collection_interval" => builder.cached_metric_collection_interval(parse_toml_duration(key, item)?),
                "metric_collection_endpoint" => {
                    let endpoint = parse_toml_string(key, item)?.parse().context("failed to parse metric_collection_endpoint")?;
                    builder.metric_collection_endpoint(Some(endpoint));
                },
                "synthetic_size_calculation_interval" =>
                    builder.synthetic_size_calculation_interval(parse_toml_duration(key, item)?),
                "test_remote_failures" => builder.test_remote_failures(parse_toml_u64(key, item)?),
                "disk_usage_based_eviction" => {
                    tracing::info!("disk_usage_based_eviction: {:#?}", &item);
                    builder.disk_usage_based_eviction(
                        deserialize_from_item("disk_usage_based_eviction", item)
                            .context("parse disk_usage_based_eviction")?
                    )
                },
                "ondemand_download_behavior_treat_error_as_warn" => builder.ondemand_download_behavior_treat_error_as_warn(parse_toml_bool(key, item)?),
                "background_task_maximum_delay" => builder.background_task_maximum_delay(parse_toml_duration(key, item)?),
                "control_plane_api" => {
                    let parsed = parse_toml_string(key, item)?;
                    if parsed.is_empty() {
                        builder.control_plane_api(None)
                    } else {
                        builder.control_plane_api(Some(parsed.parse().context("failed to parse control plane URL")?))
                    }
                },
                "control_plane_api_token" => {
                    let parsed = parse_toml_string(key, item)?;
                    if parsed.is_empty() {
                        builder.control_plane_api_token(None)
                    } else {
                        builder.control_plane_api_token(Some(parsed.into()))
                    }
                },
                "control_plane_emergency_mode" => {
                    builder.control_plane_emergency_mode(parse_toml_bool(key, item)?)
                },
                "heatmap_upload_concurrency" => {
                    builder.heatmap_upload_concurrency(parse_toml_u64(key, item)? as usize)
                },
<<<<<<< HEAD
                "secondary_download_concurrency" => {
                    builder.secondary_download_concurrency(parse_toml_u64(key, item)? as usize)
                },
=======
                "ingest_batch_size" => builder.ingest_batch_size(parse_toml_u64(key, item)?),
>>>>>>> 17b25667
                _ => bail!("unrecognized pageserver option '{key}'"),
            }
        }

        let mut conf = builder.build().context("invalid config")?;

        if conf.http_auth_type == AuthType::NeonJWT || conf.pg_auth_type == AuthType::NeonJWT {
            let auth_validation_public_key_path = conf
                .auth_validation_public_key_path
                .get_or_insert_with(|| workdir.join("auth_public_key.pem"));
            ensure!(
                auth_validation_public_key_path.exists(),
                format!(
                    "Can't find auth_validation_public_key at '{auth_validation_public_key_path}'",
                )
            );
        }

        conf.default_tenant_conf = t_conf.merge(TenantConf::default());

        Ok(conf)
    }

    #[cfg(test)]
    pub fn test_repo_dir(test_name: &str) -> Utf8PathBuf {
        let test_output_dir = std::env::var("TEST_OUTPUT").unwrap_or("../tmp_check".into());
        Utf8PathBuf::from(format!("{test_output_dir}/test_{test_name}"))
    }

    pub fn dummy_conf(repo_dir: Utf8PathBuf) -> Self {
        let pg_distrib_dir = Utf8PathBuf::from(env!("CARGO_MANIFEST_DIR")).join("../pg_install");

        PageServerConf {
            id: NodeId(0),
            wait_lsn_timeout: Duration::from_secs(60),
            wal_redo_timeout: Duration::from_secs(60),
            page_cache_size: defaults::DEFAULT_PAGE_CACHE_SIZE,
            max_file_descriptors: defaults::DEFAULT_MAX_FILE_DESCRIPTORS,
            listen_pg_addr: defaults::DEFAULT_PG_LISTEN_ADDR.to_string(),
            listen_http_addr: defaults::DEFAULT_HTTP_LISTEN_ADDR.to_string(),
            availability_zone: None,
            superuser: "cloud_admin".to_string(),
            workdir: repo_dir,
            pg_distrib_dir,
            http_auth_type: AuthType::Trust,
            pg_auth_type: AuthType::Trust,
            auth_validation_public_key_path: None,
            remote_storage_config: None,
            default_tenant_conf: TenantConf::default(),
            broker_endpoint: storage_broker::DEFAULT_ENDPOINT.parse().unwrap(),
            broker_keepalive_interval: Duration::from_secs(5000),
            log_format: LogFormat::from_str(defaults::DEFAULT_LOG_FORMAT).unwrap(),
            concurrent_tenant_warmup: ConfigurableSemaphore::new(
                NonZeroUsize::new(DEFAULT_CONCURRENT_TENANT_WARMUP)
                    .expect("Invalid default constant"),
            ),
            concurrent_tenant_size_logical_size_queries: ConfigurableSemaphore::default(),
            eviction_task_immitated_concurrent_logical_size_queries: ConfigurableSemaphore::default(
            ),
            metric_collection_interval: Duration::from_secs(60),
            cached_metric_collection_interval: Duration::from_secs(60 * 60),
            metric_collection_endpoint: defaults::DEFAULT_METRIC_COLLECTION_ENDPOINT,
            synthetic_size_calculation_interval: Duration::from_secs(60),
            disk_usage_based_eviction: None,
            test_remote_failures: 0,
            ondemand_download_behavior_treat_error_as_warn: false,
            background_task_maximum_delay: Duration::ZERO,
            control_plane_api: None,
            control_plane_api_token: None,
            control_plane_emergency_mode: false,
            heatmap_upload_concurrency: defaults::DEFAULT_HEATMAP_UPLOAD_CONCURRENCY,
<<<<<<< HEAD
            secondary_download_concurrency: defaults::DEFAULT_SECONDARY_DOWNLOAD_CONCURRENCY,
=======
            ingest_batch_size: defaults::DEFAULT_INGEST_BATCH_SIZE,
>>>>>>> 17b25667
        }
    }
}

// Helper functions to parse a toml Item

fn parse_toml_string(name: &str, item: &Item) -> Result<String> {
    let s = item
        .as_str()
        .with_context(|| format!("configure option {name} is not a string"))?;
    Ok(s.to_string())
}

fn parse_toml_u64(name: &str, item: &Item) -> Result<u64> {
    // A toml integer is signed, so it cannot represent the full range of an u64. That's OK
    // for our use, though.
    let i: i64 = item
        .as_integer()
        .with_context(|| format!("configure option {name} is not an integer"))?;
    if i < 0 {
        bail!("configure option {name} cannot be negative");
    }
    Ok(i as u64)
}

fn parse_toml_bool(name: &str, item: &Item) -> Result<bool> {
    item.as_bool()
        .with_context(|| format!("configure option {name} is not a bool"))
}

fn parse_toml_duration(name: &str, item: &Item) -> Result<Duration> {
    let s = item
        .as_str()
        .with_context(|| format!("configure option {name} is not a string"))?;

    Ok(humantime::parse_duration(s)?)
}

fn parse_toml_from_str<T>(name: &str, item: &Item) -> anyhow::Result<T>
where
    T: FromStr,
    <T as FromStr>::Err: std::fmt::Display,
{
    let v = item
        .as_str()
        .with_context(|| format!("configure option {name} is not a string"))?;
    T::from_str(v).map_err(|e| {
        anyhow!(
            "Failed to parse string as {parse_type} for configure option {name}: {e}",
            parse_type = stringify!(T)
        )
    })
}

fn deserialize_from_item<T>(name: &str, item: &Item) -> anyhow::Result<T>
where
    T: serde::de::DeserializeOwned,
{
    // ValueDeserializer::new is not public, so use the ValueDeserializer's documented way
    let deserializer = match item.clone().into_value() {
        Ok(value) => value.into_deserializer(),
        Err(item) => anyhow::bail!("toml_edit::Item '{item}' is not a toml_edit::Value"),
    };
    T::deserialize(deserializer).with_context(|| format!("deserializing item for node {name}"))
}

/// Configurable semaphore permits setting.
///
/// Does not allow semaphore permits to be zero, because at runtime initially zero permits and empty
/// semaphore cannot be distinguished, leading any feature using these to await forever (or until
/// new permits are added).
#[derive(Debug, Clone)]
pub struct ConfigurableSemaphore {
    initial_permits: NonZeroUsize,
    inner: std::sync::Arc<tokio::sync::Semaphore>,
}

impl ConfigurableSemaphore {
    pub const DEFAULT_INITIAL: NonZeroUsize = match NonZeroUsize::new(1) {
        Some(x) => x,
        None => panic!("const unwrap is not yet stable"),
    };

    /// Initializse using a non-zero amount of permits.
    ///
    /// Require a non-zero initial permits, because using permits == 0 is a crude way to disable a
    /// feature such as [`Tenant::gather_size_inputs`]. Otherwise any semaphore using future will
    /// behave like [`futures::future::pending`], just waiting until new permits are added.
    ///
    /// [`Tenant::gather_size_inputs`]: crate::tenant::Tenant::gather_size_inputs
    pub fn new(initial_permits: NonZeroUsize) -> Self {
        ConfigurableSemaphore {
            initial_permits,
            inner: std::sync::Arc::new(tokio::sync::Semaphore::new(initial_permits.get())),
        }
    }

    /// Returns the configured amount of permits.
    pub fn initial_permits(&self) -> NonZeroUsize {
        self.initial_permits
    }
}

impl Default for ConfigurableSemaphore {
    fn default() -> Self {
        Self::new(Self::DEFAULT_INITIAL)
    }
}

impl PartialEq for ConfigurableSemaphore {
    fn eq(&self, other: &Self) -> bool {
        // the number of permits can be increased at runtime, so we cannot really fulfill the
        // PartialEq value equality otherwise
        self.initial_permits == other.initial_permits
    }
}

impl Eq for ConfigurableSemaphore {}

impl ConfigurableSemaphore {
    pub fn inner(&self) -> &std::sync::Arc<tokio::sync::Semaphore> {
        &self.inner
    }
}

#[cfg(test)]
mod tests {
    use std::{
        fs,
        num::{NonZeroU32, NonZeroUsize},
    };

    use camino_tempfile::{tempdir, Utf8TempDir};
    use remote_storage::{RemoteStorageKind, S3Config};
    use utils::serde_percent::Percent;

    use super::*;
    use crate::{tenant::config::EvictionPolicy, DEFAULT_PG_VERSION};

    const ALL_BASE_VALUES_TOML: &str = r#"
# Initial configuration file created by 'pageserver --init'

listen_pg_addr = '127.0.0.1:64000'
listen_http_addr = '127.0.0.1:9898'

wait_lsn_timeout = '111 s'
wal_redo_timeout = '111 s'

page_cache_size = 444
max_file_descriptors = 333

# initial superuser role name to use when creating a new tenant
initial_superuser_name = 'zzzz'
id = 10

metric_collection_interval = '222 s'
cached_metric_collection_interval = '22200 s'
metric_collection_endpoint = 'http://localhost:80/metrics'
synthetic_size_calculation_interval = '333 s'

log_format = 'json'
background_task_maximum_delay = '334 s'

"#;

    #[test]
    fn parse_defaults() -> anyhow::Result<()> {
        let tempdir = tempdir()?;
        let (workdir, pg_distrib_dir) = prepare_fs(&tempdir)?;
        let broker_endpoint = storage_broker::DEFAULT_ENDPOINT;
        // we have to create dummy values to overcome the validation errors
        let config_string = format!(
            "pg_distrib_dir='{pg_distrib_dir}'\nid=10\nbroker_endpoint = '{broker_endpoint}'",
        );
        let toml = config_string.parse()?;

        let parsed_config = PageServerConf::parse_and_validate(&toml, &workdir)
            .unwrap_or_else(|e| panic!("Failed to parse config '{config_string}', reason: {e:?}"));

        assert_eq!(
            parsed_config,
            PageServerConf {
                id: NodeId(10),
                listen_pg_addr: defaults::DEFAULT_PG_LISTEN_ADDR.to_string(),
                listen_http_addr: defaults::DEFAULT_HTTP_LISTEN_ADDR.to_string(),
                availability_zone: None,
                wait_lsn_timeout: humantime::parse_duration(defaults::DEFAULT_WAIT_LSN_TIMEOUT)?,
                wal_redo_timeout: humantime::parse_duration(defaults::DEFAULT_WAL_REDO_TIMEOUT)?,
                superuser: defaults::DEFAULT_SUPERUSER.to_string(),
                page_cache_size: defaults::DEFAULT_PAGE_CACHE_SIZE,
                max_file_descriptors: defaults::DEFAULT_MAX_FILE_DESCRIPTORS,
                workdir,
                pg_distrib_dir,
                http_auth_type: AuthType::Trust,
                pg_auth_type: AuthType::Trust,
                auth_validation_public_key_path: None,
                remote_storage_config: None,
                default_tenant_conf: TenantConf::default(),
                broker_endpoint: storage_broker::DEFAULT_ENDPOINT.parse().unwrap(),
                broker_keepalive_interval: humantime::parse_duration(
                    storage_broker::DEFAULT_KEEPALIVE_INTERVAL
                )?,
                log_format: LogFormat::from_str(defaults::DEFAULT_LOG_FORMAT).unwrap(),
                concurrent_tenant_warmup: ConfigurableSemaphore::new(
                    NonZeroUsize::new(DEFAULT_CONCURRENT_TENANT_WARMUP).unwrap()
                ),
                concurrent_tenant_size_logical_size_queries: ConfigurableSemaphore::default(),
                eviction_task_immitated_concurrent_logical_size_queries:
                    ConfigurableSemaphore::default(),
                metric_collection_interval: humantime::parse_duration(
                    defaults::DEFAULT_METRIC_COLLECTION_INTERVAL
                )?,
                cached_metric_collection_interval: humantime::parse_duration(
                    defaults::DEFAULT_CACHED_METRIC_COLLECTION_INTERVAL
                )?,
                metric_collection_endpoint: defaults::DEFAULT_METRIC_COLLECTION_ENDPOINT,
                synthetic_size_calculation_interval: humantime::parse_duration(
                    defaults::DEFAULT_SYNTHETIC_SIZE_CALCULATION_INTERVAL
                )?,
                disk_usage_based_eviction: None,
                test_remote_failures: 0,
                ondemand_download_behavior_treat_error_as_warn: false,
                background_task_maximum_delay: humantime::parse_duration(
                    defaults::DEFAULT_BACKGROUND_TASK_MAXIMUM_DELAY
                )?,
                control_plane_api: None,
                control_plane_api_token: None,
                control_plane_emergency_mode: false,
                heatmap_upload_concurrency: defaults::DEFAULT_HEATMAP_UPLOAD_CONCURRENCY,
<<<<<<< HEAD
                secondary_download_concurrency: defaults::DEFAULT_SECONDARY_DOWNLOAD_CONCURRENCY
=======
                ingest_batch_size: defaults::DEFAULT_INGEST_BATCH_SIZE,
>>>>>>> 17b25667
            },
            "Correct defaults should be used when no config values are provided"
        );

        Ok(())
    }

    #[test]
    fn parse_basic_config() -> anyhow::Result<()> {
        let tempdir = tempdir()?;
        let (workdir, pg_distrib_dir) = prepare_fs(&tempdir)?;
        let broker_endpoint = storage_broker::DEFAULT_ENDPOINT;

        let config_string = format!(
            "{ALL_BASE_VALUES_TOML}pg_distrib_dir='{pg_distrib_dir}'\nbroker_endpoint = '{broker_endpoint}'",
        );
        let toml = config_string.parse()?;

        let parsed_config = PageServerConf::parse_and_validate(&toml, &workdir)
            .unwrap_or_else(|e| panic!("Failed to parse config '{config_string}', reason: {e:?}"));

        assert_eq!(
            parsed_config,
            PageServerConf {
                id: NodeId(10),
                listen_pg_addr: "127.0.0.1:64000".to_string(),
                listen_http_addr: "127.0.0.1:9898".to_string(),
                availability_zone: None,
                wait_lsn_timeout: Duration::from_secs(111),
                wal_redo_timeout: Duration::from_secs(111),
                superuser: "zzzz".to_string(),
                page_cache_size: 444,
                max_file_descriptors: 333,
                workdir,
                pg_distrib_dir,
                http_auth_type: AuthType::Trust,
                pg_auth_type: AuthType::Trust,
                auth_validation_public_key_path: None,
                remote_storage_config: None,
                default_tenant_conf: TenantConf::default(),
                broker_endpoint: storage_broker::DEFAULT_ENDPOINT.parse().unwrap(),
                broker_keepalive_interval: Duration::from_secs(5),
                log_format: LogFormat::Json,
                concurrent_tenant_warmup: ConfigurableSemaphore::new(
                    NonZeroUsize::new(DEFAULT_CONCURRENT_TENANT_WARMUP).unwrap()
                ),
                concurrent_tenant_size_logical_size_queries: ConfigurableSemaphore::default(),
                eviction_task_immitated_concurrent_logical_size_queries:
                    ConfigurableSemaphore::default(),
                metric_collection_interval: Duration::from_secs(222),
                cached_metric_collection_interval: Duration::from_secs(22200),
                metric_collection_endpoint: Some(Url::parse("http://localhost:80/metrics")?),
                synthetic_size_calculation_interval: Duration::from_secs(333),
                disk_usage_based_eviction: None,
                test_remote_failures: 0,
                ondemand_download_behavior_treat_error_as_warn: false,
                background_task_maximum_delay: Duration::from_secs(334),
                control_plane_api: None,
                control_plane_api_token: None,
                control_plane_emergency_mode: false,
                heatmap_upload_concurrency: defaults::DEFAULT_HEATMAP_UPLOAD_CONCURRENCY,
<<<<<<< HEAD
                secondary_download_concurrency: defaults::DEFAULT_SECONDARY_DOWNLOAD_CONCURRENCY
=======
                ingest_batch_size: 100,
>>>>>>> 17b25667
            },
            "Should be able to parse all basic config values correctly"
        );

        Ok(())
    }

    #[test]
    fn parse_remote_fs_storage_config() -> anyhow::Result<()> {
        let tempdir = tempdir()?;
        let (workdir, pg_distrib_dir) = prepare_fs(&tempdir)?;
        let broker_endpoint = "http://127.0.0.1:7777";

        let local_storage_path = tempdir.path().join("local_remote_storage");

        let identical_toml_declarations = &[
            format!(
                r#"[remote_storage]
local_path = '{local_storage_path}'"#,
            ),
            format!("remote_storage={{local_path='{local_storage_path}'}}"),
        ];

        for remote_storage_config_str in identical_toml_declarations {
            let config_string = format!(
                r#"{ALL_BASE_VALUES_TOML}
pg_distrib_dir='{pg_distrib_dir}'
broker_endpoint = '{broker_endpoint}'

{remote_storage_config_str}"#,
            );

            let toml = config_string.parse()?;

            let parsed_remote_storage_config = PageServerConf::parse_and_validate(&toml, &workdir)
                .unwrap_or_else(|e| {
                    panic!("Failed to parse config '{config_string}', reason: {e:?}")
                })
                .remote_storage_config
                .expect("Should have remote storage config for the local FS");

            assert_eq!(
                parsed_remote_storage_config,
                RemoteStorageConfig {
                    storage: RemoteStorageKind::LocalFs(local_storage_path.clone()),
                },
                "Remote storage config should correctly parse the local FS config and fill other storage defaults"
            );
        }
        Ok(())
    }

    #[test]
    fn parse_remote_s3_storage_config() -> anyhow::Result<()> {
        let tempdir = tempdir()?;
        let (workdir, pg_distrib_dir) = prepare_fs(&tempdir)?;

        let bucket_name = "some-sample-bucket".to_string();
        let bucket_region = "eu-north-1".to_string();
        let prefix_in_bucket = "test_prefix".to_string();
        let endpoint = "http://localhost:5000".to_string();
        let max_concurrent_syncs = NonZeroUsize::new(111).unwrap();
        let max_sync_errors = NonZeroU32::new(222).unwrap();
        let s3_concurrency_limit = NonZeroUsize::new(333).unwrap();
        let broker_endpoint = "http://127.0.0.1:7777";

        let identical_toml_declarations = &[
            format!(
                r#"[remote_storage]
max_concurrent_syncs = {max_concurrent_syncs}
max_sync_errors = {max_sync_errors}
bucket_name = '{bucket_name}'
bucket_region = '{bucket_region}'
prefix_in_bucket = '{prefix_in_bucket}'
endpoint = '{endpoint}'
concurrency_limit = {s3_concurrency_limit}"#
            ),
            format!(
                "remote_storage={{max_concurrent_syncs={max_concurrent_syncs}, max_sync_errors={max_sync_errors}, bucket_name='{bucket_name}',\
                bucket_region='{bucket_region}', prefix_in_bucket='{prefix_in_bucket}', endpoint='{endpoint}', concurrency_limit={s3_concurrency_limit}}}",
            ),
        ];

        for remote_storage_config_str in identical_toml_declarations {
            let config_string = format!(
                r#"{ALL_BASE_VALUES_TOML}
pg_distrib_dir='{pg_distrib_dir}'
broker_endpoint = '{broker_endpoint}'

{remote_storage_config_str}"#,
            );

            let toml = config_string.parse()?;

            let parsed_remote_storage_config = PageServerConf::parse_and_validate(&toml, &workdir)
                .unwrap_or_else(|e| {
                    panic!("Failed to parse config '{config_string}', reason: {e:?}")
                })
                .remote_storage_config
                .expect("Should have remote storage config for S3");

            assert_eq!(
                parsed_remote_storage_config,
                RemoteStorageConfig {
                    storage: RemoteStorageKind::AwsS3(S3Config {
                        bucket_name: bucket_name.clone(),
                        bucket_region: bucket_region.clone(),
                        prefix_in_bucket: Some(prefix_in_bucket.clone()),
                        endpoint: Some(endpoint.clone()),
                        concurrency_limit: s3_concurrency_limit,
                        max_keys_per_list_response: None,
                    }),
                },
                "Remote storage config should correctly parse the S3 config"
            );
        }
        Ok(())
    }

    #[test]
    fn parse_tenant_config() -> anyhow::Result<()> {
        let tempdir = tempdir()?;
        let (workdir, pg_distrib_dir) = prepare_fs(&tempdir)?;

        let broker_endpoint = "http://127.0.0.1:7777";
        let trace_read_requests = true;

        let config_string = format!(
            r#"{ALL_BASE_VALUES_TOML}
pg_distrib_dir='{pg_distrib_dir}'
broker_endpoint = '{broker_endpoint}'

[tenant_config]
trace_read_requests = {trace_read_requests}"#,
        );

        let toml = config_string.parse()?;

        let conf = PageServerConf::parse_and_validate(&toml, &workdir)?;
        assert_eq!(
            conf.default_tenant_conf.trace_read_requests, trace_read_requests,
            "Tenant config from pageserver config file should be parsed and udpated values used as defaults for all tenants",
        );

        Ok(())
    }

    #[test]
    fn parse_incorrect_tenant_config() -> anyhow::Result<()> {
        let config_string = r#"
            [tenant_config]
            checkpoint_distance = -1 # supposed to be an u64
        "#
        .to_string();

        let toml: Document = config_string.parse()?;
        let item = toml.get("tenant_config").unwrap();
        let error = TenantConfOpt::try_from(item.to_owned()).unwrap_err();

        let expected_error_str = "checkpoint_distance: invalid value: integer `-1`, expected u64";
        assert_eq!(error.to_string(), expected_error_str);

        Ok(())
    }

    #[test]
    fn parse_override_tenant_config() -> anyhow::Result<()> {
        let config_string = r#"tenant_config={ min_resident_size_override =  400 }"#.to_string();

        let toml: Document = config_string.parse()?;
        let item = toml.get("tenant_config").unwrap();
        let conf = TenantConfOpt::try_from(item.to_owned()).unwrap();

        assert_eq!(conf.min_resident_size_override, Some(400));

        Ok(())
    }

    #[test]
    fn eviction_pageserver_config_parse() -> anyhow::Result<()> {
        let tempdir = tempdir()?;
        let (workdir, pg_distrib_dir) = prepare_fs(&tempdir)?;

        let pageserver_conf_toml = format!(
            r#"pg_distrib_dir = "{pg_distrib_dir}"
metric_collection_endpoint = "http://sample.url"
metric_collection_interval = "10min"
id = 222

[disk_usage_based_eviction]
max_usage_pct = 80
min_avail_bytes = 0
period = "10s"

[tenant_config]
evictions_low_residence_duration_metric_threshold = "20m"

[tenant_config.eviction_policy]
kind = "LayerAccessThreshold"
period = "20m"
threshold = "20m"
"#,
        );
        let toml: Document = pageserver_conf_toml.parse()?;
        let conf = PageServerConf::parse_and_validate(&toml, &workdir)?;

        assert_eq!(conf.pg_distrib_dir, pg_distrib_dir);
        assert_eq!(
            conf.metric_collection_endpoint,
            Some("http://sample.url".parse().unwrap())
        );
        assert_eq!(
            conf.metric_collection_interval,
            Duration::from_secs(10 * 60)
        );
        assert_eq!(
            conf.default_tenant_conf
                .evictions_low_residence_duration_metric_threshold,
            Duration::from_secs(20 * 60)
        );
        assert_eq!(conf.id, NodeId(222));
        assert_eq!(
            conf.disk_usage_based_eviction,
            Some(DiskUsageEvictionTaskConfig {
                max_usage_pct: Percent::new(80).unwrap(),
                min_avail_bytes: 0,
                period: Duration::from_secs(10),
                #[cfg(feature = "testing")]
                mock_statvfs: None,
                eviction_order: crate::disk_usage_eviction_task::EvictionOrder::AbsoluteAccessed,
            })
        );
        match &conf.default_tenant_conf.eviction_policy {
            EvictionPolicy::NoEviction => panic!("Unexpected eviction opolicy tenant settings"),
            EvictionPolicy::LayerAccessThreshold(eviction_thresold) => {
                assert_eq!(eviction_thresold.period, Duration::from_secs(20 * 60));
                assert_eq!(eviction_thresold.threshold, Duration::from_secs(20 * 60));
            }
        }

        Ok(())
    }

    fn prepare_fs(tempdir: &Utf8TempDir) -> anyhow::Result<(Utf8PathBuf, Utf8PathBuf)> {
        let tempdir_path = tempdir.path();

        let workdir = tempdir_path.join("workdir");
        fs::create_dir_all(&workdir)?;

        let pg_distrib_dir = tempdir_path.join("pg_distrib");
        let pg_distrib_dir_versioned = pg_distrib_dir.join(format!("v{DEFAULT_PG_VERSION}"));
        fs::create_dir_all(&pg_distrib_dir_versioned)?;
        let postgres_bin_dir = pg_distrib_dir_versioned.join("bin");
        fs::create_dir_all(&postgres_bin_dir)?;
        fs::write(postgres_bin_dir.join("postgres"), "I'm postgres, trust me")?;

        Ok((workdir, pg_distrib_dir))
    }
}<|MERGE_RESOLUTION|>--- conflicted
+++ resolved
@@ -241,14 +241,12 @@
     /// heatmap uploads vs. other remote storage operations.
     pub heatmap_upload_concurrency: usize,
 
-<<<<<<< HEAD
     /// How many remote storage downloads may be done for secondary tenants concurrently.  Implicitly
     /// deprioritises secondary downloads vs. remote storage operations for attached tenants.
     pub secondary_download_concurrency: usize,
-=======
+
     /// Maximum number of WAL records to be ingested and committed at the same time
     pub ingest_batch_size: u64,
->>>>>>> 17b25667
 }
 
 /// We do not want to store this in a PageServerConf because the latter may be logged
@@ -330,12 +328,9 @@
     control_plane_emergency_mode: BuilderValue<bool>,
 
     heatmap_upload_concurrency: BuilderValue<usize>,
-<<<<<<< HEAD
     secondary_download_concurrency: BuilderValue<usize>,
-=======
 
     ingest_batch_size: BuilderValue<u64>,
->>>>>>> 17b25667
 }
 
 impl Default for PageServerConfigBuilder {
@@ -408,12 +403,9 @@
             control_plane_emergency_mode: Set(false),
 
             heatmap_upload_concurrency: Set(DEFAULT_HEATMAP_UPLOAD_CONCURRENCY),
-<<<<<<< HEAD
             secondary_download_concurrency: Set(DEFAULT_SECONDARY_DOWNLOAD_CONCURRENCY),
-=======
 
             ingest_batch_size: Set(DEFAULT_INGEST_BATCH_SIZE),
->>>>>>> 17b25667
         }
     }
 }
@@ -562,13 +554,12 @@
         self.heatmap_upload_concurrency = BuilderValue::Set(value)
     }
 
-<<<<<<< HEAD
     pub fn secondary_download_concurrency(&mut self, value: usize) {
         self.secondary_download_concurrency = BuilderValue::Set(value)
-=======
+    }
+
     pub fn ingest_batch_size(&mut self, ingest_batch_size: u64) {
         self.ingest_batch_size = BuilderValue::Set(ingest_batch_size)
->>>>>>> 17b25667
     }
 
     pub fn build(self) -> anyhow::Result<PageServerConf> {
@@ -672,15 +663,12 @@
             heatmap_upload_concurrency: self
                 .heatmap_upload_concurrency
                 .ok_or(anyhow!("missing heatmap_upload_concurrency"))?,
-<<<<<<< HEAD
             secondary_download_concurrency: self
                 .secondary_download_concurrency
                 .ok_or(anyhow!("missing secondary_download_concurrency"))?,
-=======
             ingest_batch_size: self
                 .ingest_batch_size
                 .ok_or(anyhow!("missing ingest_batch_size"))?,
->>>>>>> 17b25667
         })
     }
 }
@@ -928,13 +916,10 @@
                 "heatmap_upload_concurrency" => {
                     builder.heatmap_upload_concurrency(parse_toml_u64(key, item)? as usize)
                 },
-<<<<<<< HEAD
                 "secondary_download_concurrency" => {
                     builder.secondary_download_concurrency(parse_toml_u64(key, item)? as usize)
                 },
-=======
                 "ingest_batch_size" => builder.ingest_batch_size(parse_toml_u64(key, item)?),
->>>>>>> 17b25667
                 _ => bail!("unrecognized pageserver option '{key}'"),
             }
         }
@@ -1006,11 +991,8 @@
             control_plane_api_token: None,
             control_plane_emergency_mode: false,
             heatmap_upload_concurrency: defaults::DEFAULT_HEATMAP_UPLOAD_CONCURRENCY,
-<<<<<<< HEAD
             secondary_download_concurrency: defaults::DEFAULT_SECONDARY_DOWNLOAD_CONCURRENCY,
-=======
             ingest_batch_size: defaults::DEFAULT_INGEST_BATCH_SIZE,
->>>>>>> 17b25667
         }
     }
 }
@@ -1240,11 +1222,8 @@
                 control_plane_api_token: None,
                 control_plane_emergency_mode: false,
                 heatmap_upload_concurrency: defaults::DEFAULT_HEATMAP_UPLOAD_CONCURRENCY,
-<<<<<<< HEAD
-                secondary_download_concurrency: defaults::DEFAULT_SECONDARY_DOWNLOAD_CONCURRENCY
-=======
+                secondary_download_concurrency: defaults::DEFAULT_SECONDARY_DOWNLOAD_CONCURRENCY,
                 ingest_batch_size: defaults::DEFAULT_INGEST_BATCH_SIZE,
->>>>>>> 17b25667
             },
             "Correct defaults should be used when no config values are provided"
         );
@@ -1306,11 +1285,8 @@
                 control_plane_api_token: None,
                 control_plane_emergency_mode: false,
                 heatmap_upload_concurrency: defaults::DEFAULT_HEATMAP_UPLOAD_CONCURRENCY,
-<<<<<<< HEAD
-                secondary_download_concurrency: defaults::DEFAULT_SECONDARY_DOWNLOAD_CONCURRENCY
-=======
+                secondary_download_concurrency: defaults::DEFAULT_SECONDARY_DOWNLOAD_CONCURRENCY,
                 ingest_batch_size: 100,
->>>>>>> 17b25667
             },
             "Should be able to parse all basic config values correctly"
         );
