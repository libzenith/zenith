<<<<<<< HEAD
=======
use std::sync::{Arc, Mutex};

>>>>>>> c545d227
use futures::{
    stream::{SplitSink, SplitStream},
    SinkExt, StreamExt,
};
use pageserver_api::{
    models::{
        PagestreamBeMessage, PagestreamFeMessage, PagestreamGetPageRequest,
        PagestreamGetPageResponse,
    },
    reltag::RelTag,
};
use tokio::task::JoinHandle;
use tokio_postgres::CopyOutStream;
use tokio_util::sync::CancellationToken;
use utils::{
    id::{TenantId, TimelineId},
    lsn::Lsn,
};

pub struct Client {
    client: tokio_postgres::Client,
    cancel_on_client_drop: Option<tokio_util::sync::DropGuard>,
    conn_task: JoinHandle<()>,
}

pub struct BasebackupRequest {
    pub tenant_id: TenantId,
    pub timeline_id: TimelineId,
    pub lsn: Option<Lsn>,
    pub gzip: bool,
}

impl Client {
    pub async fn new(connstring: String) -> anyhow::Result<Self> {
        let (client, connection) = tokio_postgres::connect(&connstring, postgres::NoTls).await?;

        let conn_task_cancel = CancellationToken::new();
        let conn_task = tokio::spawn({
            let conn_task_cancel = conn_task_cancel.clone();
            async move {
                tokio::select! {
                    _ = conn_task_cancel.cancelled() => { }
                    res = connection => {
                        res.unwrap();
                    }
                }
            }
        });
        Ok(Self {
            cancel_on_client_drop: Some(conn_task_cancel.drop_guard()),
            conn_task,
            client,
        })
    }

    pub async fn pagestream(
        self,
        tenant_id: TenantId,
        timeline_id: TimelineId,
    ) -> anyhow::Result<PagestreamClient> {
        let copy_both: tokio_postgres::CopyBothDuplex<bytes::Bytes> = self
            .client
            .copy_both_simple(&format!("pagestream_v3 {tenant_id} {timeline_id}"))
            .await?;
        let (sink, stream) = copy_both.split(); // TODO: actually support splitting of the CopyBothDuplex so the lock inside this split adaptor goes away.
        let Client {
            cancel_on_client_drop,
            conn_task,
            client: _,
        } = self;
        let shared = Arc::new(Mutex::new(PagestreamShared::ConnTaskRunning(
            ConnTaskRunning {
                cancel_on_client_drop,
                conn_task,
            },
        )));
        Ok(PagestreamClient {
<<<<<<< HEAD
            sink,
            stream,
            conn_task,
            cancel_on_client_drop,
=======
            sink: PagestreamSender {
                shared: shared.clone(),
                sink,
            },
            stream: PagestreamReceiver {
                shared: shared.clone(),
                stream,
            },
            shared,
>>>>>>> c545d227
        })
    }

    pub async fn basebackup(&self, req: &BasebackupRequest) -> anyhow::Result<CopyOutStream> {
        let BasebackupRequest {
            tenant_id,
            timeline_id,
            lsn,
            gzip,
        } = req;
        let mut args = Vec::with_capacity(5);
        args.push("basebackup".to_string());
        args.push(format!("{tenant_id}"));
        args.push(format!("{timeline_id}"));
        if let Some(lsn) = lsn {
            args.push(format!("{lsn}"));
        }
        if *gzip {
            args.push("--gzip".to_string())
        }
        Ok(self.client.copy_out(&args.join(" ")).await?)
    }
}

/// Create using [`Client::pagestream`].
pub struct PagestreamClient {
<<<<<<< HEAD
    sink: SplitSink<tokio_postgres::CopyBothDuplex<bytes::Bytes>, bytes::Bytes>,
    stream: SplitStream<tokio_postgres::CopyBothDuplex<bytes::Bytes>>,
=======
    shared: Arc<Mutex<PagestreamShared>>,
    sink: PagestreamSender,
    stream: PagestreamReceiver,
}

pub struct PagestreamSender {
    #[allow(dead_code)]
    shared: Arc<Mutex<PagestreamShared>>,
    sink: SplitSink<tokio_postgres::CopyBothDuplex<bytes::Bytes>, bytes::Bytes>,
}

pub struct PagestreamReceiver {
    #[allow(dead_code)]
    shared: Arc<Mutex<PagestreamShared>>,
    stream: SplitStream<tokio_postgres::CopyBothDuplex<bytes::Bytes>>,
}

enum PagestreamShared {
    ConnTaskRunning(ConnTaskRunning),
    ConnTaskCancelledJoinHandleReturnedOrDropped,
}
struct ConnTaskRunning {
>>>>>>> c545d227
    cancel_on_client_drop: Option<tokio_util::sync::DropGuard>,
    conn_task: JoinHandle<()>,
}

pub struct RelTagBlockNo {
    pub rel_tag: RelTag,
    pub block_no: u32,
}

impl PagestreamClient {
    pub async fn shutdown(self) {
        let Self {
<<<<<<< HEAD
            sink,
            stream,
            cancel_on_client_drop: cancel_conn_task,
            conn_task,
=======
            shared,
            sink,
            stream,
>>>>>>> c545d227
        } = { self };
        // The `copy_both` split into `sink` and `stream` contains internal channel sender, the receiver of which is polled by `conn_task`.
        // When `conn_task` observes the sender has been dropped, it sends a `FeMessage::CopyFail` into the connection.
        // (see https://github.com/neondatabase/rust-postgres/blob/2005bf79573b8add5cf205b52a2b208e356cc8b0/tokio-postgres/src/copy_both.rs#L56).
        //
        // If we drop(copy_both) first, but then immediately drop the `cancel_on_client_drop`,
        // the CopyFail mesage only makes it to the socket sometimes (i.e., it's a race).
        //
        // Further, the pageserver makes a lot of noise when it receives CopyFail.
        // Computes don't send it in practice, they just hard-close the connection.
        //
        // So, let's behave like the computes and suppress the CopyFail as follows:
        // kill the socket first, then drop copy_both.
        //
        // See also: https://www.postgresql.org/docs/current/protocol-flow.html#PROTOCOL-COPY
        //
        // NB: page_service doesn't have a use case to exit the `pagestream` mode currently.
        // => https://github.com/neondatabase/neon/issues/6390
        let ConnTaskRunning {
            cancel_on_client_drop,
            conn_task,
        } = {
            let mut guard = shared.lock().unwrap();
            match std::mem::replace(
                &mut *guard,
                PagestreamShared::ConnTaskCancelledJoinHandleReturnedOrDropped,
            ) {
                PagestreamShared::ConnTaskRunning(conn_task_running) => conn_task_running,
                PagestreamShared::ConnTaskCancelledJoinHandleReturnedOrDropped => unreachable!(),
            }
        };
        let _ = cancel_on_client_drop.unwrap();
        conn_task.await.unwrap();

        // Now drop the split copy_both.
        drop(sink);
        drop(stream);
<<<<<<< HEAD
=======
    }

    pub fn split(self) -> (PagestreamSender, PagestreamReceiver) {
        let Self {
            shared: _,
            sink,
            stream,
        } = self;
        (sink, stream)
>>>>>>> c545d227
    }

    pub async fn getpage(
        &mut self,
        req: PagestreamGetPageRequest,
    ) -> anyhow::Result<PagestreamGetPageResponse> {
        self.getpage_send(req).await?;
        self.getpage_recv().await
    }

    pub async fn getpage_send(&mut self, req: PagestreamGetPageRequest) -> anyhow::Result<()> {
<<<<<<< HEAD
        let req = PagestreamFeMessage::GetPage(req);
        let req: bytes::Bytes = req.serialize();
        // let mut req = tokio_util::io::ReaderStream::new(&req);
        let mut req = tokio_stream::once(Ok(req));
        self.sink.send_all(&mut req).await?;
        Ok(())
    }

    pub async fn getpage_recv(&mut self) -> anyhow::Result<PagestreamGetPageResponse> {
=======
        self.sink.getpage_send(req).await
    }

    pub async fn getpage_recv(&mut self) -> anyhow::Result<PagestreamGetPageResponse> {
        self.stream.getpage_recv().await
    }
}

impl PagestreamSender {
    // TODO: maybe make this impl Sink instead for better composability?
    pub async fn send(&mut self, msg: PagestreamFeMessage) -> anyhow::Result<()> {
        let msg = msg.serialize();
        self.sink.send_all(&mut tokio_stream::once(Ok(msg))).await?;
        Ok(())
    }

    pub async fn getpage_send(&mut self, req: PagestreamGetPageRequest) -> anyhow::Result<()> {
        self.send(PagestreamFeMessage::GetPage(req)).await
    }
}

impl PagestreamReceiver {
    // TODO: maybe make this impl Stream instead for better composability?
    pub async fn recv(&mut self) -> anyhow::Result<PagestreamBeMessage> {
>>>>>>> c545d227
        let next: Option<Result<bytes::Bytes, _>> = self.stream.next().await;
        let next: bytes::Bytes = next.unwrap()?;
        PagestreamBeMessage::deserialize(next)
    }

    pub async fn getpage_recv(&mut self) -> anyhow::Result<PagestreamGetPageResponse> {
        let next: PagestreamBeMessage = self.recv().await?;
        match next {
            PagestreamBeMessage::GetPage(p) => Ok(p),
            PagestreamBeMessage::Error(e) => anyhow::bail!("Error: {:?}", e),
            PagestreamBeMessage::Exists(_)
            | PagestreamBeMessage::Nblocks(_)
            | PagestreamBeMessage::DbSize(_)
            | PagestreamBeMessage::GetSlruSegment(_) => {
                anyhow::bail!(
                    "unexpected be message kind in response to getpage request: {}",
                    next.kind()
                )
            }
            #[cfg(feature = "testing")]
            PagestreamBeMessage::Test(_) => {
                anyhow::bail!(
                    "unexpected be message kind in response to getpage request: {}",
                    next.kind()
                )
            }
        }
    }
}<|MERGE_RESOLUTION|>--- conflicted
+++ resolved
@@ -1,8 +1,5 @@
-<<<<<<< HEAD
-=======
 use std::sync::{Arc, Mutex};
 
->>>>>>> c545d227
 use futures::{
     stream::{SplitSink, SplitStream},
     SinkExt, StreamExt,
@@ -80,12 +77,6 @@
             },
         )));
         Ok(PagestreamClient {
-<<<<<<< HEAD
-            sink,
-            stream,
-            conn_task,
-            cancel_on_client_drop,
-=======
             sink: PagestreamSender {
                 shared: shared.clone(),
                 sink,
@@ -95,7 +86,6 @@
                 stream,
             },
             shared,
->>>>>>> c545d227
         })
     }
 
@@ -122,10 +112,6 @@
 
 /// Create using [`Client::pagestream`].
 pub struct PagestreamClient {
-<<<<<<< HEAD
-    sink: SplitSink<tokio_postgres::CopyBothDuplex<bytes::Bytes>, bytes::Bytes>,
-    stream: SplitStream<tokio_postgres::CopyBothDuplex<bytes::Bytes>>,
-=======
     shared: Arc<Mutex<PagestreamShared>>,
     sink: PagestreamSender,
     stream: PagestreamReceiver,
@@ -148,7 +134,6 @@
     ConnTaskCancelledJoinHandleReturnedOrDropped,
 }
 struct ConnTaskRunning {
->>>>>>> c545d227
     cancel_on_client_drop: Option<tokio_util::sync::DropGuard>,
     conn_task: JoinHandle<()>,
 }
@@ -161,16 +146,9 @@
 impl PagestreamClient {
     pub async fn shutdown(self) {
         let Self {
-<<<<<<< HEAD
-            sink,
-            stream,
-            cancel_on_client_drop: cancel_conn_task,
-            conn_task,
-=======
             shared,
             sink,
             stream,
->>>>>>> c545d227
         } = { self };
         // The `copy_both` split into `sink` and `stream` contains internal channel sender, the receiver of which is polled by `conn_task`.
         // When `conn_task` observes the sender has been dropped, it sends a `FeMessage::CopyFail` into the connection.
@@ -208,8 +186,6 @@
         // Now drop the split copy_both.
         drop(sink);
         drop(stream);
-<<<<<<< HEAD
-=======
     }
 
     pub fn split(self) -> (PagestreamSender, PagestreamReceiver) {
@@ -219,7 +195,6 @@
             stream,
         } = self;
         (sink, stream)
->>>>>>> c545d227
     }
 
     pub async fn getpage(
@@ -231,17 +206,6 @@
     }
 
     pub async fn getpage_send(&mut self, req: PagestreamGetPageRequest) -> anyhow::Result<()> {
-<<<<<<< HEAD
-        let req = PagestreamFeMessage::GetPage(req);
-        let req: bytes::Bytes = req.serialize();
-        // let mut req = tokio_util::io::ReaderStream::new(&req);
-        let mut req = tokio_stream::once(Ok(req));
-        self.sink.send_all(&mut req).await?;
-        Ok(())
-    }
-
-    pub async fn getpage_recv(&mut self) -> anyhow::Result<PagestreamGetPageResponse> {
-=======
         self.sink.getpage_send(req).await
     }
 
@@ -266,7 +230,6 @@
 impl PagestreamReceiver {
     // TODO: maybe make this impl Stream instead for better composability?
     pub async fn recv(&mut self) -> anyhow::Result<PagestreamBeMessage> {
->>>>>>> c545d227
         let next: Option<Result<bytes::Bytes, _>> = self.stream.next().await;
         let next: bytes::Bytes = next.unwrap()?;
         PagestreamBeMessage::deserialize(next)
