--- conflicted
+++ resolved
@@ -426,28 +426,30 @@
             .map_err(Error::ReceiveBody)
     }
 
-<<<<<<< HEAD
-    pub async fn layer_map_info(
-        &self,
-        tenant_shard_id: TenantShardId,
-        timeline_id: TimelineId,
-    ) -> Result<LayerMapInfo> {
-        let uri = format!(
-            "{}/v1/tenant/{}/timeline/{}/layer",
-            self.mgmt_api_endpoint, tenant_shard_id, timeline_id,
-        );
-        self.get(&uri)
-=======
     pub async fn get_utilization(&self) -> Result<PageserverUtilization> {
         let uri = format!("{}/v1/utilization", self.mgmt_api_endpoint);
         self.get(uri)
->>>>>>> 516f793a
-            .await?
-            .json()
-            .await
-            .map_err(Error::ReceiveBody)
-    }
-<<<<<<< HEAD
+            .await?
+            .json()
+            .await
+            .map_err(Error::ReceiveBody)
+    }
+
+    pub async fn layer_map_info(
+        &self,
+        tenant_shard_id: TenantShardId,
+        timeline_id: TimelineId,
+    ) -> Result<LayerMapInfo> {
+        let uri = format!(
+            "{}/v1/tenant/{}/timeline/{}/layer",
+            self.mgmt_api_endpoint, tenant_shard_id, timeline_id,
+        );
+        self.get(&uri)
+            .await?
+            .json()
+            .await
+            .map_err(Error::ReceiveBody)
+    }
 
     pub async fn layer_evict(
         &self,
@@ -496,6 +498,4 @@
             }),
         }
     }
-=======
->>>>>>> 516f793a
 }