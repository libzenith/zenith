--- conflicted
+++ resolved
@@ -68,13 +68,8 @@
     let layer =
         InMemoryLayer::create(conf, timeline_id, tenant_shard_id, lsn, entered, &ctx).await?;
 
-<<<<<<< HEAD
-    let value = Value::Image(Bytes::from(vec![0u8; put_size]));
-    let data = value.ser()?;
-=======
     let data = Value::Image(Bytes::from(vec![0u8; put_size]));
     let data_ser_size = data.serialized_size().unwrap() as usize;
->>>>>>> 7c74112b
     let ctx = RequestContext::new(
         pageserver::task_mgr::TaskKind::WalReceiverConnectionHandler,
         pageserver::context::DownloadBehavior::Download,
@@ -105,11 +100,6 @@
             }
         }
 
-<<<<<<< HEAD
-        layer
-            .put_value(key.to_compact(), lsn, &data, value.will_init(), &ctx)
-            .await?;
-=======
         batch.push((key.to_compact(), lsn, data_ser_size, data.clone()));
         if batch.len() >= BATCH_SIZE {
             let this_batch = std::mem::take(&mut batch);
@@ -121,7 +111,6 @@
         let this_batch = std::mem::take(&mut batch);
         let serialized = SerializedBatch::from_values(this_batch);
         layer.put_batch(serialized, &ctx).await?;
->>>>>>> 7c74112b
     }
     layer.freeze(lsn + 1).await;
 
