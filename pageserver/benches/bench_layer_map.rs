--- conflicted
+++ resolved
@@ -259,14 +259,6 @@
 // Benchmark using synthetic data. Arrange image layers on stacked diagonal lines.
 fn bench_sequential(c: &mut Criterion) {
     let mut layer_map = LayerMap::default();
-<<<<<<< HEAD
-    for i in 0..100_000 {
-        // % 100 => 17 sec (very bad, should be way under 1 sec. 20x room for improvement)
-        // % 1000 => 1.6 sec
-        // % 10_000 =>
-        // TODO try inserting a super-wide layer in between every 10
-=======
-
     // Init layer map. Create 100_000 layers arranged in 1000 diagonal lines.
     //
     // TODO This code is pretty slow and runs even if we're only running other
@@ -278,7 +270,6 @@
         // TODO try inserting a super-wide layer in between every 10 to reflect
         //      what often happens with L1 layers that include non-rel changes.
         //      Maybe do that as a separate test.
->>>>>>> c0480fac
         let i32 = (i as u32) % 100;
         let zero = Key::from_hex("000000000000000000000000000000000000").unwrap();
         let layer = DummyImage {
@@ -288,12 +279,6 @@
         layer_map.insert_historic(Arc::new(layer));
     }
 
-<<<<<<< HEAD
-    let queries: Vec<(Key, Lsn)> = uniform_query_pattern(&layer_map);
-
-    // Test with uniform query pattern
-    c.bench_function("sequential_uniform_queries", |b| {
-=======
     // Manually measure runtime without criterion because criterion
     // has a minimum sample size of 10 and I don't want to run it 10 times.
     println!("Finished init in {:?}", now.elapsed());
@@ -308,7 +293,6 @@
     // Define and name the benchmark function
     c.bench_function("sequential_uniform_queries", |b| {
         // Run the search queries
->>>>>>> c0480fac
         b.iter(|| {
             for q in queries.clone().into_iter() {
                 layer_map.search(q.0, q.1).unwrap();
@@ -317,12 +301,7 @@
     });
 }
 
-<<<<<<< HEAD
-criterion_group!(benches, bench_sequential);
-criterion_main!(benches);
-=======
 criterion_group!(group_1, bench_from_captest_env);
 criterion_group!(group_2, bench_from_real_project);
 criterion_group!(group_3, bench_sequential);
-criterion_main!(group_1, group_2, group_3);
->>>>>>> c0480fac
+criterion_main!(group_1, group_2, group_3);