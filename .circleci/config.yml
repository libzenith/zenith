--- conflicted
+++ resolved
@@ -257,14 +257,8 @@
           steps:
             - run: git submodule update --init --depth 1
       - run:
-<<<<<<< HEAD
-          name: Install dev deps
-          # we need to run moto s3 mock server, we start is as a separate process, so it's in the dev deps
-          command: pipenv --python 3.7 install --dev
-=======
           name: Install deps
           command: ./scripts/pysync
->>>>>>> 70371622
       - run:
           name: Run pytest
           # pytest doesn't output test logs in real time, so CI job may fail with
