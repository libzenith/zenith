--- conflicted
+++ resolved
@@ -170,7 +170,20 @@
     }
 }
 
-<<<<<<< HEAD
+/// Execute the diesel migrations that are built into this binary
+async fn migration_run(database_url: &str) -> anyhow::Result<()> {
+    use diesel::PgConnection;
+    use diesel_migrations::{HarnessWithOutput, MigrationHarness};
+    let mut conn = PgConnection::establish(database_url)?;
+
+    HarnessWithOutput::write_to_stdout(&mut conn)
+        .run_pending_migrations(MIGRATIONS)
+        .map(|_| ())
+        .map_err(|e| anyhow::anyhow!(e))?;
+
+    Ok(())
+}
+
 fn main() -> anyhow::Result<()> {
     tokio::runtime::Builder::new_current_thread()
         // We use spawn_blocking for database operations, so require approximately
@@ -183,23 +196,6 @@
 }
 
 async fn async_main() -> anyhow::Result<()> {
-=======
-async fn migration_run(database_url: &str) -> anyhow::Result<()> {
-    use diesel::PgConnection;
-    use diesel_migrations::{HarnessWithOutput, MigrationHarness};
-    let mut conn = PgConnection::establish(database_url)?;
-
-    HarnessWithOutput::write_to_stdout(&mut conn)
-        .run_pending_migrations(MIGRATIONS)
-        .map(|_| ())
-        .map_err(|e| anyhow::anyhow!(e))?;
-
-    Ok(())
-}
-
-#[tokio::main]
-async fn main() -> anyhow::Result<()> {
->>>>>>> bb927211
     let launch_ts = Box::leak(Box::new(LaunchTimestamp::generate()));
 
     logging::init(
