--- conflicted
+++ resolved
@@ -222,11 +222,7 @@
             generation: 0,
         });
 
-<<<<<<< HEAD
-    if let Some(attaching_pageserver) = attach_req.pageserver_id.as_ref() {
-=======
-    if attach_req.node_id.is_some() {
->>>>>>> d8c21ec7
+    if let Some(attaching_pageserver) = attach_req.node_id.as_ref() {
         tenant_state.generation += 1;
         tracing::info!(
             tenant_id = %attach_req.tenant_id,
@@ -262,15 +258,9 @@
 fn make_router(persistent_state: PersistentState) -> RouterBuilder<hyper::Body, ApiError> {
     endpoint::make_router()
         .data(Arc::new(State::new(persistent_state)))
-<<<<<<< HEAD
         .post("/re-attach", |r| request_span(r, handle_re_attach))
         .post("/validate", |r| request_span(r, handle_validate))
-        .post("/attach_hook", |r| request_span(r, handle_attach_hook))
-=======
-        .post("/re-attach", handle_re_attach)
-        .post("/validate", handle_validate)
-        .post("/attach-hook", handle_attach_hook)
->>>>>>> d8c21ec7
+        .post("/attach-hook", |r| request_span(r, handle_attach_hook))
 }
 
 #[tokio::main]
