//!
//! `neon_local` is an executable that can be used to create a local
//! Neon environment, for testing purposes. The local environment is
//! quite different from the cloud environment with Kubernetes, but it
//! easier to work with locally. The python tests in `test_runner`
//! rely on `neon_local` to set up the environment for each test.
//!
use anyhow::{anyhow, bail, Context, Result};
use clap::{value_parser, Arg, ArgAction, ArgMatches, Command, ValueEnum};
use compute_api::spec::ComputeMode;
use control_plane::endpoint::ComputeControlPlane;
use control_plane::local_env::{InitForceMode, LocalEnv};
use control_plane::pageserver::{PageServerNode, PAGESERVER_REMOTE_STORAGE_DIR};
use control_plane::safekeeper::SafekeeperNode;
use control_plane::storage_controller::StorageController;
use control_plane::{broker, local_env};
use pageserver_api::controller_api::{
    NodeAvailability, NodeConfigureRequest, NodeSchedulingPolicy, PlacementPolicy,
};
use pageserver_api::models::{
    ShardParameters, TenantCreateRequest, TimelineCreateRequest, TimelineInfo,
};
use pageserver_api::shard::{ShardCount, ShardStripeSize, TenantShardId};
use pageserver_api::{
    DEFAULT_HTTP_LISTEN_PORT as DEFAULT_PAGESERVER_HTTP_PORT,
    DEFAULT_PG_LISTEN_PORT as DEFAULT_PAGESERVER_PG_PORT,
};
use postgres_backend::AuthType;
use postgres_connection::parse_host_port;
use safekeeper_api::{
    DEFAULT_HTTP_LISTEN_PORT as DEFAULT_SAFEKEEPER_HTTP_PORT,
    DEFAULT_PG_LISTEN_PORT as DEFAULT_SAFEKEEPER_PG_PORT,
};
use std::collections::{BTreeSet, HashMap};
use std::path::PathBuf;
use std::process::exit;
use std::str::FromStr;
use storage_broker::DEFAULT_LISTEN_ADDR as DEFAULT_BROKER_ADDR;
use url::Host;
use utils::{
    auth::{Claims, Scope},
    id::{NodeId, TenantId, TenantTimelineId, TimelineId},
    lsn::Lsn,
    project_git_version,
};

// Default id of a safekeeper node, if not specified on the command line.
const DEFAULT_SAFEKEEPER_ID: NodeId = NodeId(1);
const DEFAULT_PAGESERVER_ID: NodeId = NodeId(1);
const DEFAULT_BRANCH_NAME: &str = "main";
project_git_version!(GIT_VERSION);

const DEFAULT_PG_VERSION: &str = "15";

const DEFAULT_PAGESERVER_CONTROL_PLANE_API: &str = "http://127.0.0.1:1234/upcall/v1/";

fn default_conf(num_pageservers: u16) -> String {
    let mut template = format!(
        r#"
# Default built-in configuration, defined in main.rs
control_plane_api = '{DEFAULT_PAGESERVER_CONTROL_PLANE_API}'

[broker]
listen_addr = '{DEFAULT_BROKER_ADDR}'

[[safekeepers]]
id = {DEFAULT_SAFEKEEPER_ID}
pg_port = {DEFAULT_SAFEKEEPER_PG_PORT}
http_port = {DEFAULT_SAFEKEEPER_HTTP_PORT}

"#,
    );

    for i in 0..num_pageservers {
        let pageserver_id = NodeId(DEFAULT_PAGESERVER_ID.0 + i as u64);
        let pg_port = DEFAULT_PAGESERVER_PG_PORT + i;
        let http_port = DEFAULT_PAGESERVER_HTTP_PORT + i;

        template += &format!(
            r#"
[[pageservers]]
id = {pageserver_id}
listen_pg_addr = '127.0.0.1:{pg_port}'
listen_http_addr = '127.0.0.1:{http_port}'
pg_auth_type = '{trust_auth}'
http_auth_type = '{trust_auth}'
"#,
            trust_auth = AuthType::Trust,
        )
    }

    template
}

///
/// Timelines tree element used as a value in the HashMap.
///
struct TimelineTreeEl {
    /// `TimelineInfo` received from the `pageserver` via the `timeline_list` http API call.
    pub info: TimelineInfo,
    /// Name, recovered from neon config mappings
    pub name: Option<String>,
    /// Holds all direct children of this timeline referenced using `timeline_id`.
    pub children: BTreeSet<TimelineId>,
}

// Main entry point for the 'neon_local' CLI utility
//
// This utility helps to manage neon installation. That includes following:
//   * Management of local postgres installations running on top of the
//     pageserver.
//   * Providing CLI api to the pageserver
//   * TODO: export/import to/from usual postgres
fn main() -> Result<()> {
    let matches = cli().get_matches();

    let (sub_name, sub_args) = match matches.subcommand() {
        Some(subcommand_data) => subcommand_data,
        None => bail!("no subcommand provided"),
    };

    // Check for 'neon init' command first.
    let subcommand_result = if sub_name == "init" {
        handle_init(sub_args).map(Some)
    } else {
        // all other commands need an existing config
        let mut env = LocalEnv::load_config().context("Error loading config")?;
        let original_env = env.clone();

        let rt = tokio::runtime::Builder::new_current_thread()
            .enable_all()
            .build()
            .unwrap();

        let subcommand_result = match sub_name {
            "tenant" => rt.block_on(handle_tenant(sub_args, &mut env)),
            "timeline" => rt.block_on(handle_timeline(sub_args, &mut env)),
            "start" => rt.block_on(handle_start_all(sub_args, &env)),
            "stop" => rt.block_on(handle_stop_all(sub_args, &env)),
            "pageserver" => rt.block_on(handle_pageserver(sub_args, &env)),
            "storage_controller" => rt.block_on(handle_storage_controller(sub_args, &env)),
            "safekeeper" => rt.block_on(handle_safekeeper(sub_args, &env)),
            "endpoint" => rt.block_on(handle_endpoint(sub_args, &env)),
            "mappings" => handle_mappings(sub_args, &mut env),
            "pg" => bail!("'pg' subcommand has been renamed to 'endpoint'"),
            _ => bail!("unexpected subcommand {sub_name}"),
        };

        if original_env != env {
            subcommand_result.map(|()| Some(env))
        } else {
            subcommand_result.map(|()| None)
        }
    };

    match subcommand_result {
        Ok(Some(updated_env)) => updated_env.persist_config(&updated_env.base_data_dir)?,
        Ok(None) => (),
        Err(e) => {
            eprintln!("command failed: {e:?}");
            exit(1);
        }
    }
    Ok(())
}

///
/// Prints timelines list as a tree-like structure.
///
fn print_timelines_tree(
    timelines: Vec<TimelineInfo>,
    mut timeline_name_mappings: HashMap<TenantTimelineId, String>,
) -> Result<()> {
    let mut timelines_hash = timelines
        .iter()
        .map(|t| {
            (
                t.timeline_id,
                TimelineTreeEl {
                    info: t.clone(),
                    children: BTreeSet::new(),
                    name: timeline_name_mappings
                        .remove(&TenantTimelineId::new(t.tenant_id.tenant_id, t.timeline_id)),
                },
            )
        })
        .collect::<HashMap<_, _>>();

    // Memorize all direct children of each timeline.
    for timeline in timelines.iter() {
        if let Some(ancestor_timeline_id) = timeline.ancestor_timeline_id {
            timelines_hash
                .get_mut(&ancestor_timeline_id)
                .context("missing timeline info in the HashMap")?
                .children
                .insert(timeline.timeline_id);
        }
    }

    for timeline in timelines_hash.values() {
        // Start with root local timelines (no ancestors) first.
        if timeline.info.ancestor_timeline_id.is_none() {
            print_timeline(0, &Vec::from([true]), timeline, &timelines_hash)?;
        }
    }

    Ok(())
}

///
/// Recursively prints timeline info with all its children.
///
fn print_timeline(
    nesting_level: usize,
    is_last: &[bool],
    timeline: &TimelineTreeEl,
    timelines: &HashMap<TimelineId, TimelineTreeEl>,
) -> Result<()> {
    if nesting_level > 0 {
        let ancestor_lsn = match timeline.info.ancestor_lsn {
            Some(lsn) => lsn.to_string(),
            None => "Unknown Lsn".to_string(),
        };

        let mut br_sym = "┣━";

        // Draw each nesting padding with proper style
        // depending on whether its timeline ended or not.
        if nesting_level > 1 {
            for l in &is_last[1..is_last.len() - 1] {
                if *l {
                    print!("   ");
                } else {
                    print!("┃  ");
                }
            }
        }

        // We are the last in this sub-timeline
        if *is_last.last().unwrap() {
            br_sym = "┗━";
        }

        print!("{} @{}: ", br_sym, ancestor_lsn);
    }

    // Finally print a timeline id and name with new line
    println!(
        "{} [{}]",
        timeline.name.as_deref().unwrap_or("_no_name_"),
        timeline.info.timeline_id
    );

    let len = timeline.children.len();
    let mut i: usize = 0;
    let mut is_last_new = Vec::from(is_last);
    is_last_new.push(false);

    for child in &timeline.children {
        i += 1;

        // Mark that the last padding is the end of the timeline
        if i == len {
            if let Some(last) = is_last_new.last_mut() {
                *last = true;
            }
        }

        print_timeline(
            nesting_level + 1,
            &is_last_new,
            timelines
                .get(child)
                .context("missing timeline info in the HashMap")?,
            timelines,
        )?;
    }

    Ok(())
}

/// Returns a map of timeline IDs to timeline_id@lsn strings.
/// Connects to the pageserver to query this information.
async fn get_timeline_infos(
    env: &local_env::LocalEnv,
    tenant_shard_id: &TenantShardId,
) -> Result<HashMap<TimelineId, TimelineInfo>> {
    Ok(get_default_pageserver(env)
        .timeline_list(tenant_shard_id)
        .await?
        .into_iter()
        .map(|timeline_info| (timeline_info.timeline_id, timeline_info))
        .collect())
}

// Helper function to parse --tenant_id option, or get the default from config file
fn get_tenant_id(sub_match: &ArgMatches, env: &local_env::LocalEnv) -> anyhow::Result<TenantId> {
    if let Some(tenant_id_from_arguments) = parse_tenant_id(sub_match).transpose() {
        tenant_id_from_arguments
    } else if let Some(default_id) = env.default_tenant_id {
        Ok(default_id)
    } else {
        anyhow::bail!("No tenant id. Use --tenant-id, or set a default tenant");
    }
}

// Helper function to parse --tenant_id option, for commands that accept a shard suffix
fn get_tenant_shard_id(
    sub_match: &ArgMatches,
    env: &local_env::LocalEnv,
) -> anyhow::Result<TenantShardId> {
    if let Some(tenant_id_from_arguments) = parse_tenant_shard_id(sub_match).transpose() {
        tenant_id_from_arguments
    } else if let Some(default_id) = env.default_tenant_id {
        Ok(TenantShardId::unsharded(default_id))
    } else {
        anyhow::bail!("No tenant shard id. Use --tenant-id, or set a default tenant");
    }
}

fn parse_tenant_id(sub_match: &ArgMatches) -> anyhow::Result<Option<TenantId>> {
    sub_match
        .get_one::<String>("tenant-id")
        .map(|tenant_id| TenantId::from_str(tenant_id))
        .transpose()
        .context("Failed to parse tenant id from the argument string")
}

fn parse_tenant_shard_id(sub_match: &ArgMatches) -> anyhow::Result<Option<TenantShardId>> {
    sub_match
        .get_one::<String>("tenant-id")
        .map(|id_str| TenantShardId::from_str(id_str))
        .transpose()
        .context("Failed to parse tenant shard id from the argument string")
}

fn parse_timeline_id(sub_match: &ArgMatches) -> anyhow::Result<Option<TimelineId>> {
    sub_match
        .get_one::<String>("timeline-id")
        .map(|timeline_id| TimelineId::from_str(timeline_id))
        .transpose()
        .context("Failed to parse timeline id from the argument string")
}

fn handle_init(init_match: &ArgMatches) -> anyhow::Result<LocalEnv> {
    let num_pageservers = init_match
        .get_one::<u16>("num-pageservers")
        .expect("num-pageservers arg has a default");
    // Create config file
    let toml_file: String = if let Some(config_path) = init_match.get_one::<PathBuf>("config") {
        // load and parse the file
        std::fs::read_to_string(config_path).with_context(|| {
            format!(
                "Could not read configuration file '{}'",
                config_path.display()
            )
        })?
    } else {
        // Built-in default config
        default_conf(*num_pageservers)
    };

    let pg_version = init_match
        .get_one::<u32>("pg-version")
        .copied()
        .context("Failed to parse postgres version from the argument string")?;

    let mut env =
        LocalEnv::parse_config(&toml_file).context("Failed to create neon configuration")?;
    let force = init_match.get_one("force").expect("we set a default value");
    env.init(pg_version, force)
        .context("Failed to initialize neon repository")?;

    // Create remote storage location for default LocalFs remote storage
    std::fs::create_dir_all(env.base_data_dir.join(PAGESERVER_REMOTE_STORAGE_DIR))?;

    // Initialize pageserver, create initial tenant and timeline.
    for ps_conf in &env.pageservers {
        PageServerNode::from_env(&env, ps_conf)
            .initialize(&pageserver_config_overrides(init_match))
            .unwrap_or_else(|e| {
                eprintln!("pageserver init failed: {e:?}");
                exit(1);
            });
    }

    Ok(env)
}

/// The default pageserver is the one where CLI tenant/timeline operations are sent by default.
/// For typical interactive use, one would just run with a single pageserver.  Scenarios with
/// tenant/timeline placement across multiple pageservers are managed by python test code rather
/// than this CLI.
fn get_default_pageserver(env: &local_env::LocalEnv) -> PageServerNode {
    let ps_conf = env
        .pageservers
        .first()
        .expect("Config is validated to contain at least one pageserver");
    PageServerNode::from_env(env, ps_conf)
}

fn pageserver_config_overrides(init_match: &ArgMatches) -> Vec<&str> {
    init_match
        .get_many::<String>("pageserver-config-override")
        .into_iter()
        .flatten()
        .map(String::as_str)
        .collect()
}

async fn handle_tenant(
    tenant_match: &ArgMatches,
    env: &mut local_env::LocalEnv,
) -> anyhow::Result<()> {
    let pageserver = get_default_pageserver(env);
    match tenant_match.subcommand() {
        Some(("list", _)) => {
            for t in pageserver.tenant_list().await? {
                println!("{} {:?}", t.id, t.state);
            }
        }
        Some(("create", create_match)) => {
            let tenant_conf: HashMap<_, _> = create_match
                .get_many::<String>("config")
                .map(|vals: clap::parser::ValuesRef<'_, String>| {
                    vals.flat_map(|c| c.split_once(':')).collect()
                })
                .unwrap_or_default();

            let shard_count: u8 = create_match
                .get_one::<u8>("shard-count")
                .cloned()
                .unwrap_or(0);

            let shard_stripe_size: Option<u32> =
                create_match.get_one::<u32>("shard-stripe-size").cloned();

            let placement_policy = match create_match.get_one::<String>("placement-policy") {
                Some(s) if !s.is_empty() => serde_json::from_str::<PlacementPolicy>(s)?,
                _ => PlacementPolicy::Single,
            };

            let tenant_conf = PageServerNode::parse_config(tenant_conf)?;

            // If tenant ID was not specified, generate one
            let tenant_id = parse_tenant_id(create_match)?.unwrap_or_else(TenantId::generate);

            // We must register the tenant with the storage controller, so
            // that when the pageserver restarts, it will be re-attached.
            let storage_controller = StorageController::from_env(env);
            storage_controller
                .tenant_create(TenantCreateRequest {
                    // Note that ::unsharded here isn't actually because the tenant is unsharded, its because the
                    // storage controller expecfs a shard-naive tenant_id in this attribute, and the TenantCreateRequest
                    // type is used both in storage controller (for creating tenants) and in pageserver (for creating shards)
                    new_tenant_id: TenantShardId::unsharded(tenant_id),
                    generation: None,
                    shard_parameters: ShardParameters {
                        count: ShardCount::new(shard_count),
                        stripe_size: shard_stripe_size
                            .map(ShardStripeSize)
                            .unwrap_or(ShardParameters::DEFAULT_STRIPE_SIZE),
                    },
                    placement_policy: Some(placement_policy),
                    config: tenant_conf,
                })
                .await?;
            println!("tenant {tenant_id} successfully created on the pageserver");

            // Create an initial timeline for the new tenant
            let new_timeline_id =
                parse_timeline_id(create_match)?.unwrap_or(TimelineId::generate());
            let pg_version = create_match
                .get_one::<u32>("pg-version")
                .copied()
                .context("Failed to parse postgres version from the argument string")?;

            // FIXME: passing None for ancestor_start_lsn is not kosher in a sharded world: we can't have
            // different shards picking different start lsns.  Maybe we have to teach storage controller
            // to let shard 0 branch first and then propagate the chosen LSN to other shards.
            storage_controller
                .tenant_timeline_create(
                    tenant_id,
                    TimelineCreateRequest {
                        new_timeline_id,
                        ancestor_timeline_id: None,
                        ancestor_start_lsn: None,
                        existing_initdb_timeline_id: None,
                        pg_version: Some(pg_version),
                    },
                )
                .await?;

            env.register_branch_mapping(
                DEFAULT_BRANCH_NAME.to_string(),
                tenant_id,
                new_timeline_id,
            )?;

            println!("Created an initial timeline '{new_timeline_id}' for tenant: {tenant_id}",);

            if create_match.get_flag("set-default") {
                println!("Setting tenant {tenant_id} as a default one");
                env.default_tenant_id = Some(tenant_id);
            }
        }
        Some(("set-default", set_default_match)) => {
            let tenant_id =
                parse_tenant_id(set_default_match)?.context("No tenant id specified")?;
            println!("Setting tenant {tenant_id} as a default one");
            env.default_tenant_id = Some(tenant_id);
        }
        Some(("config", create_match)) => {
            let tenant_id = get_tenant_id(create_match, env)?;
            let tenant_conf: HashMap<_, _> = create_match
                .get_many::<String>("config")
                .map(|vals| vals.flat_map(|c| c.split_once(':')).collect())
                .unwrap_or_default();

            pageserver
                .tenant_config(tenant_id, tenant_conf)
                .await
                .with_context(|| format!("Tenant config failed for tenant with id {tenant_id}"))?;
            println!("tenant {tenant_id} successfully configured on the pageserver");
        }
        Some(("migrate", matches)) => {
            let tenant_shard_id = get_tenant_shard_id(matches, env)?;
            let new_pageserver = get_pageserver(env, matches)?;
            let new_pageserver_id = new_pageserver.conf.id;

            let storage_controller = StorageController::from_env(env);
            storage_controller
                .tenant_migrate(tenant_shard_id, new_pageserver_id)
                .await?;

            println!("tenant {tenant_shard_id} migrated to {}", new_pageserver_id);
        }
        Some(("status", matches)) => {
            let tenant_id = get_tenant_id(matches, env)?;

            let mut shard_table = comfy_table::Table::new();
            shard_table.set_header(["Shard", "Pageserver", "Physical Size"]);

            let mut tenant_synthetic_size = None;

            let storage_controller = StorageController::from_env(env);
            for shard in storage_controller.tenant_locate(tenant_id).await?.shards {
                let pageserver =
                    PageServerNode::from_env(env, env.get_pageserver_conf(shard.node_id)?);

                let size = pageserver
                    .http_client
                    .tenant_details(shard.shard_id)
                    .await?
                    .tenant_info
                    .current_physical_size
                    .unwrap();

                shard_table.add_row([
                    format!("{}", shard.shard_id.shard_slug()),
                    format!("{}", shard.node_id.0),
                    format!("{} MiB", size / (1024 * 1024)),
                ]);

                if shard.shard_id.is_zero() {
                    tenant_synthetic_size =
                        Some(pageserver.tenant_synthetic_size(shard.shard_id).await?);
                }
            }

            let Some(synthetic_size) = tenant_synthetic_size else {
                bail!("Shard 0 not found")
            };

            let mut tenant_table = comfy_table::Table::new();
            tenant_table.add_row(["Tenant ID".to_string(), tenant_id.to_string()]);
            tenant_table.add_row([
                "Synthetic size".to_string(),
                format!("{} MiB", synthetic_size.size.unwrap_or(0) / (1024 * 1024)),
            ]);

            println!("{tenant_table}");
            println!("{shard_table}");
        }
        Some(("shard-split", matches)) => {
            let tenant_id = get_tenant_id(matches, env)?;
            let shard_count: u8 = matches.get_one::<u8>("shard-count").cloned().unwrap_or(0);
            let shard_stripe_size: Option<ShardStripeSize> = matches
                .get_one::<Option<ShardStripeSize>>("shard-stripe-size")
                .cloned()
                .unwrap();

<<<<<<< HEAD
            let attachment_service = AttachmentService::from_env(env);
            let result = attachment_service
                .tenant_split(tenant_id, shard_count, shard_stripe_size)
=======
            let storage_controller = StorageController::from_env(env);
            let result = storage_controller
                .tenant_split(tenant_id, shard_count)
>>>>>>> bac06ea1
                .await?;
            println!(
                "Split tenant {} into shards {}",
                tenant_id,
                result
                    .new_shards
                    .iter()
                    .map(|s| format!("{:?}", s))
                    .collect::<Vec<_>>()
                    .join(",")
            );
        }

        Some((sub_name, _)) => bail!("Unexpected tenant subcommand '{}'", sub_name),
        None => bail!("no tenant subcommand provided"),
    }
    Ok(())
}

async fn handle_timeline(timeline_match: &ArgMatches, env: &mut local_env::LocalEnv) -> Result<()> {
    let pageserver = get_default_pageserver(env);

    match timeline_match.subcommand() {
        Some(("list", list_match)) => {
            // TODO(sharding): this command shouldn't have to specify a shard ID: we should ask the storage controller
            // where shard 0 is attached, and query there.
            let tenant_shard_id = get_tenant_shard_id(list_match, env)?;
            let timelines = pageserver.timeline_list(&tenant_shard_id).await?;
            print_timelines_tree(timelines, env.timeline_name_mappings())?;
        }
        Some(("create", create_match)) => {
            let tenant_id = get_tenant_id(create_match, env)?;
            let new_branch_name = create_match
                .get_one::<String>("branch-name")
                .ok_or_else(|| anyhow!("No branch name provided"))?;

            let pg_version = create_match
                .get_one::<u32>("pg-version")
                .copied()
                .context("Failed to parse postgres version from the argument string")?;

            let new_timeline_id_opt = parse_timeline_id(create_match)?;
            let new_timeline_id = new_timeline_id_opt.unwrap_or(TimelineId::generate());

            let storage_controller = StorageController::from_env(env);
            let create_req = TimelineCreateRequest {
                new_timeline_id,
                ancestor_timeline_id: None,
                existing_initdb_timeline_id: None,
                ancestor_start_lsn: None,
                pg_version: Some(pg_version),
            };
            let timeline_info = storage_controller
                .tenant_timeline_create(tenant_id, create_req)
                .await?;

            let last_record_lsn = timeline_info.last_record_lsn;
            env.register_branch_mapping(new_branch_name.to_string(), tenant_id, new_timeline_id)?;

            println!(
                "Created timeline '{}' at Lsn {last_record_lsn} for tenant: {tenant_id}",
                timeline_info.timeline_id
            );
        }
        Some(("import", import_match)) => {
            let tenant_id = get_tenant_id(import_match, env)?;
            let timeline_id = parse_timeline_id(import_match)?.expect("No timeline id provided");
            let name = import_match
                .get_one::<String>("node-name")
                .ok_or_else(|| anyhow!("No node name provided"))?;
            let update_catalog = import_match
                .get_one::<bool>("update-catalog")
                .cloned()
                .unwrap_or_default();

            // Parse base inputs
            let base_tarfile = import_match
                .get_one::<PathBuf>("base-tarfile")
                .ok_or_else(|| anyhow!("No base-tarfile provided"))?
                .to_owned();
            let base_lsn = Lsn::from_str(
                import_match
                    .get_one::<String>("base-lsn")
                    .ok_or_else(|| anyhow!("No base-lsn provided"))?,
            )?;
            let base = (base_lsn, base_tarfile);

            // Parse pg_wal inputs
            let wal_tarfile = import_match.get_one::<PathBuf>("wal-tarfile").cloned();
            let end_lsn = import_match
                .get_one::<String>("end-lsn")
                .map(|s| Lsn::from_str(s).unwrap());
            // TODO validate both or none are provided
            let pg_wal = end_lsn.zip(wal_tarfile);

            let pg_version = import_match
                .get_one::<u32>("pg-version")
                .copied()
                .context("Failed to parse postgres version from the argument string")?;

            let mut cplane = ComputeControlPlane::load(env.clone())?;
            println!("Importing timeline into pageserver ...");
            pageserver
                .timeline_import(tenant_id, timeline_id, base, pg_wal, pg_version)
                .await?;
            env.register_branch_mapping(name.to_string(), tenant_id, timeline_id)?;

            println!("Creating endpoint for imported timeline ...");
            cplane.new_endpoint(
                name,
                tenant_id,
                timeline_id,
                None,
                None,
                pg_version,
                ComputeMode::Primary,
                !update_catalog,
            )?;
            println!("Done");
        }
        Some(("branch", branch_match)) => {
            let tenant_id = get_tenant_id(branch_match, env)?;
            let new_branch_name = branch_match
                .get_one::<String>("branch-name")
                .ok_or_else(|| anyhow!("No branch name provided"))?;
            let ancestor_branch_name = branch_match
                .get_one::<String>("ancestor-branch-name")
                .map(|s| s.as_str())
                .unwrap_or(DEFAULT_BRANCH_NAME);
            let ancestor_timeline_id = env
                .get_branch_timeline_id(ancestor_branch_name, tenant_id)
                .ok_or_else(|| {
                    anyhow!("Found no timeline id for branch name '{ancestor_branch_name}'")
                })?;

            let start_lsn = branch_match
                .get_one::<String>("ancestor-start-lsn")
                .map(|lsn_str| Lsn::from_str(lsn_str))
                .transpose()
                .context("Failed to parse ancestor start Lsn from the request")?;
            let new_timeline_id = TimelineId::generate();
            let storage_controller = StorageController::from_env(env);
            let create_req = TimelineCreateRequest {
                new_timeline_id,
                ancestor_timeline_id: Some(ancestor_timeline_id),
                existing_initdb_timeline_id: None,
                ancestor_start_lsn: start_lsn,
                pg_version: None,
            };
            let timeline_info = storage_controller
                .tenant_timeline_create(tenant_id, create_req)
                .await?;

            let last_record_lsn = timeline_info.last_record_lsn;

            env.register_branch_mapping(new_branch_name.to_string(), tenant_id, new_timeline_id)?;

            println!(
                "Created timeline '{}' at Lsn {last_record_lsn} for tenant: {tenant_id}. Ancestor timeline: '{ancestor_branch_name}'",
                timeline_info.timeline_id
            );
        }
        Some((sub_name, _)) => bail!("Unexpected tenant subcommand '{sub_name}'"),
        None => bail!("no tenant subcommand provided"),
    }

    Ok(())
}

async fn handle_endpoint(ep_match: &ArgMatches, env: &local_env::LocalEnv) -> Result<()> {
    let (sub_name, sub_args) = match ep_match.subcommand() {
        Some(ep_subcommand_data) => ep_subcommand_data,
        None => bail!("no endpoint subcommand provided"),
    };
    let mut cplane = ComputeControlPlane::load(env.clone())?;

    match sub_name {
        "list" => {
            // TODO(sharding): this command shouldn't have to specify a shard ID: we should ask the storage controller
            // where shard 0 is attached, and query there.
            let tenant_shard_id = get_tenant_shard_id(sub_args, env)?;
            let timeline_infos = get_timeline_infos(env, &tenant_shard_id)
                .await
                .unwrap_or_else(|e| {
                    eprintln!("Failed to load timeline info: {}", e);
                    HashMap::new()
                });

            let timeline_name_mappings = env.timeline_name_mappings();

            let mut table = comfy_table::Table::new();

            table.load_preset(comfy_table::presets::NOTHING);

            table.set_header([
                "ENDPOINT",
                "ADDRESS",
                "TIMELINE",
                "BRANCH NAME",
                "LSN",
                "STATUS",
            ]);

            for (endpoint_id, endpoint) in cplane
                .endpoints
                .iter()
                .filter(|(_, endpoint)| endpoint.tenant_id == tenant_shard_id.tenant_id)
            {
                let lsn_str = match endpoint.mode {
                    ComputeMode::Static(lsn) => {
                        // -> read-only endpoint
                        // Use the node's LSN.
                        lsn.to_string()
                    }
                    _ => {
                        // -> primary endpoint or hot replica
                        // Use the LSN at the end of the timeline.
                        timeline_infos
                            .get(&endpoint.timeline_id)
                            .map(|bi| bi.last_record_lsn.to_string())
                            .unwrap_or_else(|| "?".to_string())
                    }
                };

                let branch_name = timeline_name_mappings
                    .get(&TenantTimelineId::new(
                        tenant_shard_id.tenant_id,
                        endpoint.timeline_id,
                    ))
                    .map(|name| name.as_str())
                    .unwrap_or("?");

                table.add_row([
                    endpoint_id.as_str(),
                    &endpoint.pg_address.to_string(),
                    &endpoint.timeline_id.to_string(),
                    branch_name,
                    lsn_str.as_str(),
                    &format!("{}", endpoint.status()),
                ]);
            }

            println!("{table}");
        }
        "create" => {
            let tenant_id = get_tenant_id(sub_args, env)?;
            let branch_name = sub_args
                .get_one::<String>("branch-name")
                .map(|s| s.as_str())
                .unwrap_or(DEFAULT_BRANCH_NAME);
            let endpoint_id = sub_args
                .get_one::<String>("endpoint_id")
                .map(String::to_string)
                .unwrap_or_else(|| format!("ep-{branch_name}"));
            let update_catalog = sub_args
                .get_one::<bool>("update-catalog")
                .cloned()
                .unwrap_or_default();

            let lsn = sub_args
                .get_one::<String>("lsn")
                .map(|lsn_str| Lsn::from_str(lsn_str))
                .transpose()
                .context("Failed to parse Lsn from the request")?;
            let timeline_id = env
                .get_branch_timeline_id(branch_name, tenant_id)
                .ok_or_else(|| anyhow!("Found no timeline id for branch name '{branch_name}'"))?;

            let pg_port: Option<u16> = sub_args.get_one::<u16>("pg-port").copied();
            let http_port: Option<u16> = sub_args.get_one::<u16>("http-port").copied();
            let pg_version = sub_args
                .get_one::<u32>("pg-version")
                .copied()
                .context("Failed to parse postgres version from the argument string")?;

            let hot_standby = sub_args
                .get_one::<bool>("hot-standby")
                .copied()
                .unwrap_or(false);

            let mode = match (lsn, hot_standby) {
                (Some(lsn), false) => ComputeMode::Static(lsn),
                (None, true) => ComputeMode::Replica,
                (None, false) => ComputeMode::Primary,
                (Some(_), true) => anyhow::bail!("cannot specify both lsn and hot-standby"),
            };

            match (mode, hot_standby) {
                (ComputeMode::Static(_), true) => {
                    bail!("Cannot start a node in hot standby mode when it is already configured as a static replica")
                }
                (ComputeMode::Primary, true) => {
                    bail!("Cannot start a node as a hot standby replica, it is already configured as primary node")
                }
                _ => {}
            }

            cplane.check_conflicting_endpoints(mode, tenant_id, timeline_id)?;

            cplane.new_endpoint(
                &endpoint_id,
                tenant_id,
                timeline_id,
                pg_port,
                http_port,
                pg_version,
                mode,
                !update_catalog,
            )?;
        }
        "start" => {
            let endpoint_id = sub_args
                .get_one::<String>("endpoint_id")
                .ok_or_else(|| anyhow!("No endpoint ID was provided to start"))?;

            let pageserver_id =
                if let Some(id_str) = sub_args.get_one::<String>("endpoint-pageserver-id") {
                    Some(NodeId(
                        id_str.parse().context("while parsing pageserver id")?,
                    ))
                } else {
                    None
                };

            let remote_ext_config = sub_args.get_one::<String>("remote-ext-config");

            // If --safekeepers argument is given, use only the listed safekeeper nodes.
            let safekeepers =
                if let Some(safekeepers_str) = sub_args.get_one::<String>("safekeepers") {
                    let mut safekeepers: Vec<NodeId> = Vec::new();
                    for sk_id in safekeepers_str.split(',').map(str::trim) {
                        let sk_id = NodeId(u64::from_str(sk_id).map_err(|_| {
                            anyhow!("invalid node ID \"{sk_id}\" in --safekeepers list")
                        })?);
                        safekeepers.push(sk_id);
                    }
                    safekeepers
                } else {
                    env.safekeepers.iter().map(|sk| sk.id).collect()
                };

            let endpoint = cplane
                .endpoints
                .get(endpoint_id.as_str())
                .ok_or_else(|| anyhow::anyhow!("endpoint {endpoint_id} not found"))?;

            let create_test_user = sub_args
                .get_one::<bool>("create-test-user")
                .cloned()
                .unwrap_or_default();

            cplane.check_conflicting_endpoints(
                endpoint.mode,
                endpoint.tenant_id,
                endpoint.timeline_id,
            )?;

            let (pageservers, stripe_size) = if let Some(pageserver_id) = pageserver_id {
                let conf = env.get_pageserver_conf(pageserver_id).unwrap();
                let parsed = parse_host_port(&conf.listen_pg_addr).expect("Bad config");
                (
                    vec![(parsed.0, parsed.1.unwrap_or(5432))],
                    // If caller is telling us what pageserver to use, this is not a tenant which is
                    // full managed by storage controller, therefore not sharded.
                    ShardParameters::DEFAULT_STRIPE_SIZE,
                )
            } else {
                // Look up the currently attached location of the tenant, and its striping metadata,
                // to pass these on to postgres.
                let storage_controller = StorageController::from_env(env);
                let locate_result = storage_controller.tenant_locate(endpoint.tenant_id).await?;
                let pageservers = locate_result
                    .shards
                    .into_iter()
                    .map(|shard| {
                        (
                            Host::parse(&shard.listen_pg_addr)
                                .expect("Storage controller reported bad hostname"),
                            shard.listen_pg_port,
                        )
                    })
                    .collect::<Vec<_>>();
                let stripe_size = locate_result.shard_params.stripe_size;

                (pageservers, stripe_size)
            };
            assert!(!pageservers.is_empty());

            let ps_conf = env.get_pageserver_conf(DEFAULT_PAGESERVER_ID)?;
            let auth_token = if matches!(ps_conf.pg_auth_type, AuthType::NeonJWT) {
                let claims = Claims::new(Some(endpoint.tenant_id), Scope::Tenant);

                Some(env.generate_auth_token(&claims)?)
            } else {
                None
            };

            println!("Starting existing endpoint {endpoint_id}...");
            endpoint
                .start(
                    &auth_token,
                    safekeepers,
                    pageservers,
                    remote_ext_config,
                    stripe_size.0 as usize,
                    create_test_user,
                )
                .await?;
        }
        "reconfigure" => {
            let endpoint_id = sub_args
                .get_one::<String>("endpoint_id")
                .ok_or_else(|| anyhow!("No endpoint ID provided to reconfigure"))?;
            let endpoint = cplane
                .endpoints
                .get(endpoint_id.as_str())
                .with_context(|| format!("postgres endpoint {endpoint_id} is not found"))?;
            let pageservers =
                if let Some(id_str) = sub_args.get_one::<String>("endpoint-pageserver-id") {
                    let ps_id = NodeId(id_str.parse().context("while parsing pageserver id")?);
                    let pageserver = PageServerNode::from_env(env, env.get_pageserver_conf(ps_id)?);
                    vec![(
                        pageserver.pg_connection_config.host().clone(),
                        pageserver.pg_connection_config.port(),
                    )]
                } else {
                    let storage_controller = StorageController::from_env(env);
                    storage_controller
                        .tenant_locate(endpoint.tenant_id)
                        .await?
                        .shards
                        .into_iter()
                        .map(|shard| {
                            (
                                Host::parse(&shard.listen_pg_addr)
                                    .expect("Storage controller reported malformed host"),
                                shard.listen_pg_port,
                            )
                        })
                        .collect::<Vec<_>>()
                };
            endpoint.reconfigure(pageservers, None).await?;
        }
        "stop" => {
            let endpoint_id = sub_args
                .get_one::<String>("endpoint_id")
                .ok_or_else(|| anyhow!("No endpoint ID was provided to stop"))?;
            let destroy = sub_args.get_flag("destroy");
            let mode = sub_args.get_one::<String>("mode").expect("has a default");

            let endpoint = cplane
                .endpoints
                .get(endpoint_id.as_str())
                .with_context(|| format!("postgres endpoint {endpoint_id} is not found"))?;
            endpoint.stop(mode, destroy)?;
        }

        _ => bail!("Unexpected endpoint subcommand '{sub_name}'"),
    }

    Ok(())
}

fn handle_mappings(sub_match: &ArgMatches, env: &mut local_env::LocalEnv) -> Result<()> {
    let (sub_name, sub_args) = match sub_match.subcommand() {
        Some(ep_subcommand_data) => ep_subcommand_data,
        None => bail!("no mappings subcommand provided"),
    };

    match sub_name {
        "map" => {
            let branch_name = sub_args
                .get_one::<String>("branch-name")
                .expect("branch-name argument missing");

            let tenant_id = sub_args
                .get_one::<String>("tenant-id")
                .map(|x| TenantId::from_str(x))
                .expect("tenant-id argument missing")
                .expect("malformed tenant-id arg");

            let timeline_id = sub_args
                .get_one::<String>("timeline-id")
                .map(|x| TimelineId::from_str(x))
                .expect("timeline-id argument missing")
                .expect("malformed timeline-id arg");

            env.register_branch_mapping(branch_name.to_owned(), tenant_id, timeline_id)?;

            Ok(())
        }
        other => unimplemented!("mappings subcommand {other}"),
    }
}

fn get_pageserver(env: &local_env::LocalEnv, args: &ArgMatches) -> Result<PageServerNode> {
    let node_id = if let Some(id_str) = args.get_one::<String>("pageserver-id") {
        NodeId(id_str.parse().context("while parsing pageserver id")?)
    } else {
        DEFAULT_PAGESERVER_ID
    };

    Ok(PageServerNode::from_env(
        env,
        env.get_pageserver_conf(node_id)?,
    ))
}

async fn handle_pageserver(sub_match: &ArgMatches, env: &local_env::LocalEnv) -> Result<()> {
    match sub_match.subcommand() {
        Some(("start", subcommand_args)) => {
            if let Err(e) = get_pageserver(env, subcommand_args)?
                .start(&pageserver_config_overrides(subcommand_args))
                .await
            {
                eprintln!("pageserver start failed: {e}");
                exit(1);
            }
        }

        Some(("stop", subcommand_args)) => {
            let immediate = subcommand_args
                .get_one::<String>("stop-mode")
                .map(|s| s.as_str())
                == Some("immediate");

            if let Err(e) = get_pageserver(env, subcommand_args)?.stop(immediate) {
                eprintln!("pageserver stop failed: {}", e);
                exit(1);
            }
        }

        Some(("restart", subcommand_args)) => {
            let pageserver = get_pageserver(env, subcommand_args)?;
            //TODO what shutdown strategy should we use here?
            if let Err(e) = pageserver.stop(false) {
                eprintln!("pageserver stop failed: {}", e);
                exit(1);
            }

            if let Err(e) = pageserver
                .start(&pageserver_config_overrides(subcommand_args))
                .await
            {
                eprintln!("pageserver start failed: {e}");
                exit(1);
            }
        }

        Some(("set-state", subcommand_args)) => {
            let pageserver = get_pageserver(env, subcommand_args)?;
            let scheduling = subcommand_args.get_one("scheduling");
            let availability = subcommand_args.get_one("availability");

            let storage_controller = StorageController::from_env(env);
            storage_controller
                .node_configure(NodeConfigureRequest {
                    node_id: pageserver.conf.id,
                    scheduling: scheduling.cloned(),
                    availability: availability.cloned(),
                })
                .await?;
        }

        Some(("status", subcommand_args)) => {
            match get_pageserver(env, subcommand_args)?.check_status().await {
                Ok(_) => println!("Page server is up and running"),
                Err(err) => {
                    eprintln!("Page server is not available: {}", err);
                    exit(1);
                }
            }
        }

        Some((sub_name, _)) => bail!("Unexpected pageserver subcommand '{}'", sub_name),
        None => bail!("no pageserver subcommand provided"),
    }
    Ok(())
}

async fn handle_storage_controller(
    sub_match: &ArgMatches,
    env: &local_env::LocalEnv,
) -> Result<()> {
    let svc = StorageController::from_env(env);
    match sub_match.subcommand() {
        Some(("start", _start_match)) => {
            if let Err(e) = svc.start().await {
                eprintln!("start failed: {e}");
                exit(1);
            }
        }

        Some(("stop", stop_match)) => {
            let immediate = stop_match
                .get_one::<String>("stop-mode")
                .map(|s| s.as_str())
                == Some("immediate");

            if let Err(e) = svc.stop(immediate).await {
                eprintln!("stop failed: {}", e);
                exit(1);
            }
        }
        Some((sub_name, _)) => bail!("Unexpected storage_controller subcommand '{}'", sub_name),
        None => bail!("no storage_controller subcommand provided"),
    }
    Ok(())
}

fn get_safekeeper(env: &local_env::LocalEnv, id: NodeId) -> Result<SafekeeperNode> {
    if let Some(node) = env.safekeepers.iter().find(|node| node.id == id) {
        Ok(SafekeeperNode::from_env(env, node))
    } else {
        bail!("could not find safekeeper {id}")
    }
}

// Get list of options to append to safekeeper command invocation.
fn safekeeper_extra_opts(init_match: &ArgMatches) -> Vec<String> {
    init_match
        .get_many::<String>("safekeeper-extra-opt")
        .into_iter()
        .flatten()
        .map(|s| s.to_owned())
        .collect()
}

async fn handle_safekeeper(sub_match: &ArgMatches, env: &local_env::LocalEnv) -> Result<()> {
    let (sub_name, sub_args) = match sub_match.subcommand() {
        Some(safekeeper_command_data) => safekeeper_command_data,
        None => bail!("no safekeeper subcommand provided"),
    };

    // All the commands take an optional safekeeper name argument
    let sk_id = if let Some(id_str) = sub_args.get_one::<String>("id") {
        NodeId(id_str.parse().context("while parsing safekeeper id")?)
    } else {
        DEFAULT_SAFEKEEPER_ID
    };
    let safekeeper = get_safekeeper(env, sk_id)?;

    match sub_name {
        "start" => {
            let extra_opts = safekeeper_extra_opts(sub_args);

            if let Err(e) = safekeeper.start(extra_opts).await {
                eprintln!("safekeeper start failed: {}", e);
                exit(1);
            }
        }

        "stop" => {
            let immediate =
                sub_args.get_one::<String>("stop-mode").map(|s| s.as_str()) == Some("immediate");

            if let Err(e) = safekeeper.stop(immediate) {
                eprintln!("safekeeper stop failed: {}", e);
                exit(1);
            }
        }

        "restart" => {
            let immediate =
                sub_args.get_one::<String>("stop-mode").map(|s| s.as_str()) == Some("immediate");

            if let Err(e) = safekeeper.stop(immediate) {
                eprintln!("safekeeper stop failed: {}", e);
                exit(1);
            }

            let extra_opts = safekeeper_extra_opts(sub_args);
            if let Err(e) = safekeeper.start(extra_opts).await {
                eprintln!("safekeeper start failed: {}", e);
                exit(1);
            }
        }

        _ => {
            bail!("Unexpected safekeeper subcommand '{}'", sub_name)
        }
    }
    Ok(())
}

async fn handle_start_all(sub_match: &ArgMatches, env: &local_env::LocalEnv) -> anyhow::Result<()> {
    // Endpoints are not started automatically

    broker::start_broker_process(env).await?;

    // Only start the storage controller if the pageserver is configured to need it
    if env.control_plane_api.is_some() {
        let storage_controller = StorageController::from_env(env);
        if let Err(e) = storage_controller.start().await {
            eprintln!("storage_controller start failed: {:#}", e);
            try_stop_all(env, true).await;
            exit(1);
        }
    }

    for ps_conf in &env.pageservers {
        let pageserver = PageServerNode::from_env(env, ps_conf);
        if let Err(e) = pageserver
            .start(&pageserver_config_overrides(sub_match))
            .await
        {
            eprintln!("pageserver {} start failed: {:#}", ps_conf.id, e);
            try_stop_all(env, true).await;
            exit(1);
        }
    }

    for node in env.safekeepers.iter() {
        let safekeeper = SafekeeperNode::from_env(env, node);
        if let Err(e) = safekeeper.start(vec![]).await {
            eprintln!("safekeeper {} start failed: {:#}", safekeeper.id, e);
            try_stop_all(env, false).await;
            exit(1);
        }
    }
    Ok(())
}

async fn handle_stop_all(sub_match: &ArgMatches, env: &local_env::LocalEnv) -> Result<()> {
    let immediate =
        sub_match.get_one::<String>("stop-mode").map(|s| s.as_str()) == Some("immediate");

    try_stop_all(env, immediate).await;

    Ok(())
}

async fn try_stop_all(env: &local_env::LocalEnv, immediate: bool) {
    // Stop all endpoints
    match ComputeControlPlane::load(env.clone()) {
        Ok(cplane) => {
            for (_k, node) in cplane.endpoints {
                if let Err(e) = node.stop(if immediate { "immediate" } else { "fast " }, false) {
                    eprintln!("postgres stop failed: {e:#}");
                }
            }
        }
        Err(e) => {
            eprintln!("postgres stop failed, could not restore control plane data from env: {e:#}")
        }
    }

    for ps_conf in &env.pageservers {
        let pageserver = PageServerNode::from_env(env, ps_conf);
        if let Err(e) = pageserver.stop(immediate) {
            eprintln!("pageserver {} stop failed: {:#}", ps_conf.id, e);
        }
    }

    for node in env.safekeepers.iter() {
        let safekeeper = SafekeeperNode::from_env(env, node);
        if let Err(e) = safekeeper.stop(immediate) {
            eprintln!("safekeeper {} stop failed: {:#}", safekeeper.id, e);
        }
    }

    if let Err(e) = broker::stop_broker_process(env) {
        eprintln!("neon broker stop failed: {e:#}");
    }

    if env.control_plane_api.is_some() {
        let storage_controller = StorageController::from_env(env);
        if let Err(e) = storage_controller.stop(immediate).await {
            eprintln!("storage controller stop failed: {e:#}");
        }
    }
}

fn cli() -> Command {
    let branch_name_arg = Arg::new("branch-name")
        .long("branch-name")
        .help("Name of the branch to be created or used as an alias for other services")
        .required(false);

    let endpoint_id_arg = Arg::new("endpoint_id")
        .help("Postgres endpoint id")
        .required(false);

    let safekeeper_id_arg = Arg::new("id").help("safekeeper id").required(false);

    // --id, when using a pageserver command
    let pageserver_id_arg = Arg::new("pageserver-id")
        .long("id")
        .global(true)
        .help("pageserver id")
        .required(false);
    // --pageserver-id when using a non-pageserver command
    let endpoint_pageserver_id_arg = Arg::new("endpoint-pageserver-id")
        .long("pageserver-id")
        .required(false);

    let safekeeper_extra_opt_arg = Arg::new("safekeeper-extra-opt")
        .short('e')
        .long("safekeeper-extra-opt")
        .num_args(1)
        .action(ArgAction::Append)
        .help("Additional safekeeper invocation options, e.g. -e=--http-auth-public-key-path=foo")
        .required(false);

    let tenant_id_arg = Arg::new("tenant-id")
        .long("tenant-id")
        .help("Tenant id. Represented as a hexadecimal string 32 symbols length")
        .required(false);

    let timeline_id_arg = Arg::new("timeline-id")
        .long("timeline-id")
        .help("Timeline id. Represented as a hexadecimal string 32 symbols length")
        .required(false);

    let pg_version_arg = Arg::new("pg-version")
        .long("pg-version")
        .help("Postgres version to use for the initial tenant")
        .required(false)
        .value_parser(value_parser!(u32))
        .default_value(DEFAULT_PG_VERSION);

    let pg_port_arg = Arg::new("pg-port")
        .long("pg-port")
        .required(false)
        .value_parser(value_parser!(u16))
        .value_name("pg-port");

    let http_port_arg = Arg::new("http-port")
        .long("http-port")
        .required(false)
        .value_parser(value_parser!(u16))
        .value_name("http-port");

    let safekeepers_arg = Arg::new("safekeepers")
        .long("safekeepers")
        .required(false)
        .value_name("safekeepers");

    let stop_mode_arg = Arg::new("stop-mode")
        .short('m')
        .value_parser(["fast", "immediate"])
        .default_value("fast")
        .help("If 'immediate', don't flush repository data at shutdown")
        .required(false)
        .value_name("stop-mode");

    let pageserver_config_args = Arg::new("pageserver-config-override")
        .long("pageserver-config-override")
        .num_args(1)
        .action(ArgAction::Append)
        .help("Additional pageserver's configuration options or overrides, refer to pageserver's 'config-override' CLI parameter docs for more")
        .required(false);

    let remote_ext_config_args = Arg::new("remote-ext-config")
        .long("remote-ext-config")
        .num_args(1)
        .help("Configure the remote extensions storage proxy gateway to request for extensions.")
        .required(false);

    let lsn_arg = Arg::new("lsn")
        .long("lsn")
        .help("Specify Lsn on the timeline to start from. By default, end of the timeline would be used.")
        .required(false);

    let hot_standby_arg = Arg::new("hot-standby")
        .value_parser(value_parser!(bool))
        .long("hot-standby")
        .help("If set, the node will be a hot replica on the specified timeline")
        .required(false);

    let force_arg = Arg::new("force")
        .value_parser(value_parser!(InitForceMode))
        .long("force")
        .default_value(
            InitForceMode::MustNotExist
                .to_possible_value()
                .unwrap()
                .get_name()
                .to_owned(),
        )
        .help("Force initialization even if the repository is not empty")
        .required(false);

    let num_pageservers_arg = Arg::new("num-pageservers")
        .value_parser(value_parser!(u16))
        .long("num-pageservers")
        .help("How many pageservers to create (default 1)")
        .required(false)
        .default_value("1");

    let update_catalog = Arg::new("update-catalog")
        .value_parser(value_parser!(bool))
        .long("update-catalog")
        .help("If set, will set up the catalog for neon_superuser")
        .required(false);

    let create_test_user = Arg::new("create-test-user")
        .value_parser(value_parser!(bool))
        .long("create-test-user")
        .help("If set, will create test user `user` and `neondb` database. Requires `update-catalog = true`")
        .required(false);

    Command::new("Neon CLI")
        .arg_required_else_help(true)
        .version(GIT_VERSION)
        .subcommand(
            Command::new("init")
                .about("Initialize a new Neon repository, preparing configs for services to start with")
                .arg(pageserver_config_args.clone())
                .arg(num_pageservers_arg.clone())
                .arg(
                    Arg::new("config")
                        .long("config")
                        .required(false)
                        .value_parser(value_parser!(PathBuf))
                        .value_name("config"),
                )
                .arg(pg_version_arg.clone())
                .arg(force_arg)
        )
        .subcommand(
            Command::new("timeline")
            .about("Manage timelines")
            .subcommand(Command::new("list")
                .about("List all timelines, available to this pageserver")
                .arg(tenant_id_arg.clone()))
            .subcommand(Command::new("branch")
                .about("Create a new timeline, using another timeline as a base, copying its data")
                .arg(tenant_id_arg.clone())
                .arg(branch_name_arg.clone())
                .arg(Arg::new("ancestor-branch-name").long("ancestor-branch-name")
                    .help("Use last Lsn of another timeline (and its data) as base when creating the new timeline. The timeline gets resolved by its branch name.").required(false))
                .arg(Arg::new("ancestor-start-lsn").long("ancestor-start-lsn")
                    .help("When using another timeline as base, use a specific Lsn in it instead of the latest one").required(false)))
            .subcommand(Command::new("create")
                .about("Create a new blank timeline")
                .arg(tenant_id_arg.clone())
                .arg(timeline_id_arg.clone())
                .arg(branch_name_arg.clone())
                .arg(pg_version_arg.clone())
            )
            .subcommand(Command::new("import")
                .about("Import timeline from basebackup directory")
                .arg(tenant_id_arg.clone())
                .arg(timeline_id_arg.clone())
                .arg(Arg::new("node-name").long("node-name")
                    .help("Name to assign to the imported timeline"))
                .arg(Arg::new("base-tarfile")
                    .long("base-tarfile")
                    .value_parser(value_parser!(PathBuf))
                    .help("Basebackup tarfile to import")
                )
                .arg(Arg::new("base-lsn").long("base-lsn")
                    .help("Lsn the basebackup starts at"))
                .arg(Arg::new("wal-tarfile")
                    .long("wal-tarfile")
                    .value_parser(value_parser!(PathBuf))
                    .help("Wal to add after base")
                )
                .arg(Arg::new("end-lsn").long("end-lsn")
                    .help("Lsn the basebackup ends at"))
                .arg(pg_version_arg.clone())
                .arg(update_catalog.clone())
            )
        ).subcommand(
            Command::new("tenant")
            .arg_required_else_help(true)
            .about("Manage tenants")
            .subcommand(Command::new("list"))
            .subcommand(Command::new("create")
                .arg(tenant_id_arg.clone())
                .arg(timeline_id_arg.clone().help("Use a specific timeline id when creating a tenant and its initial timeline"))
                .arg(Arg::new("config").short('c').num_args(1).action(ArgAction::Append).required(false))
                .arg(pg_version_arg.clone())
                .arg(Arg::new("set-default").long("set-default").action(ArgAction::SetTrue).required(false)
                    .help("Use this tenant in future CLI commands where tenant_id is needed, but not specified"))
                .arg(Arg::new("shard-count").value_parser(value_parser!(u8)).long("shard-count").action(ArgAction::Set).help("Number of shards in the new tenant (default 1)"))
                .arg(Arg::new("shard-stripe-size").value_parser(value_parser!(u32)).long("shard-stripe-size").action(ArgAction::Set).help("Sharding stripe size in pages"))
                .arg(Arg::new("placement-policy").value_parser(value_parser!(String)).long("placement-policy").action(ArgAction::Set).help("Placement policy shards in this tenant"))
                )
            .subcommand(Command::new("set-default").arg(tenant_id_arg.clone().required(true))
                .about("Set a particular tenant as default in future CLI commands where tenant_id is needed, but not specified"))
            .subcommand(Command::new("config")
                .arg(tenant_id_arg.clone())
                .arg(Arg::new("config").short('c').num_args(1).action(ArgAction::Append).required(false)))
            .subcommand(Command::new("migrate")
                .about("Migrate a tenant from one pageserver to another")
                .arg(tenant_id_arg.clone())
                .arg(pageserver_id_arg.clone()))
            .subcommand(Command::new("status")
                .about("Human readable summary of the tenant's shards and attachment locations")
                .arg(tenant_id_arg.clone()))
            .subcommand(Command::new("shard-split")
                .about("Increase the number of shards in the tenant")
                .arg(tenant_id_arg.clone())
                .arg(Arg::new("shard-count").value_parser(value_parser!(u8)).long("shard-count").action(ArgAction::Set).help("Number of shards in the new tenant (default 1)"))
                .arg(Arg::new("shard-stripe-size").value_parser(value_parser!(u32)).long("shard-stripe-size").action(ArgAction::Set).help("Sharding stripe size in pages"))
                )
        )
        .subcommand(
            Command::new("pageserver")
                .arg_required_else_help(true)
                .about("Manage pageserver")
                .arg(pageserver_id_arg)
                .subcommand(Command::new("status"))
                .subcommand(Command::new("start")
                    .about("Start local pageserver")
                    .arg(pageserver_config_args.clone())
                )
                .subcommand(Command::new("stop")
                    .about("Stop local pageserver")
                    .arg(stop_mode_arg.clone())
                )
                .subcommand(Command::new("restart")
                    .about("Restart local pageserver")
                    .arg(pageserver_config_args.clone())
                )
                .subcommand(Command::new("set-state")
                    .arg(Arg::new("availability").value_parser(value_parser!(NodeAvailability)).long("availability").action(ArgAction::Set).help("Availability state: offline,active"))
                    .arg(Arg::new("scheduling").value_parser(value_parser!(NodeSchedulingPolicy)).long("scheduling").action(ArgAction::Set).help("Scheduling state: draining,pause,filling,active"))
                    .about("Set scheduling or availability state of pageserver node")
                    .arg(pageserver_config_args.clone())
                )
        )
        .subcommand(
            Command::new("storage_controller")
                .arg_required_else_help(true)
                .about("Manage storage_controller")
                .subcommand(Command::new("start").about("Start local pageserver").arg(pageserver_config_args.clone()))
                .subcommand(Command::new("stop").about("Stop local pageserver")
                            .arg(stop_mode_arg.clone()))
        )
        .subcommand(
            Command::new("safekeeper")
                .arg_required_else_help(true)
                .about("Manage safekeepers")
                .subcommand(Command::new("start")
                            .about("Start local safekeeper")
                            .arg(safekeeper_id_arg.clone())
                            .arg(safekeeper_extra_opt_arg.clone())
                )
                .subcommand(Command::new("stop")
                            .about("Stop local safekeeper")
                            .arg(safekeeper_id_arg.clone())
                            .arg(stop_mode_arg.clone())
                )
                .subcommand(Command::new("restart")
                            .about("Restart local safekeeper")
                            .arg(safekeeper_id_arg)
                            .arg(stop_mode_arg.clone())
                            .arg(safekeeper_extra_opt_arg)
                )
        )
        .subcommand(
            Command::new("endpoint")
                .arg_required_else_help(true)
                .about("Manage postgres instances")
                .subcommand(Command::new("list").arg(tenant_id_arg.clone()))
                .subcommand(Command::new("create")
                    .about("Create a compute endpoint")
                    .arg(endpoint_id_arg.clone())
                    .arg(branch_name_arg.clone())
                    .arg(tenant_id_arg.clone())
                    .arg(lsn_arg.clone())
                    .arg(pg_port_arg.clone())
                    .arg(http_port_arg.clone())
                    .arg(endpoint_pageserver_id_arg.clone())
                    .arg(
                        Arg::new("config-only")
                            .help("Don't do basebackup, create endpoint directory with only config files")
                            .long("config-only")
                            .required(false))
                    .arg(pg_version_arg.clone())
                    .arg(hot_standby_arg.clone())
                    .arg(update_catalog)
                )
                .subcommand(Command::new("start")
                    .about("Start postgres.\n If the endpoint doesn't exist yet, it is created.")
                    .arg(endpoint_id_arg.clone())
                    .arg(endpoint_pageserver_id_arg.clone())
                    .arg(safekeepers_arg)
                    .arg(remote_ext_config_args)
                    .arg(create_test_user)
                )
                .subcommand(Command::new("reconfigure")
                            .about("Reconfigure the endpoint")
                            .arg(endpoint_pageserver_id_arg)
                            .arg(endpoint_id_arg.clone())
                            .arg(tenant_id_arg.clone())
                )
                .subcommand(
                    Command::new("stop")
                    .arg(endpoint_id_arg)
                    .arg(
                        Arg::new("destroy")
                            .help("Also delete data directory (now optional, should be default in future)")
                            .long("destroy")
                            .action(ArgAction::SetTrue)
                            .required(false)
                    )
                    .arg(
                        Arg::new("mode")
                            .help("Postgres shutdown mode, passed to \"pg_ctl -m <mode>\"")
                            .long("mode")
                            .action(ArgAction::Set)
                            .required(false)
                            .value_parser(["smart", "fast", "immediate"])
                            .default_value("fast")
                    )
                )

        )
        .subcommand(
            Command::new("mappings")
                .arg_required_else_help(true)
                .about("Manage neon_local branch name mappings")
                .subcommand(
                    Command::new("map")
                        .about("Create new mapping which cannot exist already")
                        .arg(branch_name_arg.clone())
                        .arg(tenant_id_arg.clone())
                        .arg(timeline_id_arg.clone())
                )
        )
        // Obsolete old name for 'endpoint'. We now just print an error if it's used.
        .subcommand(
            Command::new("pg")
                .hide(true)
                .arg(Arg::new("ignore-rest").allow_hyphen_values(true).num_args(0..).required(false))
                .trailing_var_arg(true)
        )
        .subcommand(
            Command::new("start")
                .about("Start page server and safekeepers")
                .arg(pageserver_config_args)
        )
        .subcommand(
            Command::new("stop")
                .about("Stop page server and safekeepers")
                .arg(stop_mode_arg)
        )
}

#[test]
fn verify_cli() {
    cli().debug_assert();
}<|MERGE_RESOLUTION|>--- conflicted
+++ resolved
@@ -590,15 +590,9 @@
                 .cloned()
                 .unwrap();
 
-<<<<<<< HEAD
-            let attachment_service = AttachmentService::from_env(env);
-            let result = attachment_service
-                .tenant_split(tenant_id, shard_count, shard_stripe_size)
-=======
             let storage_controller = StorageController::from_env(env);
             let result = storage_controller
-                .tenant_split(tenant_id, shard_count)
->>>>>>> bac06ea1
+                .tenant_split(tenant_id, shard_count, shard_stripe_size)
                 .await?;
             println!(
                 "Split tenant {} into shards {}",
