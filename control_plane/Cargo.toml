[package]
name = "control_plane"
version = "0.1.0"
edition.workspace = true
license.workspace = true

[dependencies]
anyhow.workspace = true
camino.workspace = true
clap.workspace = true
comfy-table.workspace = true
<<<<<<< HEAD
futures = { workspace = true }
git-version.workspace = true
=======
>>>>>>> c4cdfe66
humantime.workspace = true
nix.workspace = true
once_cell.workspace = true
humantime-serde.workspace = true
hyper.workspace = true
regex.workspace = true
reqwest = { workspace = true, features = ["blocking", "json"] }
scopeguard.workspace = true
serde.workspace = true
serde_json.workspace = true
thiserror.workspace = true
toml.workspace = true
toml_edit.workspace = true
tokio.workspace = true
tokio-postgres.workspace = true
tokio-util.workspace = true
url.workspace = true
pageserver_api.workspace = true
pageserver_client.workspace = true
postgres_backend.workspace = true
safekeeper_api.workspace = true
postgres_connection.workspace = true
storage_broker.workspace = true
utils.workspace = true
whoami.workspace = true

compute_api.workspace = true
workspace_hack.workspace = true
tracing.workspace = true<|MERGE_RESOLUTION|>--- conflicted
+++ resolved
@@ -9,11 +9,7 @@
 camino.workspace = true
 clap.workspace = true
 comfy-table.workspace = true
-<<<<<<< HEAD
-futures = { workspace = true }
-git-version.workspace = true
-=======
->>>>>>> c4cdfe66
+futures.workspace = true
 humantime.workspace = true
 nix.workspace = true
 once_cell.workspace = true
